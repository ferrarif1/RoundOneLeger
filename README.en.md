--- conflicted
+++ resolved
@@ -60,10 +60,6 @@
 - POST `/auth/password-login` with `{ "username": "…", "password": "…" }` to obtain a bearer token. The response echoes the username and an `admin` flag so the UI can tailor access.
 - Include the token in `Authorization: Bearer <token>` for all authenticated API calls. Sessions automatically expire based on the server TTL and the frontend clears stored credentials on logout.
 - A default administrator (`hzdsz_admin` / `Hzdsz@2025#`) is provisioned for initial access. After signing in, open the “用户中心” page to add or remove other operators. Only administrators may manage users, IP allowlists, or ledger schemas.
-<<<<<<< HEAD
-- Operator passwords are salted and hashed with PBKDF2-HMAC-SHA256 (120k iterations) before storage. New passwords must be at least 10 characters long and include upper- and lower-case letters, a digit, and a symbol.
-=======
->>>>>>> 205473aa
 
 ## Collaborative Workspaces
 
