--- conflicted
+++ resolved
@@ -57,13 +57,8 @@
 
 ### Authentication
 - Click the “SDID one-click login” button on the web console to request a challenge from `/auth/request-nonce`; the response includes both the nonce and the human-readable message your SDID wallet should sign.
-<<<<<<< HEAD
-- The browser extension (from [ferrarif1/SDID](https://github.com/ferrarif1/SDID)) returns the wallet SDID, the associated public key, and a Base64 signature over the challenge message.
-- Submit those fields to `/auth/login`; the Go backend verifies the Ed25519 signature against the provided public key and issues a session token. No local enrollment or administrator approval is required—identity and key management live entirely inside the SDID wallet.
-=======
 - The browser extension (from [ferrarif1/SDID](https://github.com/ferrarif1/SDID)) calls `requestLogin` and returns the DID, an ECDSA P-256 public key JWK, and a canonical authentication payload with the signature embedded in either `signature` or `proof.signatureValue`.
 - Submit `{nonce, response}` to `/auth/login` where `response` is the untouched object from `requestLogin`; the Go backend rebuilds the canonical request, verifies the DER-encoded signature against the supplied JWK, and issues a session token. Identity and approval remain fully managed inside the SDID wallet.
->>>>>>> 86fe9e3b
 - You can still manage IP allowlists from the console to restrict which networks may reach the authenticated APIs.
 
 ## Project Layout
