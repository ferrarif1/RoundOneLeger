--- conflicted
+++ resolved
@@ -63,8 +63,6 @@
 - The login screen verifies signatures with WebCrypto when available and transparently falls back to a pure TypeScript P-256 implementation when the browser blocks `crypto.subtle` on HTTP-only intranet deployments. After a successful login the SDID button is replaced with “`${username} 已登陆`” and the returned payload is summarized alongside the raw JSON for auditing.
 - You can still manage IP allowlists from the console to restrict which networks may reach the authenticated APIs.
 
-<<<<<<< HEAD
-=======
 ## Collaborative Workspaces
 
 - `GET /api/v1/workspaces` surfaces every collaborative sheet with its dynamic columns, row data, and document metadata.
@@ -75,7 +73,6 @@
 
 The React console mirrors these endpoints with an interactive grid: operators can add/remove columns on demand, paste clipboard data, upload spreadsheets, and maintain a WYSIWYG-style narrative panel (including inline images) alongside the structured ledger.
 
->>>>>>> d8eb9b47
 ## Project Layout
 ```
 .
