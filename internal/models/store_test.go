package models

import (
	"crypto/ed25519"
	"crypto/rand"
	"errors"
	"testing"
)

func TestLedgerStoreUndoRedo(t *testing.T) {
	store := NewLedgerStore([]byte("secret"))

	if store.CanUndo() {
		t.Fatalf("expected no undo available initially")
	}

	if _, err := store.CreateEntry(LedgerTypeDevice, LedgerEntry{Name: "Gateway"}, "tester"); err != nil {
		t.Fatalf("create entry failed: %v", err)
	}
	if !store.CanUndo() {
		t.Fatalf("expected undo available after create")
	}
	if got := len(store.ListEntries(LedgerTypeDevice)); got != 1 {
		t.Fatalf("expected 1 entry, got %d", got)
	}

	if err := store.Undo(); err != nil {
		t.Fatalf("undo failed: %v", err)
	}
	if store.CanRedo() == false {
		t.Fatalf("expected redo available after undo")
	}
	if got := len(store.ListEntries(LedgerTypeDevice)); got != 0 {
		t.Fatalf("expected entries cleared after undo, got %d", got)
	}
	if err := store.Redo(); err != nil {
		t.Fatalf("redo failed: %v", err)
	}
	if got := len(store.ListEntries(LedgerTypeDevice)); got != 1 {
		t.Fatalf("expected entries restored after redo, got %d", got)
	}
}

func TestLedgerStoreEnrollmentAndLogin(t *testing.T) {
	store := NewLedgerStore([]byte("secret"))

	pub, priv, err := ed25519.GenerateKey(rand.Reader)
	if err != nil {
		t.Fatalf("generate key: %v", err)
	}
	adminPub, adminPriv, err := ed25519.GenerateKey(rand.Reader)
	if err != nil {
		t.Fatalf("generate admin key: %v", err)
	}
	if err := store.SetAdminPublicKey(adminPub); err != nil {
		t.Fatalf("set admin key: %v", err)
	}
	enrollment, err := store.StartEnrollment("alice", "Laptop", pub)
	if err != nil {
		t.Fatalf("start enrollment: %v", err)
	}
	sig := ed25519.Sign(priv, []byte(enrollment.Nonce))
	adminMessage := store.adminApprovalMessage(enrollment.Username, enrollment.DeviceID, enrollment.PublicKey)
	adminSig := ed25519.Sign(adminPriv, adminMessage)
	if _, err := store.CompleteEnrollment("alice", enrollment.DeviceID, enrollment.Nonce, sig, adminSig, "fingerprint-1", "192.168.1.10"); err != nil {
		t.Fatalf("complete enrollment: %v", err)
	}
	if _, err := store.AppendAllowlist(&IPAllowlistEntry{CIDR: "0.0.0.0/0", Label: "any"}, "system"); err != nil {
		t.Fatalf("allowlist: %v", err)
	}

	challenge, err := store.RequestLoginNonce("alice", enrollment.DeviceID)
	if err != nil {
		t.Fatalf("request nonce: %v", err)
	}
	loginSig := ed25519.Sign(priv, []byte(challenge.Nonce))
	if _, err := store.ValidateLogin("alice", enrollment.DeviceID, challenge.Nonce, loginSig, "fingerprint-1", "192.168.1.10"); err != nil {
		t.Fatalf("validate login: %v", err)
	}

	challenge2, err := store.RequestLoginNonce("alice", enrollment.DeviceID)
	if err != nil {
		t.Fatalf("request nonce 2: %v", err)
	}
	loginSig2 := ed25519.Sign(priv, []byte(challenge2.Nonce))
	if _, err := store.ValidateLogin("alice", enrollment.DeviceID, challenge2.Nonce, loginSig2, "fingerprint-bad", "192.168.1.10"); err == nil {
		t.Fatalf("expected fingerprint mismatch error")
	}
<<<<<<< HEAD
}

func TestLedgerStoreAuthenticatePassword(t *testing.T) {
	store := NewLedgerStore([]byte("secret"))
	if err := store.SetPassword("Admin", "p@ssword"); err != nil {
		t.Fatalf("set password: %v", err)
	}
	if _, err := store.AuthenticatePassword("admin", "p@ssword"); err != nil {
		t.Fatalf("authenticate: %v", err)
	}
	if _, err := store.AuthenticatePassword("admin", "wrong"); err == nil {
		t.Fatalf("expected invalid credentials for wrong password")
	}
	if _, err := store.AuthenticatePassword("missing", "p@ssword"); err == nil {
		t.Fatalf("expected invalid credentials for unknown user")
=======

	challenge3, err := store.RequestLoginNonce("alice", enrollment.DeviceID)
	if err != nil {
		t.Fatalf("request nonce 3: %v", err)
	}
	loginSig3 := ed25519.Sign(priv, []byte(challenge3.Nonce))
	if _, err := store.ValidateLogin("alice", enrollment.DeviceID, challenge3.Nonce, loginSig3, "fingerprint-1", "192.168.1.11"); !errors.Is(err, ErrDeviceIPMismatch) {
		t.Fatalf("expected device ip mismatch error, got %v", err)
>>>>>>> 0164b8bb
	}
}<|MERGE_RESOLUTION|>--- conflicted
+++ resolved
@@ -86,7 +86,15 @@
 	if _, err := store.ValidateLogin("alice", enrollment.DeviceID, challenge2.Nonce, loginSig2, "fingerprint-bad", "192.168.1.10"); err == nil {
 		t.Fatalf("expected fingerprint mismatch error")
 	}
-<<<<<<< HEAD
+
+	challenge3, err := store.RequestLoginNonce("alice", enrollment.DeviceID)
+	if err != nil {
+		t.Fatalf("request nonce 3: %v", err)
+	}
+	loginSig3 := ed25519.Sign(priv, []byte(challenge3.Nonce))
+	if _, err := store.ValidateLogin("alice", enrollment.DeviceID, challenge3.Nonce, loginSig3, "fingerprint-1", "192.168.1.11"); !errors.Is(err, ErrDeviceIPMismatch) {
+		t.Fatalf("expected device ip mismatch error, got %v", err)
+	}
 }
 
 func TestLedgerStoreAuthenticatePassword(t *testing.T) {
@@ -102,15 +110,5 @@
 	}
 	if _, err := store.AuthenticatePassword("missing", "p@ssword"); err == nil {
 		t.Fatalf("expected invalid credentials for unknown user")
-=======
-
-	challenge3, err := store.RequestLoginNonce("alice", enrollment.DeviceID)
-	if err != nil {
-		t.Fatalf("request nonce 3: %v", err)
-	}
-	loginSig3 := ed25519.Sign(priv, []byte(challenge3.Nonce))
-	if _, err := store.ValidateLogin("alice", enrollment.DeviceID, challenge3.Nonce, loginSig3, "fingerprint-1", "192.168.1.11"); !errors.Is(err, ErrDeviceIPMismatch) {
-		t.Fatalf("expected device ip mismatch error, got %v", err)
->>>>>>> 0164b8bb
 	}
 }