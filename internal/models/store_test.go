package models

import (
	"errors"
	"testing"
)

func TestLedgerStoreUndoRedo(t *testing.T) {
	store := NewLedgerStore()

	if store.CanUndo() {
		t.Fatalf("expected no undo available initially")
	}

	if _, err := store.CreateEntry(LedgerTypeSystem, LedgerEntry{Name: "审批平台"}, "tester"); err != nil {
		t.Fatalf("create entry failed: %v", err)
	}
	if !store.CanUndo() {
		t.Fatalf("expected undo available after create")
	}
	if got := len(store.ListEntries(LedgerTypeSystem)); got != 1 {
		t.Fatalf("expected 1 entry, got %d", got)
	}

	if err := store.Undo(); err != nil {
		t.Fatalf("undo failed: %v", err)
	}
	if store.CanRedo() == false {
		t.Fatalf("expected redo available after undo")
	}
	if got := len(store.ListEntries(LedgerTypeSystem)); got != 0 {
		t.Fatalf("expected entries cleared after undo, got %d", got)
	}
	if err := store.Redo(); err != nil {
		t.Fatalf("redo failed: %v", err)
	}
	if got := len(store.ListEntries(LedgerTypeSystem)); got != 1 {
		t.Fatalf("expected entries restored after redo, got %d", got)
	}
}

func TestLedgerStoreLoginChallengeLifecycle(t *testing.T) {
	store := NewLedgerStore()
	challenge := store.CreateLoginChallenge()
	if challenge.Nonce == "" {
		t.Fatalf("expected nonce to be generated")
	}
	if challenge.Message == "" {
		t.Fatalf("expected message to be populated")
	}
	consumed, err := store.ConsumeLoginChallenge(challenge.Nonce)
	if err != nil {
		t.Fatalf("consume challenge: %v", err)
	}
	if consumed.Nonce != challenge.Nonce {
		t.Fatalf("expected consumed nonce to match original")
	}
	if _, err := store.ConsumeLoginChallenge(challenge.Nonce); !errors.Is(err, ErrLoginChallengeNotFound) {
		t.Fatalf("expected challenge to be single-use, got %v", err)
	}
}

func TestWorkspaceLifecycle(t *testing.T) {
	store := NewLedgerStore()

	created, err := store.CreateWorkspace("需求汇总", WorkspaceKindSheet, "", []WorkspaceColumn{{Title: "事项"}}, nil, "<p>初始说明</p>", "tester")
	if err != nil {
		t.Fatalf("create workspace: %v", err)
	}
	if created.ID == "" {
		t.Fatalf("expected workspace id")
	}
	if got := len(created.Columns); got != 1 {
		t.Fatalf("expected 1 column, got %d", got)
	}
	colID := created.Columns[0].ID
	if colID == "" {
		t.Fatalf("expected column id to be populated")
	}

	update := WorkspaceUpdate{
		SetRows: true,
		Rows: []WorkspaceRow{{
			ID:    "",
			Cells: map[string]string{colID: "整理 VPN 账号"},
		}},
	}
	updated, err := store.UpdateWorkspace(created.ID, update, "tester")
	if err != nil {
		t.Fatalf("update workspace rows: %v", err)
	}
	if got := len(updated.Rows); got != 1 {
		t.Fatalf("expected 1 row after update, got %d", got)
	}
	if value := updated.Rows[0].Cells[colID]; value != "整理 VPN 账号" {
		t.Fatalf("unexpected cell value: %q", value)
	}

	headers := []string{"负责人", "计划"}
	records := [][]string{{"王五", "本周内完成"}}
	replaced, err := store.ReplaceWorkspaceData(created.ID, headers, records, "tester")
	if err != nil {
		t.Fatalf("replace workspace data: %v", err)
	}
	if got := len(replaced.Columns); got != 2 {
		t.Fatalf("expected 2 columns after import, got %d", got)
	}
	if got := replaced.Columns[0].Title; got != "负责人" {
		t.Fatalf("unexpected column title: %q", got)
	}
	if got := len(replaced.Rows); got != 1 {
		t.Fatalf("expected 1 row after import, got %d", got)
	}
	if value := replaced.Rows[0].Cells[replaced.Columns[1].ID]; value != "本周内完成" {
		t.Fatalf("unexpected imported cell value: %q", value)
	}

	if err := store.DeleteWorkspace(created.ID, "tester"); err != nil {
		t.Fatalf("delete workspace: %v", err)
	}
	if _, err := store.GetWorkspace(created.ID); !errors.Is(err, ErrWorkspaceNotFound) {
		t.Fatalf("expected workspace to be removed, got %v", err)
	}
}

func TestWorkspaceHierarchy(t *testing.T) {
	store := NewLedgerStore()

	folder, err := store.CreateWorkspace("专项项目", WorkspaceKindFolder, "", nil, nil, "", "tester")
	if err != nil {
		t.Fatalf("create folder: %v", err)
	}
	doc, err := store.CreateWorkspace("项目说明", WorkspaceKindDocument, folder.ID, nil, nil, "<p>说明</p>", "tester")
	if err != nil {
		t.Fatalf("create document: %v", err)
	}
	sheet, err := store.CreateWorkspace(
		"任务清单",
		WorkspaceKindSheet,
		folder.ID,
		[]WorkspaceColumn{{Title: "任务"}},
		nil,
		"",
		"tester",
	)
	if err != nil {
		t.Fatalf("create sheet: %v", err)
	}

	if _, err := store.UpdateWorkspace(doc.ID, WorkspaceUpdate{SetParent: true, ParentID: ""}, "tester"); err != nil {
		t.Fatalf("move document to root: %v", err)
	}

	if _, err := store.UpdateWorkspace(doc.ID, WorkspaceUpdate{SetColumns: true, Columns: []WorkspaceColumn{}}, "tester"); !errors.Is(err, ErrWorkspaceKindUnsupported) {
		t.Fatalf("expected unsupported kind error when updating columns, got %v", err)
	}
	if _, err := store.ReplaceWorkspaceData(doc.ID, []string{"A"}, [][]string{{"1"}}, "tester"); !errors.Is(err, ErrWorkspaceKindUnsupported) {
		t.Fatalf("expected unsupported kind error when importing document data, got %v", err)
	}

	if err := store.DeleteWorkspace(folder.ID, "tester"); err != nil {
		t.Fatalf("delete folder: %v", err)
	}
	if _, err := store.GetWorkspace(folder.ID); !errors.Is(err, ErrWorkspaceNotFound) {
		t.Fatalf("expected folder removed, got %v", err)
	}
	if _, err := store.GetWorkspace(sheet.ID); !errors.Is(err, ErrWorkspaceNotFound) {
		t.Fatalf("expected sheet removed with folder, got %v", err)
	}
	if _, err := store.GetWorkspace(doc.ID); err != nil {
		t.Fatalf("expected document to remain after folder deletion, got %v", err)
	}

	if _, err := store.UpdateWorkspace(doc.ID, WorkspaceUpdate{SetParent: true, ParentID: doc.ID}, "tester"); !errors.Is(err, ErrWorkspaceParentInvalid) {
		t.Fatalf("expected invalid parent error when assigning self, got %v", err)
	}
<<<<<<< HEAD
}

func TestValidatePasswordPolicy(t *testing.T) {
	if err := validatePassword("Short1!"); !errors.Is(err, ErrPasswordTooShort) {
		t.Fatalf("expected short password error, got %v", err)
	}
	if err := validatePassword("lowercaseonly1!"); !errors.Is(err, ErrPasswordTooWeak) {
		t.Fatalf("expected weak password error, got %v", err)
	}
	if err := validatePassword("StrongPass1!"); err != nil {
		t.Fatalf("expected password to satisfy policy, got %v", err)
	}
}

func TestPasswordHashingAndCompatibility(t *testing.T) {
	const password = "StrongPass1!"
	hash, err := hashPassword(password)
	if err != nil {
		t.Fatalf("hashPassword failed: %v", err)
	}
	if !verifyPassword(hash, password) {
		t.Fatalf("expected verifyPassword to accept freshly hashed password")
	}
	if verifyPassword(hash, "WrongPass1!") {
		t.Fatalf("expected verifyPassword to reject mismatched password")
	}

	const legacyHash = "gLgPjUGkVuL1Pzwh5sM55w:cKnqW27kGVuQPr+sOHqC50e5TldcsLNFyaTTzAr+UnM"
	if !verifyPassword(legacyHash, "Hzdsz@2025#") {
		t.Fatalf("expected legacy hash format to remain supported")
	}
=======
>>>>>>> 205473aa
}<|MERGE_RESOLUTION|>--- conflicted
+++ resolved
@@ -174,38 +174,4 @@
 	if _, err := store.UpdateWorkspace(doc.ID, WorkspaceUpdate{SetParent: true, ParentID: doc.ID}, "tester"); !errors.Is(err, ErrWorkspaceParentInvalid) {
 		t.Fatalf("expected invalid parent error when assigning self, got %v", err)
 	}
-<<<<<<< HEAD
-}
-
-func TestValidatePasswordPolicy(t *testing.T) {
-	if err := validatePassword("Short1!"); !errors.Is(err, ErrPasswordTooShort) {
-		t.Fatalf("expected short password error, got %v", err)
-	}
-	if err := validatePassword("lowercaseonly1!"); !errors.Is(err, ErrPasswordTooWeak) {
-		t.Fatalf("expected weak password error, got %v", err)
-	}
-	if err := validatePassword("StrongPass1!"); err != nil {
-		t.Fatalf("expected password to satisfy policy, got %v", err)
-	}
-}
-
-func TestPasswordHashingAndCompatibility(t *testing.T) {
-	const password = "StrongPass1!"
-	hash, err := hashPassword(password)
-	if err != nil {
-		t.Fatalf("hashPassword failed: %v", err)
-	}
-	if !verifyPassword(hash, password) {
-		t.Fatalf("expected verifyPassword to accept freshly hashed password")
-	}
-	if verifyPassword(hash, "WrongPass1!") {
-		t.Fatalf("expected verifyPassword to reject mismatched password")
-	}
-
-	const legacyHash = "gLgPjUGkVuL1Pzwh5sM55w:cKnqW27kGVuQPr+sOHqC50e5TldcsLNFyaTTzAr+UnM"
-	if !verifyPassword(legacyHash, "Hzdsz@2025#") {
-		t.Fatalf("expected legacy hash format to remain supported")
-	}
-=======
->>>>>>> 205473aa
 }