package models

import (
	"errors"
	"testing"
)

func TestLedgerStoreUndoRedo(t *testing.T) {
	store := NewLedgerStore()

	if store.CanUndo() {
		t.Fatalf("expected no undo available initially")
	}

	if _, err := store.CreateEntry(LedgerTypeSystem, LedgerEntry{Name: "审批平台"}, "tester"); err != nil {
		t.Fatalf("create entry failed: %v", err)
	}
	if !store.CanUndo() {
		t.Fatalf("expected undo available after create")
	}
	if got := len(store.ListEntries(LedgerTypeSystem)); got != 1 {
		t.Fatalf("expected 1 entry, got %d", got)
	}

	if err := store.Undo(); err != nil {
		t.Fatalf("undo failed: %v", err)
	}
	if store.CanRedo() == false {
		t.Fatalf("expected redo available after undo")
	}
	if got := len(store.ListEntries(LedgerTypeSystem)); got != 0 {
		t.Fatalf("expected entries cleared after undo, got %d", got)
	}
	if err := store.Redo(); err != nil {
		t.Fatalf("redo failed: %v", err)
	}
	if got := len(store.ListEntries(LedgerTypeSystem)); got != 1 {
		t.Fatalf("expected entries restored after redo, got %d", got)
	}
}

func TestLedgerStoreLoginChallengeLifecycle(t *testing.T) {
	store := NewLedgerStore()
	challenge := store.CreateLoginChallenge()
	if challenge.Nonce == "" {
		t.Fatalf("expected nonce to be generated")
<<<<<<< HEAD
	}
	if challenge.Message == "" {
		t.Fatalf("expected message to be populated")
	}
	consumed, err := store.ConsumeLoginChallenge(challenge.Nonce)
	if err != nil {
		t.Fatalf("consume challenge: %v", err)
	}
	if consumed.Nonce != challenge.Nonce {
		t.Fatalf("expected consumed nonce to match original")
	}
	if _, err := store.ConsumeLoginChallenge(challenge.Nonce); !errors.Is(err, ErrLoginChallengeNotFound) {
		t.Fatalf("expected challenge to be single-use, got %v", err)
=======
	}
	if challenge.Message == "" {
		t.Fatalf("expected message to be populated")
	}
	consumed, err := store.ConsumeLoginChallenge(challenge.Nonce)
	if err != nil {
		t.Fatalf("consume challenge: %v", err)
	}
	if consumed.Nonce != challenge.Nonce {
		t.Fatalf("expected consumed nonce to match original")
	}
	if _, err := store.ConsumeLoginChallenge(challenge.Nonce); !errors.Is(err, ErrLoginChallengeNotFound) {
		t.Fatalf("expected challenge to be single-use, got %v", err)
	}
}

func TestWorkspaceLifecycle(t *testing.T) {
	store := NewLedgerStore()

	created, err := store.CreateWorkspace("需求汇总", []WorkspaceColumn{{Title: "事项"}}, nil, "<p>初始说明</p>", "tester")
	if err != nil {
		t.Fatalf("create workspace: %v", err)
	}
	if created.ID == "" {
		t.Fatalf("expected workspace id")
	}
	if got := len(created.Columns); got != 1 {
		t.Fatalf("expected 1 column, got %d", got)
	}
	colID := created.Columns[0].ID
	if colID == "" {
		t.Fatalf("expected column id to be populated")
	}

	update := WorkspaceUpdate{
		SetRows: true,
		Rows: []WorkspaceRow{{
			ID:    "",
			Cells: map[string]string{colID: "整理 VPN 账号"},
		}},
	}
	updated, err := store.UpdateWorkspace(created.ID, update, "tester")
	if err != nil {
		t.Fatalf("update workspace rows: %v", err)
	}
	if got := len(updated.Rows); got != 1 {
		t.Fatalf("expected 1 row after update, got %d", got)
	}
	if value := updated.Rows[0].Cells[colID]; value != "整理 VPN 账号" {
		t.Fatalf("unexpected cell value: %q", value)
	}

	headers := []string{"负责人", "计划"}
	records := [][]string{{"王五", "本周内完成"}}
	replaced, err := store.ReplaceWorkspaceData(created.ID, headers, records, "tester")
	if err != nil {
		t.Fatalf("replace workspace data: %v", err)
	}
	if got := len(replaced.Columns); got != 2 {
		t.Fatalf("expected 2 columns after import, got %d", got)
	}
	if got := replaced.Columns[0].Title; got != "负责人" {
		t.Fatalf("unexpected column title: %q", got)
	}
	if got := len(replaced.Rows); got != 1 {
		t.Fatalf("expected 1 row after import, got %d", got)
	}
	if value := replaced.Rows[0].Cells[replaced.Columns[1].ID]; value != "本周内完成" {
		t.Fatalf("unexpected imported cell value: %q", value)
	}

	if err := store.DeleteWorkspace(created.ID, "tester"); err != nil {
		t.Fatalf("delete workspace: %v", err)
	}
	if _, err := store.GetWorkspace(created.ID); !errors.Is(err, ErrWorkspaceNotFound) {
		t.Fatalf("expected workspace to be removed, got %v", err)
>>>>>>> d8eb9b47
	}
}<|MERGE_RESOLUTION|>--- conflicted
+++ resolved
@@ -44,21 +44,6 @@
 	challenge := store.CreateLoginChallenge()
 	if challenge.Nonce == "" {
 		t.Fatalf("expected nonce to be generated")
-<<<<<<< HEAD
-	}
-	if challenge.Message == "" {
-		t.Fatalf("expected message to be populated")
-	}
-	consumed, err := store.ConsumeLoginChallenge(challenge.Nonce)
-	if err != nil {
-		t.Fatalf("consume challenge: %v", err)
-	}
-	if consumed.Nonce != challenge.Nonce {
-		t.Fatalf("expected consumed nonce to match original")
-	}
-	if _, err := store.ConsumeLoginChallenge(challenge.Nonce); !errors.Is(err, ErrLoginChallengeNotFound) {
-		t.Fatalf("expected challenge to be single-use, got %v", err)
-=======
 	}
 	if challenge.Message == "" {
 		t.Fatalf("expected message to be populated")
@@ -135,6 +120,5 @@
 	}
 	if _, err := store.GetWorkspace(created.ID); !errors.Is(err, ErrWorkspaceNotFound) {
 		t.Fatalf("expected workspace to be removed, got %v", err)
->>>>>>> d8eb9b47
 	}
 }