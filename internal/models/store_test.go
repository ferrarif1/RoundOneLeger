package models

import (
<<<<<<< HEAD
	"crypto/ed25519"
	"crypto/rand"
=======
>>>>>>> 53fb5535
	"errors"
	"testing"
)

func TestLedgerStoreUndoRedo(t *testing.T) {
	store := NewLedgerStore()

	if store.CanUndo() {
		t.Fatalf("expected no undo available initially")
	}

	if _, err := store.CreateEntry(LedgerTypeDevice, LedgerEntry{Name: "Gateway"}, "tester"); err != nil {
		t.Fatalf("create entry failed: %v", err)
	}
	if !store.CanUndo() {
		t.Fatalf("expected undo available after create")
	}
	if got := len(store.ListEntries(LedgerTypeDevice)); got != 1 {
		t.Fatalf("expected 1 entry, got %d", got)
	}

	if err := store.Undo(); err != nil {
		t.Fatalf("undo failed: %v", err)
	}
	if store.CanRedo() == false {
		t.Fatalf("expected redo available after undo")
	}
	if got := len(store.ListEntries(LedgerTypeDevice)); got != 0 {
		t.Fatalf("expected entries cleared after undo, got %d", got)
	}
	if err := store.Redo(); err != nil {
		t.Fatalf("redo failed: %v", err)
	}
	if got := len(store.ListEntries(LedgerTypeDevice)); got != 1 {
		t.Fatalf("expected entries restored after redo, got %d", got)
	}
}

<<<<<<< HEAD
func TestLedgerStoreEnrollmentAndLogin(t *testing.T) {
	store := NewLedgerStore([]byte("secret"))

	pub, priv, err := ed25519.GenerateKey(rand.Reader)
	if err != nil {
		t.Fatalf("generate key: %v", err)
	}
	adminPub, adminPriv, err := ed25519.GenerateKey(rand.Reader)
	if err != nil {
		t.Fatalf("generate admin key: %v", err)
	}
	if err := store.SetAdminPublicKey(adminPub); err != nil {
		t.Fatalf("set admin key: %v", err)
	}
	enrollment, err := store.StartEnrollment("alice", "Laptop", pub)
	if err != nil {
		t.Fatalf("start enrollment: %v", err)
	}
	sig := ed25519.Sign(priv, []byte(enrollment.Nonce))
	adminMessage := store.adminApprovalMessage(enrollment.Username, enrollment.DeviceID, enrollment.PublicKey)
	adminSig := ed25519.Sign(adminPriv, adminMessage)
	if _, err := store.CompleteEnrollment("alice", enrollment.DeviceID, enrollment.Nonce, sig, adminSig, "fingerprint-1", "192.168.1.10"); err != nil {
		t.Fatalf("complete enrollment: %v", err)
=======
func TestLedgerStoreLoginChallengeLifecycle(t *testing.T) {
	store := NewLedgerStore()
	challenge := store.CreateLoginChallenge()
	if challenge.Nonce == "" {
		t.Fatalf("expected nonce to be generated")
>>>>>>> 53fb5535
	}
	if challenge.Message == "" {
		t.Fatalf("expected message to be populated")
	}
	consumed, err := store.ConsumeLoginChallenge(challenge.Nonce)
	if err != nil {
		t.Fatalf("consume challenge: %v", err)
	}
	if consumed.Nonce != challenge.Nonce {
		t.Fatalf("expected consumed nonce to match original")
	}
	if _, err := store.ConsumeLoginChallenge(challenge.Nonce); !errors.Is(err, ErrLoginChallengeNotFound) {
		t.Fatalf("expected challenge to be single-use, got %v", err)
	}

	challenge3, err := store.RequestLoginNonce("alice", enrollment.DeviceID)
	if err != nil {
		t.Fatalf("request nonce 3: %v", err)
	}
	loginSig3 := ed25519.Sign(priv, []byte(challenge3.Nonce))
	if _, err := store.ValidateLogin("alice", enrollment.DeviceID, challenge3.Nonce, loginSig3, "fingerprint-1", "192.168.1.11"); !errors.Is(err, ErrDeviceIPMismatch) {
		t.Fatalf("expected device ip mismatch error, got %v", err)
	}
}

func TestLedgerStoreAuthenticatePassword(t *testing.T) {
	store := NewLedgerStore([]byte("secret"))
	if err := store.SetPassword("Admin", "p@ssword"); err != nil {
		t.Fatalf("set password: %v", err)
	}
	if _, err := store.AuthenticatePassword("admin", "p@ssword"); err != nil {
		t.Fatalf("authenticate: %v", err)
	}
	if _, err := store.AuthenticatePassword("admin", "wrong"); err == nil {
		t.Fatalf("expected invalid credentials for wrong password")
	}
	if _, err := store.AuthenticatePassword("missing", "p@ssword"); err == nil {
		t.Fatalf("expected invalid credentials for unknown user")
	}
}<|MERGE_RESOLUTION|>--- conflicted
+++ resolved
@@ -1,11 +1,6 @@
 package models
 
 import (
-<<<<<<< HEAD
-	"crypto/ed25519"
-	"crypto/rand"
-=======
->>>>>>> 53fb5535
 	"errors"
 	"testing"
 )
@@ -44,37 +39,11 @@
 	}
 }
 
-<<<<<<< HEAD
-func TestLedgerStoreEnrollmentAndLogin(t *testing.T) {
-	store := NewLedgerStore([]byte("secret"))
-
-	pub, priv, err := ed25519.GenerateKey(rand.Reader)
-	if err != nil {
-		t.Fatalf("generate key: %v", err)
-	}
-	adminPub, adminPriv, err := ed25519.GenerateKey(rand.Reader)
-	if err != nil {
-		t.Fatalf("generate admin key: %v", err)
-	}
-	if err := store.SetAdminPublicKey(adminPub); err != nil {
-		t.Fatalf("set admin key: %v", err)
-	}
-	enrollment, err := store.StartEnrollment("alice", "Laptop", pub)
-	if err != nil {
-		t.Fatalf("start enrollment: %v", err)
-	}
-	sig := ed25519.Sign(priv, []byte(enrollment.Nonce))
-	adminMessage := store.adminApprovalMessage(enrollment.Username, enrollment.DeviceID, enrollment.PublicKey)
-	adminSig := ed25519.Sign(adminPriv, adminMessage)
-	if _, err := store.CompleteEnrollment("alice", enrollment.DeviceID, enrollment.Nonce, sig, adminSig, "fingerprint-1", "192.168.1.10"); err != nil {
-		t.Fatalf("complete enrollment: %v", err)
-=======
 func TestLedgerStoreLoginChallengeLifecycle(t *testing.T) {
 	store := NewLedgerStore()
 	challenge := store.CreateLoginChallenge()
 	if challenge.Nonce == "" {
 		t.Fatalf("expected nonce to be generated")
->>>>>>> 53fb5535
 	}
 	if challenge.Message == "" {
 		t.Fatalf("expected message to be populated")
@@ -89,29 +58,4 @@
 	if _, err := store.ConsumeLoginChallenge(challenge.Nonce); !errors.Is(err, ErrLoginChallengeNotFound) {
 		t.Fatalf("expected challenge to be single-use, got %v", err)
 	}
-
-	challenge3, err := store.RequestLoginNonce("alice", enrollment.DeviceID)
-	if err != nil {
-		t.Fatalf("request nonce 3: %v", err)
-	}
-	loginSig3 := ed25519.Sign(priv, []byte(challenge3.Nonce))
-	if _, err := store.ValidateLogin("alice", enrollment.DeviceID, challenge3.Nonce, loginSig3, "fingerprint-1", "192.168.1.11"); !errors.Is(err, ErrDeviceIPMismatch) {
-		t.Fatalf("expected device ip mismatch error, got %v", err)
-	}
-}
-
-func TestLedgerStoreAuthenticatePassword(t *testing.T) {
-	store := NewLedgerStore([]byte("secret"))
-	if err := store.SetPassword("Admin", "p@ssword"); err != nil {
-		t.Fatalf("set password: %v", err)
-	}
-	if _, err := store.AuthenticatePassword("admin", "p@ssword"); err != nil {
-		t.Fatalf("authenticate: %v", err)
-	}
-	if _, err := store.AuthenticatePassword("admin", "wrong"); err == nil {
-		t.Fatalf("expected invalid credentials for wrong password")
-	}
-	if _, err := store.AuthenticatePassword("missing", "p@ssword"); err == nil {
-		t.Fatalf("expected invalid credentials for unknown user")
-	}
 }