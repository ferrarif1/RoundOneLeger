package models

import (
	"crypto/sha256"
	"encoding/base64"
	"errors"
	"fmt"
	mrand "math/rand"
	"net"
	"sort"
	"strings"
	"sync"
	"time"
)

var (
	// ErrEntryNotFound is returned when a ledger entry cannot be located.
	ErrEntryNotFound = errors.New("ledger entry not found")
	// ErrUndoUnavailable indicates there is no further history to rewind.
	ErrUndoUnavailable = errors.New("no undo steps available")
	// ErrRedoUnavailable indicates there is no further forward history.
	ErrRedoUnavailable = errors.New("no redo steps available")
	// ErrLoginChallengeNotFound indicates there is no nonce to fulfil.
	ErrLoginChallengeNotFound = errors.New("login challenge not found")
	// ErrSignatureInvalid indicates that signature verification failed.
	ErrSignatureInvalid = errors.New("signature invalid")
	// ErrIdentityNotApproved indicates that the SDID identity lacks the required administrator certification.
	ErrIdentityNotApproved = errors.New("identity_not_approved")
<<<<<<< HEAD
=======
	// ErrApprovalAlreadyPending is returned when an approval request already exists for an identity.
	ErrApprovalAlreadyPending = errors.New("approval_pending")
	// ErrApprovalNotFound indicates the approval request cannot be located.
	ErrApprovalNotFound = errors.New("approval_not_found")
	// ErrApprovalAlreadyCompleted indicates the approval request has already been signed off.
	ErrApprovalAlreadyCompleted = errors.New("approval_already_completed")
>>>>>>> 5501e310
	// ErrIPNotAllowed indicates the source IP is not within the allowlist.
	ErrIPNotAllowed = errors.New("ip not allowed")
)

var (
	seededRand   = mrand.New(mrand.NewSource(time.Now().UnixNano()))
	seededRandMu sync.Mutex
	idAlphabet   = []rune("abcdefghijklmnopqrstuvwxyzABCDEFGHIJKLMNOPQRSTUVWXYZ0123456789")
)

// LedgerStore coordinates all mutable state for the in-memory implementation.
type LedgerStore struct {
	mu sync.RWMutex

<<<<<<< HEAD
	entries map[LedgerType][]LedgerEntry
	allow   map[string]*IPAllowlistEntry
	audits  []*AuditLogEntry
=======
	entries             map[LedgerType][]LedgerEntry
	allow               map[string]*IPAllowlistEntry
	audits              []*AuditLogEntry
	profiles            map[string]IdentityProfile
	approvals           map[string]*IdentityApproval
	approvalOrder       []*IdentityApproval
	approvalByApplicant map[string]*IdentityApproval
>>>>>>> 5501e310

	loginChallenges map[string]*LoginChallenge

	history historyStack
}

<<<<<<< HEAD
// NewLedgerStore constructs a ledger store.
func NewLedgerStore() *LedgerStore {
	store := &LedgerStore{
		entries:         make(map[LedgerType][]LedgerEntry),
		allow:           make(map[string]*IPAllowlistEntry),
		loginChallenges: make(map[string]*LoginChallenge),
=======
// IdentityProfile stores metadata about a SDID identity that has interacted with the system.
type IdentityProfile struct {
	DID      string
	Label    string
	Roles    []string
	Admin    bool
	Approved bool
	Updated  time.Time
}

// IdentityApproval captures an approval workflow between an applicant and an administrator.
type IdentityApproval struct {
	ID                string     `json:"id"`
	ApplicantDid      string     `json:"applicantDid"`
	ApplicantLabel    string     `json:"applicantLabel"`
	ApplicantRoles    []string   `json:"applicantRoles"`
	CreatedAt         time.Time  `json:"createdAt"`
	Status            string     `json:"status"`
	ApprovedAt        *time.Time `json:"approvedAt,omitempty"`
	ApproverDid       string     `json:"approverDid,omitempty"`
	ApproverLabel     string     `json:"approverLabel,omitempty"`
	ApproverRoles     []string   `json:"approverRoles,omitempty"`
	RequestChallenge  string     `json:"requestChallenge,omitempty"`
	RequestSignature  string     `json:"requestSignature,omitempty"`
	RequestCanonical  string     `json:"requestCanonical,omitempty"`
	ApprovalChallenge string     `json:"approvalChallenge,omitempty"`
	ApprovalSignature string     `json:"approvalSignature,omitempty"`
}

// Clone returns a copy of the approval entry.
func (a *IdentityApproval) Clone() *IdentityApproval {
	if a == nil {
		return nil
	}
	clone := *a
	if a.ApplicantRoles != nil {
		clone.ApplicantRoles = append([]string{}, a.ApplicantRoles...)
	}
	if a.ApproverRoles != nil {
		clone.ApproverRoles = append([]string{}, a.ApproverRoles...)
	}
	if a.ApprovedAt != nil {
		approvedAt := *a.ApprovedAt
		clone.ApprovedAt = &approvedAt
	}
	return &clone
}

const (
	// ApprovalStatusPending represents an approval request awaiting administrator action.
	ApprovalStatusPending = "pending"
	// ApprovalStatusApproved indicates the request has been certified by an administrator.
	ApprovalStatusApproved = "approved"
	// ApprovalStatusMissing indicates that no approval request exists for the identity.
	ApprovalStatusMissing = "missing"
)

// NewLedgerStore constructs a ledger store.
func NewLedgerStore() *LedgerStore {
	store := &LedgerStore{
		entries:             make(map[LedgerType][]LedgerEntry),
		allow:               make(map[string]*IPAllowlistEntry),
		profiles:            make(map[string]IdentityProfile),
		approvals:           make(map[string]*IdentityApproval),
		approvalByApplicant: make(map[string]*IdentityApproval),
		loginChallenges:     make(map[string]*LoginChallenge),
>>>>>>> 5501e310
	}
	store.history.limit = 11
	store.history.Reset(store.snapshotLocked())
	return store
}

// GenerateID creates a pseudo-random identifier string.
func GenerateID(prefix string) string {
	return fmt.Sprintf("%s-%s", prefix, randomIDToken(18))
}

func randomIDToken(length int) string {
	seededRandMu.Lock()
	defer seededRandMu.Unlock()
	b := make([]rune, length)
	for i := range b {
		b[i] = idAlphabet[seededRand.Intn(len(idAlphabet))]
	}
	return string(b)
}

func cloneEntrySlice(entries []LedgerEntry) []LedgerEntry {
	cloned := make([]LedgerEntry, len(entries))
	for i, e := range entries {
		cloned[i] = e.Clone()
	}
	return cloned
}

// recordSnapshotLocked must be called with the mutex locked.
func (s *LedgerStore) snapshotLocked() storeSnapshot {
	snapshot := storeSnapshot{entries: make(map[LedgerType][]LedgerEntry)}
	for _, typ := range AllLedgerTypes {
		if items, ok := s.entries[typ]; ok {
			snapshot.entries[typ] = cloneEntrySlice(items)
		}
	}
	return snapshot
}

func (s *LedgerStore) commitLocked() {
	snapshot := s.snapshotLocked()
	if len(s.history.states) == 0 {
		s.history.Reset(snapshot)
		return
	}
	s.history.Push(snapshot)
}

// ListEntries returns ordered entries for a ledger.
func (s *LedgerStore) ListEntries(typ LedgerType) []LedgerEntry {
	s.mu.RLock()
	defer s.mu.RUnlock()
	entries := s.entries[typ]
	cloned := make([]LedgerEntry, len(entries))
	for i, e := range entries {
		cloned[i] = e.Clone()
	}
	sort.Slice(cloned, func(i, j int) bool { return cloned[i].Order < cloned[j].Order })
	return cloned
}

// GetEntry retrieves an entry by ID.
func (s *LedgerStore) GetEntry(typ LedgerType, id string) (LedgerEntry, error) {
	s.mu.RLock()
	defer s.mu.RUnlock()
	for _, e := range s.entries[typ] {
		if e.ID == id {
			return e.Clone(), nil
		}
	}
	return LedgerEntry{}, ErrEntryNotFound
}

// CreateEntry appends a new entry to the ledger.
func (s *LedgerStore) CreateEntry(typ LedgerType, entry LedgerEntry, actor string) (LedgerEntry, error) {
	s.mu.Lock()
	defer s.mu.Unlock()

	entry.ID = GenerateID(string(typ))
	entry.CreatedAt = time.Now().UTC()
	entry.UpdatedAt = entry.CreatedAt
	entry.Order = len(s.entries[typ])
	entry.Tags = normaliseStrings(entry.Tags)
	s.entries[typ] = append(s.entries[typ], entry.Clone())
	s.appendAuditLocked(actor, fmt.Sprintf("create_%s", typ), entry.ID)
	s.commitLocked()
	return entry, nil
}

// UpdateEntry modifies the entry with matching ID.
func (s *LedgerStore) UpdateEntry(typ LedgerType, id string, updates LedgerEntry, actor string) (LedgerEntry, error) {
	s.mu.Lock()
	defer s.mu.Unlock()
	items := s.entries[typ]
	for i, e := range items {
		if e.ID == id {
			updated := e.Clone()
			if updates.Name != "" {
				updated.Name = updates.Name
			}
			if updates.Description != "" {
				updated.Description = updates.Description
			}
			if updates.Attributes != nil {
				updated.Attributes = make(map[string]string, len(updates.Attributes))
				for k, v := range updates.Attributes {
					updated.Attributes[k] = v
				}
			}
			if updates.Tags != nil {
				updated.Tags = normaliseStrings(updates.Tags)
			}
			if updates.Links != nil {
				updated.Links = make(map[LedgerType][]string, len(updates.Links))
				for lt, ids := range updates.Links {
					updated.Links[lt] = append([]string{}, ids...)
				}
			}
			updated.UpdatedAt = time.Now().UTC()
			items[i] = updated
			s.entries[typ] = items
			s.appendAuditLocked(actor, fmt.Sprintf("update_%s", typ), id)
			s.commitLocked()
			return updated.Clone(), nil
		}
	}
	return LedgerEntry{}, ErrEntryNotFound
}

// DeleteEntry removes an entry and compacts ordering.
func (s *LedgerStore) DeleteEntry(typ LedgerType, id string, actor string) error {
	s.mu.Lock()
	defer s.mu.Unlock()
	items := s.entries[typ]
	for i, e := range items {
		if e.ID == id {
			items = append(items[:i], items[i+1:]...)
			for idx := range items {
				items[idx].Order = idx
				items[idx].UpdatedAt = time.Now().UTC()
			}
			s.entries[typ] = items
			s.appendAuditLocked(actor, fmt.Sprintf("delete_%s", typ), id)
			s.commitLocked()
			return nil
		}
	}
	return ErrEntryNotFound
}

// ReorderEntries sets the ordering based on provided IDs. IDs not listed retain current order at end.
func (s *LedgerStore) ReorderEntries(typ LedgerType, orderedIDs []string, actor string) ([]LedgerEntry, error) {
	s.mu.Lock()
	defer s.mu.Unlock()
	items := s.entries[typ]
	if len(items) == 0 {
		return nil, nil
	}
	index := make(map[string]LedgerEntry, len(items))
	for _, item := range items {
		index[item.ID] = item
	}

	result := make([]LedgerEntry, 0, len(items))
	seen := make(map[string]struct{}, len(orderedIDs))
	for _, id := range orderedIDs {
		if entry, ok := index[id]; ok {
			seen[id] = struct{}{}
			result = append(result, entry)
		}
	}
	for _, item := range items {
		if _, ok := seen[item.ID]; ok {
			continue
		}
		result = append(result, item)
	}
	for i := range result {
		result[i].Order = i
		result[i].UpdatedAt = time.Now().UTC()
	}
	s.entries[typ] = result
	s.appendAuditLocked(actor, fmt.Sprintf("reorder_%s", typ), strings.Join(orderedIDs, ","))
	s.commitLocked()
	out := make([]LedgerEntry, len(result))
	for i, item := range result {
		out[i] = item.Clone()
	}
	return out, nil
}

// ReplaceEntries overwrites the ledger with provided entries.
func (s *LedgerStore) ReplaceEntries(typ LedgerType, entries []LedgerEntry, actor string) {
	s.mu.Lock()
	defer s.mu.Unlock()
	normalized := make([]LedgerEntry, len(entries))
	for i, entry := range entries {
		entry.Order = i
		entry.Tags = normaliseStrings(entry.Tags)
		entry.CreatedAt = entry.CreatedAt.UTC()
		entry.UpdatedAt = time.Now().UTC()
		normalized[i] = entry.Clone()
	}
	s.entries[typ] = normalized
	s.appendAuditLocked(actor, fmt.Sprintf("replace_%s", typ), fmt.Sprintf("count=%d", len(entries)))
	s.commitLocked()
}

// Undo reverts the store to the previous snapshot.
func (s *LedgerStore) Undo() error {
	s.mu.Lock()
	defer s.mu.Unlock()
	snapshot, err := s.history.Undo()
	if err != nil {
		return err
	}
	s.entries = cloneSnapshot(snapshot)
	return nil
}

// Redo reapplies the next snapshot from history.
func (s *LedgerStore) Redo() error {
	s.mu.Lock()
	defer s.mu.Unlock()
	snapshot, err := s.history.Redo()
	if err != nil {
		return err
	}
	s.entries = cloneSnapshot(snapshot)
	return nil
}

// CanUndo reports whether history contains a previous snapshot.
func (s *LedgerStore) CanUndo() bool {
	s.mu.RLock()
	defer s.mu.RUnlock()
	return s.history.CanUndo()
}

// CanRedo reports whether history contains a forward snapshot.
func (s *LedgerStore) CanRedo() bool {
	s.mu.RLock()
	defer s.mu.RUnlock()
	return s.history.CanRedo()
}

// HistoryDepth returns the counts of undo and redo steps currently available.
func (s *LedgerStore) HistoryDepth() (int, int) {
	s.mu.RLock()
	defer s.mu.RUnlock()
	undo := 0
	if len(s.history.states) > 0 {
		undo = len(s.history.states) - 1
	}
	redo := len(s.history.future)
	return undo, redo
}

func cloneSnapshot(snapshot storeSnapshot) map[LedgerType][]LedgerEntry {
	cloned := make(map[LedgerType][]LedgerEntry, len(snapshot.entries))
	for typ, items := range snapshot.entries {
		cloned[typ] = cloneEntrySlice(items)
	}
	return cloned
}

// AppendAllowlist inserts or updates an allowlist entry.
func (s *LedgerStore) AppendAllowlist(entry *IPAllowlistEntry, actor string) (*IPAllowlistEntry, error) {
	if entry == nil {
		return nil, errors.New("allowlist entry cannot be nil")
	}
	if _, _, err := net.ParseCIDR(entry.CIDR); err != nil {
		if ip := net.ParseIP(entry.CIDR); ip == nil {
			return nil, fmt.Errorf("invalid CIDR or IP: %w", err)
		}
	}
	s.mu.Lock()
	defer s.mu.Unlock()
	now := time.Now().UTC()
	if entry.ID == "" {
		entry.ID = GenerateID("allow")
		entry.CreatedAt = now
	}
	entry.UpdatedAt = now
	copied := *entry
	s.allow[copied.ID] = &copied
	s.appendAuditLocked(actor, "allowlist_upsert", copied.ID)
	return &copied, nil
}

// RemoveAllowlist deletes an entry.
func (s *LedgerStore) RemoveAllowlist(id string, actor string) bool {
	s.mu.Lock()
	defer s.mu.Unlock()
	if _, ok := s.allow[id]; ok {
		delete(s.allow, id)
		s.appendAuditLocked(actor, "allowlist_delete", id)
		return true
	}
	return false
}

// ListAllowlist returns allow entries ordered by creation time.
func (s *LedgerStore) ListAllowlist() []*IPAllowlistEntry {
	s.mu.RLock()
	defer s.mu.RUnlock()
	out := make([]*IPAllowlistEntry, 0, len(s.allow))
	for _, entry := range s.allow {
		copy := *entry
		out = append(out, &copy)
	}
	sort.Slice(out, func(i, j int) bool { return out[i].CreatedAt.Before(out[j].CreatedAt) })
	return out
}

// IsIPAllowed checks whether ipStr is within the allowlist. Empty allowlist permits all.
func (s *LedgerStore) IsIPAllowed(ipStr string) bool {
	s.mu.RLock()
	defer s.mu.RUnlock()
	if len(s.allow) == 0 {
		return true
	}
	ip := net.ParseIP(ipStr)
	if ip == nil {
		return false
	}
	for _, entry := range s.allow {
		if _, network, err := net.ParseCIDR(entry.CIDR); err == nil {
			if network.Contains(ip) {
				return true
			}
			continue
		}
		if ip.Equal(net.ParseIP(entry.CIDR)) {
			return true
		}
	}
	return false
}

// RecordLogin appends an audit entry for a successful SDID login.
func (s *LedgerStore) RecordLogin(actor string) {
	s.mu.Lock()
	defer s.mu.Unlock()
	s.appendAuditLocked(strings.TrimSpace(actor), "login", "")
}

// AppendAudit adds an audit log entry.
func (s *LedgerStore) appendAuditLocked(actor, action, details string) {
	entry := &AuditLogEntry{
		ID:        GenerateID("audit"),
		Actor:     actor,
		Action:    action,
		Details:   details,
		CreatedAt: time.Now().UTC(),
	}
	if n := len(s.audits); n > 0 {
		entry.PrevHash = s.audits[n-1].Hash
	}
	entry.Hash = computeAuditHash(entry)
	s.audits = append(s.audits, entry)
}

// UpdateIdentityProfile upserts metadata about an identity interacting with the system.
func (s *LedgerStore) UpdateIdentityProfile(did, label string, roles []string, admin, approved bool) IdentityProfile {
	did = strings.TrimSpace(did)
	if did == "" {
		return IdentityProfile{}
	}
	s.mu.Lock()
	defer s.mu.Unlock()
	normalisedRoles := normaliseStrings(roles)
	profile := IdentityProfile{
		DID:      did,
		Label:    strings.TrimSpace(label),
		Roles:    append([]string{}, normalisedRoles...),
		Admin:    admin,
		Approved: approved || admin,
		Updated:  time.Now().UTC(),
	}
	if existing, ok := s.profiles[did]; ok {
		if profile.Label == "" {
			profile.Label = existing.Label
		}
		if len(profile.Roles) == 0 {
			profile.Roles = append([]string{}, existing.Roles...)
		}
		profile.Admin = profile.Admin || existing.Admin
		profile.Approved = profile.Approved || existing.Approved || existing.Admin
	}
	s.profiles[did] = profile
	return profile
}

// IdentityProfileByDID returns a copy of the stored profile for the DID.
func (s *LedgerStore) IdentityProfileByDID(did string) IdentityProfile {
	s.mu.RLock()
	defer s.mu.RUnlock()
	profile, ok := s.profiles[strings.TrimSpace(did)]
	if !ok {
		return IdentityProfile{}
	}
	profileCopy := profile
	profileCopy.Roles = append([]string{}, profile.Roles...)
	return profileCopy
}

// IdentityIsAdmin reports whether the DID is recognised as an administrator.
func (s *LedgerStore) IdentityIsAdmin(did string) bool {
	s.mu.RLock()
	defer s.mu.RUnlock()
	profile, ok := s.profiles[strings.TrimSpace(did)]
	return ok && profile.Admin
}

// IdentityApproved reports whether the DID has been approved (either by admin role or certification).
func (s *LedgerStore) IdentityApproved(did string) bool {
	s.mu.RLock()
	defer s.mu.RUnlock()
	trimmed := strings.TrimSpace(did)
	if trimmed == "" {
		return false
	}
	if profile, ok := s.profiles[trimmed]; ok {
		if profile.Admin || profile.Approved {
			return true
		}
	}
	if approval, ok := s.approvalByApplicant[trimmed]; ok {
		return approval.Status == ApprovalStatusApproved
	}
	return false
}

// LatestApprovalForApplicant returns the most recent approval request for a DID.
func (s *LedgerStore) LatestApprovalForApplicant(did string) *IdentityApproval {
	s.mu.RLock()
	defer s.mu.RUnlock()
	if approval, ok := s.approvalByApplicant[strings.TrimSpace(did)]; ok {
		return approval.Clone()
	}
	return nil
}

// SubmitApproval records a pending approval request for an identity.
func (s *LedgerStore) SubmitApproval(did, label string, roles []string, challenge, signature, canonical string) (*IdentityApproval, error) {
	did = strings.TrimSpace(did)
	if did == "" {
		return nil, ErrApprovalNotFound
	}
	s.mu.Lock()
	defer s.mu.Unlock()
	if existing, ok := s.approvalByApplicant[did]; ok {
		switch existing.Status {
		case ApprovalStatusPending:
			return existing.Clone(), ErrApprovalAlreadyPending
		case ApprovalStatusApproved:
			return existing.Clone(), ErrApprovalAlreadyCompleted
		}
	}
	now := time.Now().UTC()
	approval := &IdentityApproval{
		ID:               GenerateID("approval"),
		ApplicantDid:     did,
		ApplicantLabel:   strings.TrimSpace(label),
		ApplicantRoles:   normaliseStrings(roles),
		CreatedAt:        now,
		Status:           ApprovalStatusPending,
		RequestChallenge: strings.TrimSpace(challenge),
		RequestSignature: strings.TrimSpace(signature),
		RequestCanonical: strings.TrimSpace(canonical),
	}
	s.approvals[approval.ID] = approval
	s.approvalOrder = append(s.approvalOrder, approval)
	s.approvalByApplicant[did] = approval
	profile := s.profiles[did]
	profile.DID = did
	if approval.ApplicantLabel != "" {
		profile.Label = approval.ApplicantLabel
	}
	if len(approval.ApplicantRoles) > 0 {
		profile.Roles = append([]string{}, approval.ApplicantRoles...)
	}
	profile.Approved = false
	profile.Updated = now
	s.profiles[did] = profile
	return approval.Clone(), nil
}

// ApproveRequest finalises an approval entry with administrator details.
func (s *LedgerStore) ApproveRequest(id string, approver IdentityProfile, challenge, signature string) (*IdentityApproval, error) {
	id = strings.TrimSpace(id)
	s.mu.Lock()
	defer s.mu.Unlock()
	approval, ok := s.approvals[id]
	if !ok {
		return nil, ErrApprovalNotFound
	}
	if approval.Status == ApprovalStatusApproved {
		return approval.Clone(), ErrApprovalAlreadyCompleted
	}
	now := time.Now().UTC()
	approval.Status = ApprovalStatusApproved
	approval.ApproverDid = strings.TrimSpace(approver.DID)
	approval.ApproverLabel = strings.TrimSpace(approver.Label)
	approval.ApproverRoles = normaliseStrings(approver.Roles)
	approval.ApprovalChallenge = strings.TrimSpace(challenge)
	approval.ApprovalSignature = strings.TrimSpace(signature)
	approval.ApprovedAt = &now
	s.approvalByApplicant[approval.ApplicantDid] = approval
	profile := s.profiles[approval.ApplicantDid]
	profile.DID = approval.ApplicantDid
	if approval.ApplicantLabel != "" {
		profile.Label = approval.ApplicantLabel
	}
	if len(approval.ApplicantRoles) > 0 {
		profile.Roles = append([]string{}, approval.ApplicantRoles...)
	}
	profile.Approved = true
	profile.Updated = now
	s.profiles[approval.ApplicantDid] = profile
	return approval.Clone(), nil
}

// ListApprovals returns approval requests ordered by status then recency.
func (s *LedgerStore) ListApprovals() []*IdentityApproval {
	s.mu.RLock()
	defer s.mu.RUnlock()
	out := make([]*IdentityApproval, 0, len(s.approvalOrder))
	for _, approval := range s.approvalOrder {
		out = append(out, approval.Clone())
	}
	sort.SliceStable(out, func(i, j int) bool {
		if out[i].Status == out[j].Status {
			return out[i].CreatedAt.After(out[j].CreatedAt)
		}
		if out[i].Status == ApprovalStatusPending {
			return true
		}
		if out[j].Status == ApprovalStatusPending {
			return false
		}
		return out[i].CreatedAt.After(out[j].CreatedAt)
	})
	return out
}

// ApprovalByID retrieves an approval request by identifier.
func (s *LedgerStore) ApprovalByID(id string) (*IdentityApproval, error) {
	trimmed := strings.TrimSpace(id)
	if trimmed == "" {
		return nil, ErrApprovalNotFound
	}
	s.mu.RLock()
	defer s.mu.RUnlock()
	approval, ok := s.approvals[trimmed]
	if !ok {
		return nil, ErrApprovalNotFound
	}
	return approval.Clone(), nil
}

// IdentityApprovalState returns the approval status and latest request for a DID.
func (s *LedgerStore) IdentityApprovalState(did string) (string, *IdentityApproval) {
	s.mu.RLock()
	defer s.mu.RUnlock()
	trimmed := strings.TrimSpace(did)
	if trimmed == "" {
		return ApprovalStatusMissing, nil
	}
	if profile, ok := s.profiles[trimmed]; ok {
		if profile.Admin || profile.Approved {
			return ApprovalStatusApproved, nil
		}
	}
	if approval, ok := s.approvalByApplicant[trimmed]; ok {
		return approval.Status, approval.Clone()
	}
	return ApprovalStatusMissing, nil
}

// ListAudits returns stored audit entries.
func (s *LedgerStore) ListAudits() []*AuditLogEntry {
	s.mu.RLock()
	defer s.mu.RUnlock()
	out := make([]*AuditLogEntry, len(s.audits))
	for i, entry := range s.audits {
		copy := *entry
		out[i] = &copy
	}
	return out
}

func computeAuditHash(entry *AuditLogEntry) string {
	payload := fmt.Sprintf("%s|%s|%s|%s", entry.PrevHash, entry.Action, entry.Details, entry.CreatedAt.Format(time.RFC3339Nano))
	sum := sha256.Sum256([]byte(payload))
	return base64.RawStdEncoding.EncodeToString(sum[:])
}

// VerifyAuditChain recomputes the hashes and ensures the chain remains valid.
func (s *LedgerStore) VerifyAuditChain() bool {
	s.mu.RLock()
	defer s.mu.RUnlock()
	prev := ""
	for _, entry := range s.audits {
		expected := computeAuditHash(&AuditLogEntry{
			PrevHash:  prev,
			Action:    entry.Action,
			Details:   entry.Details,
			CreatedAt: entry.CreatedAt,
		})
		if entry.Hash != expected {
			return false
		}
		prev = entry.Hash
	}
	return true
}

func loginMessage(nonce string) string {
<<<<<<< HEAD
	return fmt.Sprintf("Sign in to RoundOne Ledger with nonce %s", nonce)
=======
	return fmt.Sprintf("Sign in to RoundOneLeger with nonce %s", nonce)
>>>>>>> 5501e310
}

// CreateLoginChallenge issues a one-time nonce for SDID authentication.
func (s *LedgerStore) CreateLoginChallenge() *LoginChallenge {
	challenge := &LoginChallenge{
		Nonce:     GenerateID("nonce"),
		CreatedAt: time.Now().UTC(),
	}
	challenge.Message = loginMessage(challenge.Nonce)
	s.mu.Lock()
	s.loginChallenges[challenge.Nonce] = challenge
	s.mu.Unlock()
	return challenge
}

// ConsumeLoginChallenge removes the stored challenge for the supplied nonce.
func (s *LedgerStore) ConsumeLoginChallenge(nonce string) (*LoginChallenge, error) {
	trimmed := strings.TrimSpace(nonce)
	if trimmed == "" {
		return nil, ErrLoginChallengeNotFound
	}
	s.mu.Lock()
	defer s.mu.Unlock()
	challenge, ok := s.loginChallenges[trimmed]
	if !ok {
		return nil, ErrLoginChallengeNotFound
	}
	delete(s.loginChallenges, trimmed)
	return challenge, nil
}

func normaliseStrings(values []string) []string {
	out := make([]string, 0, len(values))
	seen := make(map[string]struct{}, len(values))
	for _, v := range values {
		trimmed := strings.TrimSpace(v)
		if trimmed == "" {
			continue
		}
		key := strings.ToLower(trimmed)
		if _, ok := seen[key]; ok {
			continue
		}
		seen[key] = struct{}{}
		out = append(out, trimmed)
	}
	sort.Strings(out)
	return out
}<|MERGE_RESOLUTION|>--- conflicted
+++ resolved
@@ -26,15 +26,12 @@
 	ErrSignatureInvalid = errors.New("signature invalid")
 	// ErrIdentityNotApproved indicates that the SDID identity lacks the required administrator certification.
 	ErrIdentityNotApproved = errors.New("identity_not_approved")
-<<<<<<< HEAD
-=======
 	// ErrApprovalAlreadyPending is returned when an approval request already exists for an identity.
 	ErrApprovalAlreadyPending = errors.New("approval_pending")
 	// ErrApprovalNotFound indicates the approval request cannot be located.
 	ErrApprovalNotFound = errors.New("approval_not_found")
 	// ErrApprovalAlreadyCompleted indicates the approval request has already been signed off.
 	ErrApprovalAlreadyCompleted = errors.New("approval_already_completed")
->>>>>>> 5501e310
 	// ErrIPNotAllowed indicates the source IP is not within the allowlist.
 	ErrIPNotAllowed = errors.New("ip not allowed")
 )
@@ -49,11 +46,6 @@
 type LedgerStore struct {
 	mu sync.RWMutex
 
-<<<<<<< HEAD
-	entries map[LedgerType][]LedgerEntry
-	allow   map[string]*IPAllowlistEntry
-	audits  []*AuditLogEntry
-=======
 	entries             map[LedgerType][]LedgerEntry
 	allow               map[string]*IPAllowlistEntry
 	audits              []*AuditLogEntry
@@ -61,21 +53,12 @@
 	approvals           map[string]*IdentityApproval
 	approvalOrder       []*IdentityApproval
 	approvalByApplicant map[string]*IdentityApproval
->>>>>>> 5501e310
 
 	loginChallenges map[string]*LoginChallenge
 
 	history historyStack
 }
 
-<<<<<<< HEAD
-// NewLedgerStore constructs a ledger store.
-func NewLedgerStore() *LedgerStore {
-	store := &LedgerStore{
-		entries:         make(map[LedgerType][]LedgerEntry),
-		allow:           make(map[string]*IPAllowlistEntry),
-		loginChallenges: make(map[string]*LoginChallenge),
-=======
 // IdentityProfile stores metadata about a SDID identity that has interacted with the system.
 type IdentityProfile struct {
 	DID      string
@@ -142,7 +125,6 @@
 		approvals:           make(map[string]*IdentityApproval),
 		approvalByApplicant: make(map[string]*IdentityApproval),
 		loginChallenges:     make(map[string]*LoginChallenge),
->>>>>>> 5501e310
 	}
 	store.history.limit = 11
 	store.history.Reset(store.snapshotLocked())
@@ -764,11 +746,7 @@
 }
 
 func loginMessage(nonce string) string {
-<<<<<<< HEAD
-	return fmt.Sprintf("Sign in to RoundOne Ledger with nonce %s", nonce)
-=======
 	return fmt.Sprintf("Sign in to RoundOneLeger with nonce %s", nonce)
->>>>>>> 5501e310
 }
 
 // CreateLoginChallenge issues a one-time nonce for SDID authentication.
