package models

import (
	"crypto/sha256"
	"encoding/base64"
	"errors"
	"fmt"
	mrand "math/rand"
	"net"
	"sort"
	"strings"
	"sync"
	"time"
)

var (
	// ErrEntryNotFound is returned when a ledger entry cannot be located.
	ErrEntryNotFound = errors.New("ledger entry not found")
	// ErrUndoUnavailable indicates there is no further history to rewind.
	ErrUndoUnavailable = errors.New("no undo steps available")
	// ErrRedoUnavailable indicates there is no further forward history.
	ErrRedoUnavailable = errors.New("no redo steps available")
	// ErrLoginChallengeNotFound indicates there is no nonce to fulfil.
	ErrLoginChallengeNotFound = errors.New("login challenge not found")
	// ErrSignatureInvalid indicates that signature verification failed.
	ErrSignatureInvalid = errors.New("signature invalid")
	// ErrIPNotAllowed indicates the source IP is not within the allowlist.
	ErrIPNotAllowed = errors.New("ip not allowed")
	// ErrIPInvalid indicates the provided IP could not be parsed.
	ErrIPInvalid = errors.New("ip invalid")
	// ErrDeviceIPMismatch indicates the login IP differs from the enrolled binding.
	ErrDeviceIPMismatch = errors.New("device ip mismatch")
	// ErrAdminSignatureRequired indicates an administrator signature was not supplied.
	ErrAdminSignatureRequired = errors.New("admin signature required")
	// ErrAdminSignatureInvalid indicates the administrator signature could not be verified.
	ErrAdminSignatureInvalid = errors.New("admin signature invalid")
	// ErrAdminKeyNotConfigured indicates the administrator public key has not been provided.
	ErrAdminKeyNotConfigured = errors.New("admin signing key not configured")
)

var (
	seededRand   = mrand.New(mrand.NewSource(time.Now().UnixNano()))
	seededRandMu sync.Mutex
	idAlphabet   = []rune("abcdefghijklmnopqrstuvwxyzABCDEFGHIJKLMNOPQRSTUVWXYZ0123456789")
)

// LedgerStore coordinates all mutable state for the in-memory implementation.
type LedgerStore struct {
	mu sync.RWMutex

	entries map[LedgerType][]LedgerEntry
	allow   map[string]*IPAllowlistEntry
	audits  []*AuditLogEntry

	loginChallenges map[string]*LoginChallenge

	history historyStack
<<<<<<< HEAD

	fingerprintSecret []byte
	adminPublicKey    ed25519.PublicKey
=======
>>>>>>> 53fb5535
}

// NewLedgerStore constructs a ledger store.
func NewLedgerStore() *LedgerStore {
	store := &LedgerStore{
		entries:         make(map[LedgerType][]LedgerEntry),
		allow:           make(map[string]*IPAllowlistEntry),
		loginChallenges: make(map[string]*LoginChallenge),
	}
	store.history.limit = 11
	store.history.Reset(store.snapshotLocked())
	return store
}

<<<<<<< HEAD
// SetAdminPublicKey configures the administrator's signing key used to approve devices.
func (s *LedgerStore) SetAdminPublicKey(key []byte) error {
	if len(key) != ed25519.PublicKeySize {
		return fmt.Errorf("admin public key must be %d bytes", ed25519.PublicKeySize)
	}
	copied := make([]byte, len(key))
	copy(copied, key)
	s.mu.Lock()
	s.adminPublicKey = ed25519.PublicKey(copied)
	s.mu.Unlock()
	return nil
}

// AdminPublicKey returns a defensive copy of the configured administrator key.
func (s *LedgerStore) AdminPublicKey() ed25519.PublicKey {
	s.mu.RLock()
	defer s.mu.RUnlock()
	if len(s.adminPublicKey) == 0 {
		return nil
	}
	copied := make([]byte, len(s.adminPublicKey))
	copy(copied, s.adminPublicKey)
	return ed25519.PublicKey(copied)
}

// helper to produce map key for pending enrollment login challenge.
func enrollmentKey(username, deviceID string) string {
	return fmt.Sprintf("%s:%s", NormaliseUsername(username), deviceID)
}

=======
>>>>>>> 53fb5535
// GenerateID creates a pseudo-random identifier string.
func GenerateID(prefix string) string {
	return fmt.Sprintf("%s-%s", prefix, randomIDToken(18))
}

func randomIDToken(length int) string {
	seededRandMu.Lock()
	defer seededRandMu.Unlock()
	b := make([]rune, length)
	for i := range b {
		b[i] = idAlphabet[seededRand.Intn(len(idAlphabet))]
	}
	return string(b)
}

func (s *LedgerStore) adminApprovalMessage(username, deviceID string, publicKey []byte) []byte {
	payload := fmt.Sprintf("%s:%s:%s", NormaliseUsername(username), deviceID, base64.RawStdEncoding.EncodeToString(publicKey))
	return []byte(payload)
}

func cloneEntrySlice(entries []LedgerEntry) []LedgerEntry {
	cloned := make([]LedgerEntry, len(entries))
	for i, e := range entries {
		cloned[i] = e.Clone()
	}
	return cloned
}

// recordSnapshotLocked must be called with the mutex locked.
func (s *LedgerStore) snapshotLocked() storeSnapshot {
	snapshot := storeSnapshot{entries: make(map[LedgerType][]LedgerEntry)}
	for _, typ := range AllLedgerTypes {
		if items, ok := s.entries[typ]; ok {
			snapshot.entries[typ] = cloneEntrySlice(items)
		}
	}
	return snapshot
}

func (s *LedgerStore) commitLocked() {
	snapshot := s.snapshotLocked()
	if len(s.history.states) == 0 {
		s.history.Reset(snapshot)
		return
	}
	s.history.Push(snapshot)
}

// ListEntries returns ordered entries for a ledger.
func (s *LedgerStore) ListEntries(typ LedgerType) []LedgerEntry {
	s.mu.RLock()
	defer s.mu.RUnlock()
	entries := s.entries[typ]
	cloned := make([]LedgerEntry, len(entries))
	for i, e := range entries {
		cloned[i] = e.Clone()
	}
	sort.Slice(cloned, func(i, j int) bool { return cloned[i].Order < cloned[j].Order })
	return cloned
}

// GetEntry retrieves an entry by ID.
func (s *LedgerStore) GetEntry(typ LedgerType, id string) (LedgerEntry, error) {
	s.mu.RLock()
	defer s.mu.RUnlock()
	for _, e := range s.entries[typ] {
		if e.ID == id {
			return e.Clone(), nil
		}
	}
	return LedgerEntry{}, ErrEntryNotFound
}

// CreateEntry appends a new entry to the ledger.
func (s *LedgerStore) CreateEntry(typ LedgerType, entry LedgerEntry, actor string) (LedgerEntry, error) {
	s.mu.Lock()
	defer s.mu.Unlock()

	entry.ID = GenerateID(string(typ))
	entry.CreatedAt = time.Now().UTC()
	entry.UpdatedAt = entry.CreatedAt
	entry.Order = len(s.entries[typ])
	entry.Tags = normaliseStrings(entry.Tags)
	s.entries[typ] = append(s.entries[typ], entry.Clone())
	s.appendAuditLocked(actor, fmt.Sprintf("create_%s", typ), entry.ID)
	s.commitLocked()
	return entry, nil
}

// UpdateEntry modifies the entry with matching ID.
func (s *LedgerStore) UpdateEntry(typ LedgerType, id string, updates LedgerEntry, actor string) (LedgerEntry, error) {
	s.mu.Lock()
	defer s.mu.Unlock()
	items := s.entries[typ]
	for i, e := range items {
		if e.ID == id {
			updated := e.Clone()
			if updates.Name != "" {
				updated.Name = updates.Name
			}
			if updates.Description != "" {
				updated.Description = updates.Description
			}
			if updates.Attributes != nil {
				updated.Attributes = make(map[string]string, len(updates.Attributes))
				for k, v := range updates.Attributes {
					updated.Attributes[k] = v
				}
			}
			if updates.Tags != nil {
				updated.Tags = normaliseStrings(updates.Tags)
			}
			if updates.Links != nil {
				updated.Links = make(map[LedgerType][]string, len(updates.Links))
				for lt, ids := range updates.Links {
					updated.Links[lt] = append([]string{}, ids...)
				}
			}
			updated.UpdatedAt = time.Now().UTC()
			items[i] = updated
			s.entries[typ] = items
			s.appendAuditLocked(actor, fmt.Sprintf("update_%s", typ), id)
			s.commitLocked()
			return updated.Clone(), nil
		}
	}
	return LedgerEntry{}, ErrEntryNotFound
}

// DeleteEntry removes an entry and compacts ordering.
func (s *LedgerStore) DeleteEntry(typ LedgerType, id string, actor string) error {
	s.mu.Lock()
	defer s.mu.Unlock()
	items := s.entries[typ]
	for i, e := range items {
		if e.ID == id {
			items = append(items[:i], items[i+1:]...)
			for idx := range items {
				items[idx].Order = idx
				items[idx].UpdatedAt = time.Now().UTC()
			}
			s.entries[typ] = items
			s.appendAuditLocked(actor, fmt.Sprintf("delete_%s", typ), id)
			s.commitLocked()
			return nil
		}
	}
	return ErrEntryNotFound
}

// ReorderEntries sets the ordering based on provided IDs. IDs not listed retain current order at end.
func (s *LedgerStore) ReorderEntries(typ LedgerType, orderedIDs []string, actor string) ([]LedgerEntry, error) {
	s.mu.Lock()
	defer s.mu.Unlock()
	items := s.entries[typ]
	if len(items) == 0 {
		return nil, nil
	}
	index := make(map[string]LedgerEntry, len(items))
	for _, item := range items {
		index[item.ID] = item
	}

	result := make([]LedgerEntry, 0, len(items))
	seen := make(map[string]struct{}, len(orderedIDs))
	for _, id := range orderedIDs {
		if entry, ok := index[id]; ok {
			seen[id] = struct{}{}
			result = append(result, entry)
		}
	}
	for _, item := range items {
		if _, ok := seen[item.ID]; ok {
			continue
		}
		result = append(result, item)
	}
	for i := range result {
		result[i].Order = i
		result[i].UpdatedAt = time.Now().UTC()
	}
	s.entries[typ] = result
	s.appendAuditLocked(actor, fmt.Sprintf("reorder_%s", typ), strings.Join(orderedIDs, ","))
	s.commitLocked()
	out := make([]LedgerEntry, len(result))
	for i, item := range result {
		out[i] = item.Clone()
	}
	return out, nil
}

// ReplaceEntries overwrites the ledger with provided entries.
func (s *LedgerStore) ReplaceEntries(typ LedgerType, entries []LedgerEntry, actor string) {
	s.mu.Lock()
	defer s.mu.Unlock()
	normalized := make([]LedgerEntry, len(entries))
	for i, entry := range entries {
		entry.Order = i
		entry.Tags = normaliseStrings(entry.Tags)
		entry.CreatedAt = entry.CreatedAt.UTC()
		entry.UpdatedAt = time.Now().UTC()
		normalized[i] = entry.Clone()
	}
	s.entries[typ] = normalized
	s.appendAuditLocked(actor, fmt.Sprintf("replace_%s", typ), fmt.Sprintf("count=%d", len(entries)))
	s.commitLocked()
}

// Undo reverts the store to the previous snapshot.
func (s *LedgerStore) Undo() error {
	s.mu.Lock()
	defer s.mu.Unlock()
	snapshot, err := s.history.Undo()
	if err != nil {
		return err
	}
	s.entries = cloneSnapshot(snapshot)
	return nil
}

// Redo reapplies the next snapshot from history.
func (s *LedgerStore) Redo() error {
	s.mu.Lock()
	defer s.mu.Unlock()
	snapshot, err := s.history.Redo()
	if err != nil {
		return err
	}
	s.entries = cloneSnapshot(snapshot)
	return nil
}

// CanUndo reports whether history contains a previous snapshot.
func (s *LedgerStore) CanUndo() bool {
	s.mu.RLock()
	defer s.mu.RUnlock()
	return s.history.CanUndo()
}

// CanRedo reports whether history contains a forward snapshot.
func (s *LedgerStore) CanRedo() bool {
	s.mu.RLock()
	defer s.mu.RUnlock()
	return s.history.CanRedo()
}

// HistoryDepth returns the counts of undo and redo steps currently available.
func (s *LedgerStore) HistoryDepth() (int, int) {
	s.mu.RLock()
	defer s.mu.RUnlock()
	undo := 0
	if len(s.history.states) > 0 {
		undo = len(s.history.states) - 1
	}
	redo := len(s.history.future)
	return undo, redo
}

func cloneSnapshot(snapshot storeSnapshot) map[LedgerType][]LedgerEntry {
	cloned := make(map[LedgerType][]LedgerEntry, len(snapshot.entries))
	for typ, items := range snapshot.entries {
		cloned[typ] = cloneEntrySlice(items)
	}
	return cloned
}

// AppendAllowlist inserts or updates an allowlist entry.
func (s *LedgerStore) AppendAllowlist(entry *IPAllowlistEntry, actor string) (*IPAllowlistEntry, error) {
	if entry == nil {
		return nil, errors.New("allowlist entry cannot be nil")
	}
	if _, _, err := net.ParseCIDR(entry.CIDR); err != nil {
		if ip := net.ParseIP(entry.CIDR); ip == nil {
			return nil, fmt.Errorf("invalid CIDR or IP: %w", err)
		}
	}
	s.mu.Lock()
	defer s.mu.Unlock()
	now := time.Now().UTC()
	if entry.ID == "" {
		entry.ID = GenerateID("allow")
		entry.CreatedAt = now
	}
	entry.UpdatedAt = now
	copied := *entry
	s.allow[copied.ID] = &copied
	s.appendAuditLocked(actor, "allowlist_upsert", copied.ID)
	return &copied, nil
}

// RemoveAllowlist deletes an entry.
func (s *LedgerStore) RemoveAllowlist(id string, actor string) bool {
	s.mu.Lock()
	defer s.mu.Unlock()
	if _, ok := s.allow[id]; ok {
		delete(s.allow, id)
		s.appendAuditLocked(actor, "allowlist_delete", id)
		return true
	}
	return false
}

// ListAllowlist returns allow entries ordered by creation time.
func (s *LedgerStore) ListAllowlist() []*IPAllowlistEntry {
	s.mu.RLock()
	defer s.mu.RUnlock()
	out := make([]*IPAllowlistEntry, 0, len(s.allow))
	for _, entry := range s.allow {
		copy := *entry
		out = append(out, &copy)
	}
	sort.Slice(out, func(i, j int) bool { return out[i].CreatedAt.Before(out[j].CreatedAt) })
	return out
}

// IsIPAllowed checks whether ipStr is within the allowlist. Empty allowlist permits all.
func (s *LedgerStore) IsIPAllowed(ipStr string) bool {
	s.mu.RLock()
	defer s.mu.RUnlock()
	if len(s.allow) == 0 {
		return true
	}
	ip := net.ParseIP(ipStr)
	if ip == nil {
		return false
	}
	for _, entry := range s.allow {
		if _, network, err := net.ParseCIDR(entry.CIDR); err == nil {
			if network.Contains(ip) {
				return true
			}
			continue
		}
		if ip.Equal(net.ParseIP(entry.CIDR)) {
			return true
		}
	}
	return false
}

<<<<<<< HEAD
func normaliseIP(ipStr string) (string, error) {
	trimmed := strings.TrimSpace(ipStr)
	if trimmed == "" {
		return "", ErrIPInvalid
	}
	parsed := net.ParseIP(trimmed)
	if parsed == nil {
		return "", ErrIPInvalid
	}
	return parsed.String(), nil
=======
// RecordLogin appends an audit entry for a successful SDID login.
func (s *LedgerStore) RecordLogin(actor string) {
	s.mu.Lock()
	defer s.mu.Unlock()
	s.appendAuditLocked(strings.TrimSpace(actor), "login", "")
>>>>>>> 53fb5535
}

// AppendAudit adds an audit log entry.
func (s *LedgerStore) appendAuditLocked(actor, action, details string) {
	entry := &AuditLogEntry{
		ID:        GenerateID("audit"),
		Actor:     actor,
		Action:    action,
		Details:   details,
		CreatedAt: time.Now().UTC(),
	}
	if n := len(s.audits); n > 0 {
		entry.PrevHash = s.audits[n-1].Hash
	}
	entry.Hash = computeAuditHash(entry)
	s.audits = append(s.audits, entry)
}

// ListAudits returns stored audit entries.
func (s *LedgerStore) ListAudits() []*AuditLogEntry {
	s.mu.RLock()
	defer s.mu.RUnlock()
	out := make([]*AuditLogEntry, len(s.audits))
	for i, entry := range s.audits {
		copy := *entry
		out[i] = &copy
	}
	return out
}

func computeAuditHash(entry *AuditLogEntry) string {
	payload := fmt.Sprintf("%s|%s|%s|%s", entry.PrevHash, entry.Action, entry.Details, entry.CreatedAt.Format(time.RFC3339Nano))
	sum := sha256.Sum256([]byte(payload))
	return base64.RawStdEncoding.EncodeToString(sum[:])
}

// VerifyAuditChain recomputes the hashes and ensures the chain remains valid.
func (s *LedgerStore) VerifyAuditChain() bool {
	s.mu.RLock()
	defer s.mu.RUnlock()
	prev := ""
	for _, entry := range s.audits {
		expected := computeAuditHash(&AuditLogEntry{
			PrevHash:  prev,
			Action:    entry.Action,
			Details:   entry.Details,
			CreatedAt: entry.CreatedAt,
		})
		if entry.Hash != expected {
			return false
		}
		prev = entry.Hash
	}
	return true
}

func loginMessage(nonce string) string {
	return fmt.Sprintf("Sign in to RoundOne Ledger with nonce %s", nonce)
}

<<<<<<< HEAD
func (s *LedgerStore) getOrCreateUserLocked(username string) *User {
	username = NormaliseUsername(username)
	if user, ok := s.users[username]; ok {
		return user
	}
	user := &User{
		Username:  username,
		Devices:   make(map[string]*UserDevice),
		Roles:     []string{"admin"},
=======
// CreateLoginChallenge issues a one-time nonce for SDID authentication.
func (s *LedgerStore) CreateLoginChallenge() *LoginChallenge {
	challenge := &LoginChallenge{
		Nonce:     GenerateID("nonce"),
>>>>>>> 53fb5535
		CreatedAt: time.Now().UTC(),
	}
	challenge.Message = loginMessage(challenge.Nonce)
	s.mu.Lock()
<<<<<<< HEAD
	defer s.mu.Unlock()
	deviceID := GenerateID("device")
	nonce := GenerateID("nonce")
	enrollment := &Enrollment{
		Username:   user.Username,
		DeviceID:   deviceID,
		DeviceName: deviceName,
		Nonce:      nonce,
		PublicKey:  append([]byte(nil), publicKey...),
		CreatedAt:  time.Now().UTC(),
	}
	s.pendingEnrollments[enrollmentKey(user.Username, deviceID)] = enrollment
	return enrollment, nil
}

// CompleteEnrollment verifies the device and administrator signatures, storing the device and binding the originating IP.
func (s *LedgerStore) CompleteEnrollment(username, deviceID, nonce string, signature, adminSignature []byte, fingerprint, ip string) (*UserDevice, error) {
	key := enrollmentKey(username, deviceID)
	s.mu.Lock()
	enrollment, ok := s.pendingEnrollments[key]
	if !ok || enrollment.Nonce != nonce {
		s.mu.Unlock()
		return nil, ErrEnrollmentNotFound
	}
	delete(s.pendingEnrollments, key)
=======
	s.loginChallenges[challenge.Nonce] = challenge
>>>>>>> 53fb5535
	s.mu.Unlock()
	return challenge
}

// ConsumeLoginChallenge removes the stored challenge for the supplied nonce.
func (s *LedgerStore) ConsumeLoginChallenge(nonce string) (*LoginChallenge, error) {
	trimmed := strings.TrimSpace(nonce)
	if trimmed == "" {
		return nil, ErrLoginChallengeNotFound
	}
<<<<<<< HEAD
	if len(adminSignature) == 0 {
		return nil, ErrAdminSignatureRequired
	}
	if len(adminSignature) != ed25519.SignatureSize {
		return nil, ErrAdminSignatureInvalid
	}
	adminKey := s.AdminPublicKey()
	if len(adminKey) == 0 {
		return nil, ErrAdminKeyNotConfigured
	}
	if !ed25519.Verify(adminKey, s.adminApprovalMessage(enrollment.Username, deviceID, enrollment.PublicKey), adminSignature) {
		return nil, ErrAdminSignatureInvalid
	}
	fingerprintSum := s.hashFingerprint(fingerprint)

	if ip == "" {
		return nil, ErrIPInvalid
	}
	normalisedIP, err := normaliseIP(ip)
	if err != nil {
		return nil, err
	}

	s.mu.Lock()
	defer s.mu.Unlock()
	user := s.getOrCreateUserLocked(enrollment.Username)
	device := &UserDevice{
		ID:             deviceID,
		Name:           enrollment.DeviceName,
		PublicKey:      append([]byte(nil), enrollment.PublicKey...),
		FingerprintSum: fingerprintSum,
		BoundIP:        normalisedIP,
		AdminSignature: base64.RawStdEncoding.EncodeToString(adminSignature),
		CreatedAt:      time.Now().UTC(),
		UpdatedAt:      time.Now().UTC(),
	}
	user.Devices[deviceID] = device
	user.UpdatedAt = time.Now().UTC()
	s.appendAuditLocked(enrollment.Username, "device_enrolled", deviceID)
	return device, nil
}

// RequestLoginNonce generates a login nonce for the given device.
func (s *LedgerStore) RequestLoginNonce(username, deviceID string) (*LoginChallenge, error) {
	s.mu.Lock()
	defer s.mu.Unlock()
	username = NormaliseUsername(username)
	user, ok := s.users[username]
	if !ok {
		return nil, fmt.Errorf("user %s not found", username)
	}
	if _, ok := user.Devices[deviceID]; !ok {
		return nil, fmt.Errorf("device %s not enrolled", deviceID)
	}
	challenge := &LoginChallenge{
		Username:  username,
		DeviceID:  deviceID,
		Nonce:     GenerateID("nonce"),
		CreatedAt: time.Now().UTC(),
	}
	s.loginChallenges[enrollmentKey(username, deviceID)] = challenge
	return challenge, nil
}

// ValidateLogin verifies the submitted signature, administrator approval, fingerprint, and IP allowlist.
func (s *LedgerStore) ValidateLogin(username, deviceID, nonce string, signature []byte, fingerprint, ip string) (*User, error) {
	username = NormaliseUsername(username)
	key := enrollmentKey(username, deviceID)
	s.mu.Lock()
	challenge, ok := s.loginChallenges[key]
	if !ok || challenge.Nonce != nonce {
		s.mu.Unlock()
		return nil, ErrLoginChallengeNotFound
	}
	delete(s.loginChallenges, key)
	user, ok := s.users[username]
	if !ok {
		s.mu.Unlock()
		return nil, fmt.Errorf("user %s not found", username)
	}
	device, ok := user.Devices[deviceID]
	if !ok {
		s.mu.Unlock()
		return nil, fmt.Errorf("device %s not enrolled", deviceID)
	}
	s.mu.Unlock()

	if !ed25519.Verify(ed25519.PublicKey(device.PublicKey), []byte(challenge.Nonce), signature) {
		return nil, ErrSignatureInvalid
	}
	adminKey := s.AdminPublicKey()
	if len(adminKey) == 0 {
		return nil, ErrAdminKeyNotConfigured
	}
	if device.AdminSignature == "" {
		return nil, ErrAdminSignatureRequired
	}
	adminSig, err := base64.RawStdEncoding.DecodeString(device.AdminSignature)
	if err != nil {
		return nil, ErrAdminSignatureInvalid
	}
	if len(adminSig) != ed25519.SignatureSize {
		return nil, ErrAdminSignatureInvalid
	}
	if !ed25519.Verify(adminKey, s.adminApprovalMessage(user.Username, deviceID, device.PublicKey), adminSig) {
		return nil, ErrAdminSignatureInvalid
	}
	if s.hashFingerprint(fingerprint) != device.FingerprintSum {
		return nil, ErrFingerprintMismatch
	}
	normalisedIP, err := normaliseIP(ip)
	if err != nil {
		return nil, err
	}
	if !s.IsIPAllowed(normalisedIP) {
		return nil, ErrIPNotAllowed
	}
	if device.BoundIP != "" && device.BoundIP != normalisedIP {
		return nil, ErrDeviceIPMismatch
	}
	s.appendAuditLocked(user.Username, "login", deviceID)
	return user, nil
}

func (s *LedgerStore) hashFingerprint(value string) string {
	mac := hmac.New(sha256.New, s.fingerprintSecret)
	mac.Write([]byte(value))
	return base64.RawStdEncoding.EncodeToString(mac.Sum(nil))
}

// GetUser returns a user by username.
func (s *LedgerStore) GetUser(username string) (*User, bool) {
	s.mu.RLock()
	defer s.mu.RUnlock()
	user, ok := s.users[strings.ToLower(username)]
	if !ok {
		return nil, false
	}
	copy := *user
	copy.Devices = make(map[string]*UserDevice, len(user.Devices))
	for id, device := range user.Devices {
		dup := *device
		dup.PublicKey = append([]byte(nil), device.PublicKey...)
		dup.BoundIP = device.BoundIP
		copy.Devices[id] = &dup
	}
	copy.Roles = append([]string{}, user.Roles...)
	return &copy, true
=======
	s.mu.Lock()
	defer s.mu.Unlock()
	challenge, ok := s.loginChallenges[trimmed]
	if !ok {
		return nil, ErrLoginChallengeNotFound
	}
	delete(s.loginChallenges, trimmed)
	return challenge, nil
>>>>>>> 53fb5535
}

func normaliseStrings(values []string) []string {
	out := make([]string, 0, len(values))
	seen := make(map[string]struct{}, len(values))
	for _, v := range values {
		trimmed := strings.TrimSpace(v)
		if trimmed == "" {
			continue
		}
		key := strings.ToLower(trimmed)
		if _, ok := seen[key]; ok {
			continue
		}
		seen[key] = struct{}{}
		out = append(out, trimmed)
	}
	sort.Strings(out)
	return out
}<|MERGE_RESOLUTION|>--- conflicted
+++ resolved
@@ -26,16 +26,6 @@
 	ErrSignatureInvalid = errors.New("signature invalid")
 	// ErrIPNotAllowed indicates the source IP is not within the allowlist.
 	ErrIPNotAllowed = errors.New("ip not allowed")
-	// ErrIPInvalid indicates the provided IP could not be parsed.
-	ErrIPInvalid = errors.New("ip invalid")
-	// ErrDeviceIPMismatch indicates the login IP differs from the enrolled binding.
-	ErrDeviceIPMismatch = errors.New("device ip mismatch")
-	// ErrAdminSignatureRequired indicates an administrator signature was not supplied.
-	ErrAdminSignatureRequired = errors.New("admin signature required")
-	// ErrAdminSignatureInvalid indicates the administrator signature could not be verified.
-	ErrAdminSignatureInvalid = errors.New("admin signature invalid")
-	// ErrAdminKeyNotConfigured indicates the administrator public key has not been provided.
-	ErrAdminKeyNotConfigured = errors.New("admin signing key not configured")
 )
 
 var (
@@ -55,12 +45,6 @@
 	loginChallenges map[string]*LoginChallenge
 
 	history historyStack
-<<<<<<< HEAD
-
-	fingerprintSecret []byte
-	adminPublicKey    ed25519.PublicKey
-=======
->>>>>>> 53fb5535
 }
 
 // NewLedgerStore constructs a ledger store.
@@ -75,39 +59,6 @@
 	return store
 }
 
-<<<<<<< HEAD
-// SetAdminPublicKey configures the administrator's signing key used to approve devices.
-func (s *LedgerStore) SetAdminPublicKey(key []byte) error {
-	if len(key) != ed25519.PublicKeySize {
-		return fmt.Errorf("admin public key must be %d bytes", ed25519.PublicKeySize)
-	}
-	copied := make([]byte, len(key))
-	copy(copied, key)
-	s.mu.Lock()
-	s.adminPublicKey = ed25519.PublicKey(copied)
-	s.mu.Unlock()
-	return nil
-}
-
-// AdminPublicKey returns a defensive copy of the configured administrator key.
-func (s *LedgerStore) AdminPublicKey() ed25519.PublicKey {
-	s.mu.RLock()
-	defer s.mu.RUnlock()
-	if len(s.adminPublicKey) == 0 {
-		return nil
-	}
-	copied := make([]byte, len(s.adminPublicKey))
-	copy(copied, s.adminPublicKey)
-	return ed25519.PublicKey(copied)
-}
-
-// helper to produce map key for pending enrollment login challenge.
-func enrollmentKey(username, deviceID string) string {
-	return fmt.Sprintf("%s:%s", NormaliseUsername(username), deviceID)
-}
-
-=======
->>>>>>> 53fb5535
 // GenerateID creates a pseudo-random identifier string.
 func GenerateID(prefix string) string {
 	return fmt.Sprintf("%s-%s", prefix, randomIDToken(18))
@@ -121,11 +72,6 @@
 		b[i] = idAlphabet[seededRand.Intn(len(idAlphabet))]
 	}
 	return string(b)
-}
-
-func (s *LedgerStore) adminApprovalMessage(username, deviceID string, publicKey []byte) []byte {
-	payload := fmt.Sprintf("%s:%s:%s", NormaliseUsername(username), deviceID, base64.RawStdEncoding.EncodeToString(publicKey))
-	return []byte(payload)
 }
 
 func cloneEntrySlice(entries []LedgerEntry) []LedgerEntry {
@@ -448,24 +394,11 @@
 	return false
 }
 
-<<<<<<< HEAD
-func normaliseIP(ipStr string) (string, error) {
-	trimmed := strings.TrimSpace(ipStr)
-	if trimmed == "" {
-		return "", ErrIPInvalid
-	}
-	parsed := net.ParseIP(trimmed)
-	if parsed == nil {
-		return "", ErrIPInvalid
-	}
-	return parsed.String(), nil
-=======
 // RecordLogin appends an audit entry for a successful SDID login.
 func (s *LedgerStore) RecordLogin(actor string) {
 	s.mu.Lock()
 	defer s.mu.Unlock()
 	s.appendAuditLocked(strings.TrimSpace(actor), "login", "")
->>>>>>> 53fb5535
 }
 
 // AppendAudit adds an audit log entry.
@@ -526,55 +459,15 @@
 	return fmt.Sprintf("Sign in to RoundOne Ledger with nonce %s", nonce)
 }
 
-<<<<<<< HEAD
-func (s *LedgerStore) getOrCreateUserLocked(username string) *User {
-	username = NormaliseUsername(username)
-	if user, ok := s.users[username]; ok {
-		return user
-	}
-	user := &User{
-		Username:  username,
-		Devices:   make(map[string]*UserDevice),
-		Roles:     []string{"admin"},
-=======
 // CreateLoginChallenge issues a one-time nonce for SDID authentication.
 func (s *LedgerStore) CreateLoginChallenge() *LoginChallenge {
 	challenge := &LoginChallenge{
 		Nonce:     GenerateID("nonce"),
->>>>>>> 53fb5535
 		CreatedAt: time.Now().UTC(),
 	}
 	challenge.Message = loginMessage(challenge.Nonce)
 	s.mu.Lock()
-<<<<<<< HEAD
-	defer s.mu.Unlock()
-	deviceID := GenerateID("device")
-	nonce := GenerateID("nonce")
-	enrollment := &Enrollment{
-		Username:   user.Username,
-		DeviceID:   deviceID,
-		DeviceName: deviceName,
-		Nonce:      nonce,
-		PublicKey:  append([]byte(nil), publicKey...),
-		CreatedAt:  time.Now().UTC(),
-	}
-	s.pendingEnrollments[enrollmentKey(user.Username, deviceID)] = enrollment
-	return enrollment, nil
-}
-
-// CompleteEnrollment verifies the device and administrator signatures, storing the device and binding the originating IP.
-func (s *LedgerStore) CompleteEnrollment(username, deviceID, nonce string, signature, adminSignature []byte, fingerprint, ip string) (*UserDevice, error) {
-	key := enrollmentKey(username, deviceID)
-	s.mu.Lock()
-	enrollment, ok := s.pendingEnrollments[key]
-	if !ok || enrollment.Nonce != nonce {
-		s.mu.Unlock()
-		return nil, ErrEnrollmentNotFound
-	}
-	delete(s.pendingEnrollments, key)
-=======
 	s.loginChallenges[challenge.Nonce] = challenge
->>>>>>> 53fb5535
 	s.mu.Unlock()
 	return challenge
 }
@@ -585,156 +478,6 @@
 	if trimmed == "" {
 		return nil, ErrLoginChallengeNotFound
 	}
-<<<<<<< HEAD
-	if len(adminSignature) == 0 {
-		return nil, ErrAdminSignatureRequired
-	}
-	if len(adminSignature) != ed25519.SignatureSize {
-		return nil, ErrAdminSignatureInvalid
-	}
-	adminKey := s.AdminPublicKey()
-	if len(adminKey) == 0 {
-		return nil, ErrAdminKeyNotConfigured
-	}
-	if !ed25519.Verify(adminKey, s.adminApprovalMessage(enrollment.Username, deviceID, enrollment.PublicKey), adminSignature) {
-		return nil, ErrAdminSignatureInvalid
-	}
-	fingerprintSum := s.hashFingerprint(fingerprint)
-
-	if ip == "" {
-		return nil, ErrIPInvalid
-	}
-	normalisedIP, err := normaliseIP(ip)
-	if err != nil {
-		return nil, err
-	}
-
-	s.mu.Lock()
-	defer s.mu.Unlock()
-	user := s.getOrCreateUserLocked(enrollment.Username)
-	device := &UserDevice{
-		ID:             deviceID,
-		Name:           enrollment.DeviceName,
-		PublicKey:      append([]byte(nil), enrollment.PublicKey...),
-		FingerprintSum: fingerprintSum,
-		BoundIP:        normalisedIP,
-		AdminSignature: base64.RawStdEncoding.EncodeToString(adminSignature),
-		CreatedAt:      time.Now().UTC(),
-		UpdatedAt:      time.Now().UTC(),
-	}
-	user.Devices[deviceID] = device
-	user.UpdatedAt = time.Now().UTC()
-	s.appendAuditLocked(enrollment.Username, "device_enrolled", deviceID)
-	return device, nil
-}
-
-// RequestLoginNonce generates a login nonce for the given device.
-func (s *LedgerStore) RequestLoginNonce(username, deviceID string) (*LoginChallenge, error) {
-	s.mu.Lock()
-	defer s.mu.Unlock()
-	username = NormaliseUsername(username)
-	user, ok := s.users[username]
-	if !ok {
-		return nil, fmt.Errorf("user %s not found", username)
-	}
-	if _, ok := user.Devices[deviceID]; !ok {
-		return nil, fmt.Errorf("device %s not enrolled", deviceID)
-	}
-	challenge := &LoginChallenge{
-		Username:  username,
-		DeviceID:  deviceID,
-		Nonce:     GenerateID("nonce"),
-		CreatedAt: time.Now().UTC(),
-	}
-	s.loginChallenges[enrollmentKey(username, deviceID)] = challenge
-	return challenge, nil
-}
-
-// ValidateLogin verifies the submitted signature, administrator approval, fingerprint, and IP allowlist.
-func (s *LedgerStore) ValidateLogin(username, deviceID, nonce string, signature []byte, fingerprint, ip string) (*User, error) {
-	username = NormaliseUsername(username)
-	key := enrollmentKey(username, deviceID)
-	s.mu.Lock()
-	challenge, ok := s.loginChallenges[key]
-	if !ok || challenge.Nonce != nonce {
-		s.mu.Unlock()
-		return nil, ErrLoginChallengeNotFound
-	}
-	delete(s.loginChallenges, key)
-	user, ok := s.users[username]
-	if !ok {
-		s.mu.Unlock()
-		return nil, fmt.Errorf("user %s not found", username)
-	}
-	device, ok := user.Devices[deviceID]
-	if !ok {
-		s.mu.Unlock()
-		return nil, fmt.Errorf("device %s not enrolled", deviceID)
-	}
-	s.mu.Unlock()
-
-	if !ed25519.Verify(ed25519.PublicKey(device.PublicKey), []byte(challenge.Nonce), signature) {
-		return nil, ErrSignatureInvalid
-	}
-	adminKey := s.AdminPublicKey()
-	if len(adminKey) == 0 {
-		return nil, ErrAdminKeyNotConfigured
-	}
-	if device.AdminSignature == "" {
-		return nil, ErrAdminSignatureRequired
-	}
-	adminSig, err := base64.RawStdEncoding.DecodeString(device.AdminSignature)
-	if err != nil {
-		return nil, ErrAdminSignatureInvalid
-	}
-	if len(adminSig) != ed25519.SignatureSize {
-		return nil, ErrAdminSignatureInvalid
-	}
-	if !ed25519.Verify(adminKey, s.adminApprovalMessage(user.Username, deviceID, device.PublicKey), adminSig) {
-		return nil, ErrAdminSignatureInvalid
-	}
-	if s.hashFingerprint(fingerprint) != device.FingerprintSum {
-		return nil, ErrFingerprintMismatch
-	}
-	normalisedIP, err := normaliseIP(ip)
-	if err != nil {
-		return nil, err
-	}
-	if !s.IsIPAllowed(normalisedIP) {
-		return nil, ErrIPNotAllowed
-	}
-	if device.BoundIP != "" && device.BoundIP != normalisedIP {
-		return nil, ErrDeviceIPMismatch
-	}
-	s.appendAuditLocked(user.Username, "login", deviceID)
-	return user, nil
-}
-
-func (s *LedgerStore) hashFingerprint(value string) string {
-	mac := hmac.New(sha256.New, s.fingerprintSecret)
-	mac.Write([]byte(value))
-	return base64.RawStdEncoding.EncodeToString(mac.Sum(nil))
-}
-
-// GetUser returns a user by username.
-func (s *LedgerStore) GetUser(username string) (*User, bool) {
-	s.mu.RLock()
-	defer s.mu.RUnlock()
-	user, ok := s.users[strings.ToLower(username)]
-	if !ok {
-		return nil, false
-	}
-	copy := *user
-	copy.Devices = make(map[string]*UserDevice, len(user.Devices))
-	for id, device := range user.Devices {
-		dup := *device
-		dup.PublicKey = append([]byte(nil), device.PublicKey...)
-		dup.BoundIP = device.BoundIP
-		copy.Devices[id] = &dup
-	}
-	copy.Roles = append([]string{}, user.Roles...)
-	return &copy, true
-=======
 	s.mu.Lock()
 	defer s.mu.Unlock()
 	challenge, ok := s.loginChallenges[trimmed]
@@ -743,7 +486,6 @@
 	}
 	delete(s.loginChallenges, trimmed)
 	return challenge, nil
->>>>>>> 53fb5535
 }
 
 func normaliseStrings(values []string) []string {
