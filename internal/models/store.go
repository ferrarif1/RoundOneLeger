--- conflicted
+++ resolved
@@ -5,7 +5,6 @@
 	"crypto/hmac"
 	"crypto/rand"
 	"crypto/sha256"
-	"crypto/subtle"
 	"encoding/base64"
 	"errors"
 	"fmt"
@@ -34,10 +33,6 @@
 	ErrSignatureInvalid = errors.New("signature invalid")
 	// ErrIPNotAllowed indicates the source IP is not within the allowlist.
 	ErrIPNotAllowed = errors.New("ip not allowed")
-<<<<<<< HEAD
-	// ErrInvalidCredentials is returned when username/password authentication fails.
-	ErrInvalidCredentials = errors.New("invalid credentials")
-=======
 	// ErrIPInvalid indicates the provided IP could not be parsed.
 	ErrIPInvalid = errors.New("ip invalid")
 	// ErrDeviceIPMismatch indicates the login IP differs from the enrolled binding.
@@ -48,7 +43,6 @@
 	ErrAdminSignatureInvalid = errors.New("admin signature invalid")
 	// ErrAdminKeyNotConfigured indicates the administrator public key has not been provided.
 	ErrAdminKeyNotConfigured = errors.New("admin signing key not configured")
->>>>>>> 0164b8bb
 )
 
 var (
@@ -72,11 +66,7 @@
 	history historyStack
 
 	fingerprintSecret []byte
-<<<<<<< HEAD
-	passwordPepper    []byte
-=======
 	adminPublicKey    ed25519.PublicKey
->>>>>>> 0164b8bb
 }
 
 // NewLedgerStore constructs a ledger store with an optional fingerprint secret.
@@ -87,7 +77,6 @@
 			secret = []byte("default-secret")
 		}
 	}
-	pepperSum := sha256.Sum256(secret)
 	store := &LedgerStore{
 		entries:            make(map[LedgerType][]LedgerEntry),
 		allow:              make(map[string]*IPAllowlistEntry),
@@ -95,7 +84,6 @@
 		pendingEnrollments: make(map[string]*Enrollment),
 		loginChallenges:    make(map[string]*LoginChallenge),
 		fingerprintSecret:  secret,
-		passwordPepper:     pepperSum[:],
 	}
 	store.history.limit = 11
 	store.history.Reset(store.snapshotLocked())
@@ -551,51 +539,14 @@
 		return user
 	}
 	user := &User{
-		Username:     username,
-		Devices:      make(map[string]*UserDevice),
-		Roles:        []string{"admin"},
-		PasswordHash: "",
-		CreatedAt:    time.Now().UTC(),
-		UpdatedAt:    time.Now().UTC(),
+		Username:  username,
+		Devices:   make(map[string]*UserDevice),
+		Roles:     []string{"admin"},
+		CreatedAt: time.Now().UTC(),
+		UpdatedAt: time.Now().UTC(),
 	}
 	s.users[username] = user
 	return user
-}
-
-// SetPassword stores a password hash for the user, creating the user if necessary.
-func (s *LedgerStore) SetPassword(username, password string) error {
-	username = strings.TrimSpace(username)
-	if username == "" {
-		return fmt.Errorf("username required")
-	}
-	if password == "" {
-		return fmt.Errorf("password required")
-	}
-	hash := s.hashPassword(password)
-	s.mu.Lock()
-	defer s.mu.Unlock()
-	user := s.getOrCreateUserLocked(username)
-	user.PasswordHash = hash
-	user.UpdatedAt = time.Now().UTC()
-	s.appendAuditLocked(username, "password_set", "")
-	return nil
-}
-
-// AuthenticatePassword validates the username/password combination.
-func (s *LedgerStore) AuthenticatePassword(username, password string) (*User, error) {
-	hash := s.hashPassword(password)
-	s.mu.Lock()
-	defer s.mu.Unlock()
-	user, ok := s.users[strings.ToLower(username)]
-	if !ok || user.PasswordHash == "" {
-		return nil, ErrInvalidCredentials
-	}
-	if subtle.ConstantTimeCompare([]byte(user.PasswordHash), []byte(hash)) != 1 {
-		return nil, ErrInvalidCredentials
-	}
-	user.UpdatedAt = time.Now().UTC()
-	s.appendAuditLocked(username, "login_password", "password")
-	return user, nil
 }
 
 // StartEnrollment registers a new enrollment challenge.
@@ -768,12 +719,6 @@
 	return base64.RawStdEncoding.EncodeToString(mac.Sum(nil))
 }
 
-func (s *LedgerStore) hashPassword(value string) string {
-	mac := hmac.New(sha256.New, s.passwordPepper)
-	mac.Write([]byte(value))
-	return base64.RawStdEncoding.EncodeToString(mac.Sum(nil))
-}
-
 // GetUser returns a user by username.
 func (s *LedgerStore) GetUser(username string) (*User, bool) {
 	s.mu.RLock()
