package models

import (
	"crypto/sha256"
	"encoding/base64"
	"errors"
	"fmt"
	mrand "math/rand"
	"net"
	"sort"
	"strings"
	"sync"
	"time"
)

var (
	// ErrEntryNotFound is returned when a ledger entry cannot be located.
	ErrEntryNotFound = errors.New("ledger entry not found")
	// ErrUndoUnavailable indicates there is no further history to rewind.
	ErrUndoUnavailable = errors.New("no undo steps available")
	// ErrRedoUnavailable indicates there is no further forward history.
	ErrRedoUnavailable = errors.New("no redo steps available")
	// ErrLoginChallengeNotFound indicates there is no nonce to fulfil.
	ErrLoginChallengeNotFound = errors.New("login challenge not found")
	// ErrSignatureInvalid indicates that signature verification failed.
	ErrSignatureInvalid = errors.New("signature invalid")
	// ErrIdentityNotApproved indicates that the SDID identity lacks the required administrator certification.
	ErrIdentityNotApproved = errors.New("identity_not_approved")
	// ErrApprovalAlreadyPending is returned when an approval request already exists for an identity.
	ErrApprovalAlreadyPending = errors.New("approval_pending")
	// ErrApprovalNotFound indicates the approval request cannot be located.
	ErrApprovalNotFound = errors.New("approval_not_found")
	// ErrApprovalAlreadyCompleted indicates the approval request has already been signed off.
	ErrApprovalAlreadyCompleted = errors.New("approval_already_completed")
	// ErrIPNotAllowed indicates the source IP is not within the allowlist.
	ErrIPNotAllowed = errors.New("ip not allowed")
	// ErrWorkspaceNotFound indicates the requested collaborative workspace does not exist.
	ErrWorkspaceNotFound = errors.New("workspace_not_found")
)

var (
	seededRand   = mrand.New(mrand.NewSource(time.Now().UnixNano()))
	seededRandMu sync.Mutex
	idAlphabet   = []rune("abcdefghijklmnopqrstuvwxyzABCDEFGHIJKLMNOPQRSTUVWXYZ0123456789")
)

// LedgerStore coordinates all mutable state for the in-memory implementation.
type LedgerStore struct {
	mu sync.RWMutex

	entries             map[LedgerType][]LedgerEntry
<<<<<<< HEAD
=======
	workspaces          map[string]*Workspace
	workspaceOrder      []string
>>>>>>> d8eb9b47
	allow               map[string]*IPAllowlistEntry
	audits              []*AuditLogEntry
	profiles            map[string]IdentityProfile
	approvals           map[string]*IdentityApproval
	approvalOrder       []*IdentityApproval
	approvalByApplicant map[string]*IdentityApproval

	loginChallenges map[string]*LoginChallenge

	history historyStack
<<<<<<< HEAD
}

// IdentityProfile stores metadata about a SDID identity that has interacted with the system.
type IdentityProfile struct {
	DID      string
	Label    string
	Roles    []string
	Admin    bool
	Approved bool
	Updated  time.Time
}

=======
}

// IdentityProfile stores metadata about a SDID identity that has interacted with the system.
type IdentityProfile struct {
	DID      string
	Label    string
	Roles    []string
	Admin    bool
	Approved bool
	Updated  time.Time
}

>>>>>>> d8eb9b47
// IdentityApproval captures an approval workflow between an applicant and an administrator.
type IdentityApproval struct {
	ID                string     `json:"id"`
	ApplicantDid      string     `json:"applicantDid"`
	ApplicantLabel    string     `json:"applicantLabel"`
	ApplicantRoles    []string   `json:"applicantRoles"`
	CreatedAt         time.Time  `json:"createdAt"`
	Status            string     `json:"status"`
	ApprovedAt        *time.Time `json:"approvedAt,omitempty"`
	ApproverDid       string     `json:"approverDid,omitempty"`
	ApproverLabel     string     `json:"approverLabel,omitempty"`
	ApproverRoles     []string   `json:"approverRoles,omitempty"`
	RequestChallenge  string     `json:"requestChallenge,omitempty"`
	RequestSignature  string     `json:"requestSignature,omitempty"`
	RequestCanonical  string     `json:"requestCanonical,omitempty"`
	ApprovalChallenge string     `json:"approvalChallenge,omitempty"`
	ApprovalSignature string     `json:"approvalSignature,omitempty"`
}

// Clone returns a copy of the approval entry.
func (a *IdentityApproval) Clone() *IdentityApproval {
	if a == nil {
		return nil
	}
	clone := *a
	if a.ApplicantRoles != nil {
		clone.ApplicantRoles = append([]string{}, a.ApplicantRoles...)
	}
	if a.ApproverRoles != nil {
		clone.ApproverRoles = append([]string{}, a.ApproverRoles...)
	}
	if a.ApprovedAt != nil {
		approvedAt := *a.ApprovedAt
		clone.ApprovedAt = &approvedAt
	}
	return &clone
}

const (
	// ApprovalStatusPending represents an approval request awaiting administrator action.
	ApprovalStatusPending = "pending"
	// ApprovalStatusApproved indicates the request has been certified by an administrator.
	ApprovalStatusApproved = "approved"
	// ApprovalStatusMissing indicates that no approval request exists for the identity.
	ApprovalStatusMissing = "missing"
)

// NewLedgerStore constructs a ledger store.
func NewLedgerStore() *LedgerStore {
	store := &LedgerStore{
		entries:             make(map[LedgerType][]LedgerEntry),
<<<<<<< HEAD
=======
		workspaces:          make(map[string]*Workspace),
>>>>>>> d8eb9b47
		allow:               make(map[string]*IPAllowlistEntry),
		profiles:            make(map[string]IdentityProfile),
		approvals:           make(map[string]*IdentityApproval),
		approvalByApplicant: make(map[string]*IdentityApproval),
		loginChallenges:     make(map[string]*LoginChallenge),
	}
	store.history.limit = 11
	store.history.Reset(store.snapshotLocked())
	return store
}

// GenerateID creates a pseudo-random identifier string.
func GenerateID(prefix string) string {
	return fmt.Sprintf("%s-%s", prefix, randomIDToken(18))
}

func randomIDToken(length int) string {
	seededRandMu.Lock()
	defer seededRandMu.Unlock()
	b := make([]rune, length)
	for i := range b {
		b[i] = idAlphabet[seededRand.Intn(len(idAlphabet))]
	}
	return string(b)
}

func cloneEntrySlice(entries []LedgerEntry) []LedgerEntry {
	cloned := make([]LedgerEntry, len(entries))
	for i, e := range entries {
		cloned[i] = e.Clone()
	}
	return cloned
}

// recordSnapshotLocked must be called with the mutex locked.
func (s *LedgerStore) snapshotLocked() storeSnapshot {
	snapshot := storeSnapshot{entries: make(map[LedgerType][]LedgerEntry)}
	for _, typ := range AllLedgerTypes {
		if items, ok := s.entries[typ]; ok {
			snapshot.entries[typ] = cloneEntrySlice(items)
		}
	}
	return snapshot
}

func (s *LedgerStore) commitLocked() {
	snapshot := s.snapshotLocked()
	if len(s.history.states) == 0 {
		s.history.Reset(snapshot)
		return
	}
	s.history.Push(snapshot)
}

// ListEntries returns ordered entries for a ledger.
func (s *LedgerStore) ListEntries(typ LedgerType) []LedgerEntry {
	s.mu.RLock()
	defer s.mu.RUnlock()
	entries := s.entries[typ]
	cloned := make([]LedgerEntry, len(entries))
	for i, e := range entries {
		cloned[i] = e.Clone()
	}
	sort.Slice(cloned, func(i, j int) bool { return cloned[i].Order < cloned[j].Order })
	return cloned
}

// GetEntry retrieves an entry by ID.
func (s *LedgerStore) GetEntry(typ LedgerType, id string) (LedgerEntry, error) {
	s.mu.RLock()
	defer s.mu.RUnlock()
	for _, e := range s.entries[typ] {
		if e.ID == id {
			return e.Clone(), nil
		}
	}
	return LedgerEntry{}, ErrEntryNotFound
}

// CreateEntry appends a new entry to the ledger.
func (s *LedgerStore) CreateEntry(typ LedgerType, entry LedgerEntry, actor string) (LedgerEntry, error) {
	s.mu.Lock()
	defer s.mu.Unlock()

	entry.ID = GenerateID(string(typ))
	entry.CreatedAt = time.Now().UTC()
	entry.UpdatedAt = entry.CreatedAt
	entry.Order = len(s.entries[typ])
	entry.Tags = normaliseStrings(entry.Tags)
	s.entries[typ] = append(s.entries[typ], entry.Clone())
	s.appendAuditLocked(actor, fmt.Sprintf("create_%s", typ), entry.ID)
	s.commitLocked()
	return entry, nil
}

// UpdateEntry modifies the entry with matching ID.
func (s *LedgerStore) UpdateEntry(typ LedgerType, id string, updates LedgerEntry, actor string) (LedgerEntry, error) {
	s.mu.Lock()
	defer s.mu.Unlock()
	items := s.entries[typ]
	for i, e := range items {
		if e.ID == id {
			updated := e.Clone()
			if updates.Name != "" {
				updated.Name = updates.Name
			}
			if updates.Description != "" {
				updated.Description = updates.Description
			}
			if updates.Attributes != nil {
				updated.Attributes = make(map[string]string, len(updates.Attributes))
				for k, v := range updates.Attributes {
					updated.Attributes[k] = v
				}
			}
			if updates.Tags != nil {
				updated.Tags = normaliseStrings(updates.Tags)
			}
			if updates.Links != nil {
				updated.Links = make(map[LedgerType][]string, len(updates.Links))
				for lt, ids := range updates.Links {
					updated.Links[lt] = append([]string{}, ids...)
				}
			}
			updated.UpdatedAt = time.Now().UTC()
			items[i] = updated
			s.entries[typ] = items
			s.appendAuditLocked(actor, fmt.Sprintf("update_%s", typ), id)
			s.commitLocked()
			return updated.Clone(), nil
		}
	}
	return LedgerEntry{}, ErrEntryNotFound
}

// DeleteEntry removes an entry and compacts ordering.
func (s *LedgerStore) DeleteEntry(typ LedgerType, id string, actor string) error {
	s.mu.Lock()
	defer s.mu.Unlock()
	items := s.entries[typ]
	for i, e := range items {
		if e.ID == id {
			items = append(items[:i], items[i+1:]...)
			for idx := range items {
				items[idx].Order = idx
				items[idx].UpdatedAt = time.Now().UTC()
			}
			s.entries[typ] = items
			s.appendAuditLocked(actor, fmt.Sprintf("delete_%s", typ), id)
			s.commitLocked()
			return nil
		}
	}
	return ErrEntryNotFound
}

// ReorderEntries sets the ordering based on provided IDs. IDs not listed retain current order at end.
func (s *LedgerStore) ReorderEntries(typ LedgerType, orderedIDs []string, actor string) ([]LedgerEntry, error) {
	s.mu.Lock()
	defer s.mu.Unlock()
	items := s.entries[typ]
	if len(items) == 0 {
		return nil, nil
	}
	index := make(map[string]LedgerEntry, len(items))
	for _, item := range items {
		index[item.ID] = item
	}

	result := make([]LedgerEntry, 0, len(items))
	seen := make(map[string]struct{}, len(orderedIDs))
	for _, id := range orderedIDs {
		if entry, ok := index[id]; ok {
			seen[id] = struct{}{}
			result = append(result, entry)
		}
	}
	for _, item := range items {
		if _, ok := seen[item.ID]; ok {
			continue
		}
		result = append(result, item)
	}
	for i := range result {
		result[i].Order = i
		result[i].UpdatedAt = time.Now().UTC()
	}
	s.entries[typ] = result
	s.appendAuditLocked(actor, fmt.Sprintf("reorder_%s", typ), strings.Join(orderedIDs, ","))
	s.commitLocked()
	out := make([]LedgerEntry, len(result))
	for i, item := range result {
		out[i] = item.Clone()
	}
	return out, nil
}

// ReplaceEntries overwrites the ledger with provided entries.
func (s *LedgerStore) ReplaceEntries(typ LedgerType, entries []LedgerEntry, actor string) {
	s.mu.Lock()
	defer s.mu.Unlock()
	normalized := make([]LedgerEntry, len(entries))
	for i, entry := range entries {
		entry.Order = i
		entry.Tags = normaliseStrings(entry.Tags)
		entry.CreatedAt = entry.CreatedAt.UTC()
		entry.UpdatedAt = time.Now().UTC()
		normalized[i] = entry.Clone()
	}
	s.entries[typ] = normalized
	s.appendAuditLocked(actor, fmt.Sprintf("replace_%s", typ), fmt.Sprintf("count=%d", len(entries)))
	s.commitLocked()
}

// Undo reverts the store to the previous snapshot.
func (s *LedgerStore) Undo() error {
	s.mu.Lock()
	defer s.mu.Unlock()
	snapshot, err := s.history.Undo()
	if err != nil {
		return err
	}
	s.entries = cloneSnapshot(snapshot)
	return nil
}

// Redo reapplies the next snapshot from history.
func (s *LedgerStore) Redo() error {
	s.mu.Lock()
	defer s.mu.Unlock()
	snapshot, err := s.history.Redo()
	if err != nil {
		return err
	}
	s.entries = cloneSnapshot(snapshot)
	return nil
}

// CanUndo reports whether history contains a previous snapshot.
func (s *LedgerStore) CanUndo() bool {
	s.mu.RLock()
	defer s.mu.RUnlock()
	return s.history.CanUndo()
}

// CanRedo reports whether history contains a forward snapshot.
func (s *LedgerStore) CanRedo() bool {
	s.mu.RLock()
	defer s.mu.RUnlock()
	return s.history.CanRedo()
}

// HistoryDepth returns the counts of undo and redo steps currently available.
func (s *LedgerStore) HistoryDepth() (int, int) {
	s.mu.RLock()
	defer s.mu.RUnlock()
	undo := 0
	if len(s.history.states) > 0 {
		undo = len(s.history.states) - 1
	}
	redo := len(s.history.future)
	return undo, redo
}

func cloneSnapshot(snapshot storeSnapshot) map[LedgerType][]LedgerEntry {
	cloned := make(map[LedgerType][]LedgerEntry, len(snapshot.entries))
	for typ, items := range snapshot.entries {
		cloned[typ] = cloneEntrySlice(items)
	}
	return cloned
}

// WorkspaceUpdate contains optional updates applied to a workspace.
type WorkspaceUpdate struct {
	Name        string
	Document    string
	Columns     []WorkspaceColumn
	Rows        []WorkspaceRow
	SetName     bool
	SetDocument bool
	SetColumns  bool
	SetRows     bool
}

// ListWorkspaces returns the collaborative workspaces in creation order.
func (s *LedgerStore) ListWorkspaces() []*Workspace {
	s.mu.RLock()
	defer s.mu.RUnlock()
	out := make([]*Workspace, 0, len(s.workspaceOrder))
	for _, id := range s.workspaceOrder {
		if workspace, ok := s.workspaces[id]; ok {
			out = append(out, workspace.Clone())
		}
	}
	return out
}

// GetWorkspace retrieves a workspace by ID.
func (s *LedgerStore) GetWorkspace(id string) (*Workspace, error) {
	s.mu.RLock()
	defer s.mu.RUnlock()
	workspace, ok := s.workspaces[strings.TrimSpace(id)]
	if !ok {
		return nil, ErrWorkspaceNotFound
	}
	return workspace.Clone(), nil
}

// CreateWorkspace adds a new collaborative workspace to the store.
func (s *LedgerStore) CreateWorkspace(name string, columns []WorkspaceColumn, rows []WorkspaceRow, document string, actor string) (*Workspace, error) {
	s.mu.Lock()
	defer s.mu.Unlock()

	now := time.Now().UTC()
	workspace := &Workspace{
		ID:        GenerateID("ws"),
		Name:      sanitizeWorkspaceName(name),
		Document:  strings.TrimSpace(document),
		CreatedAt: now,
		UpdatedAt: now,
	}

	normalizedColumns := normalizeWorkspaceColumns(columns)
	if len(normalizedColumns) == 0 {
		normalizedColumns = []WorkspaceColumn{}
	}
	normalizedRows := normalizeWorkspaceRows(rows, normalizedColumns, now)

	workspace.Columns = normalizedColumns
	workspace.Rows = normalizedRows

	s.workspaces[workspace.ID] = workspace
	s.workspaceOrder = append(s.workspaceOrder, workspace.ID)
	s.appendAuditLocked(actor, "workspace_create", workspace.ID)
	return workspace.Clone(), nil
}

// UpdateWorkspace applies the provided updates to an existing workspace.
func (s *LedgerStore) UpdateWorkspace(id string, update WorkspaceUpdate, actor string) (*Workspace, error) {
	s.mu.Lock()
	defer s.mu.Unlock()

	workspace, ok := s.workspaces[strings.TrimSpace(id)]
	if !ok {
		return nil, ErrWorkspaceNotFound
	}

	now := time.Now().UTC()

	if update.SetName {
		workspace.Name = sanitizeWorkspaceName(update.Name)
	}
	if update.SetDocument {
		workspace.Document = strings.TrimSpace(update.Document)
	}
	if update.SetColumns {
		normalized := normalizeWorkspaceColumns(update.Columns)
		workspace.Columns = normalized
		workspace.Rows = normalizeWorkspaceRows(workspace.Rows, normalized, now)
	}
	if update.SetRows {
		workspace.Rows = normalizeWorkspaceRows(update.Rows, workspace.Columns, now)
	}

	workspace.UpdatedAt = now
	s.workspaces[workspace.ID] = workspace
	s.appendAuditLocked(actor, "workspace_update", workspace.ID)
	return workspace.Clone(), nil
}

// DeleteWorkspace removes a workspace and its data.
func (s *LedgerStore) DeleteWorkspace(id string, actor string) error {
	trimmed := strings.TrimSpace(id)
	if trimmed == "" {
		return ErrWorkspaceNotFound
	}
	s.mu.Lock()
	defer s.mu.Unlock()

	if _, ok := s.workspaces[trimmed]; !ok {
		return ErrWorkspaceNotFound
	}
	delete(s.workspaces, trimmed)
	filtered := s.workspaceOrder[:0]
	for _, existing := range s.workspaceOrder {
		if existing == trimmed {
			continue
		}
		filtered = append(filtered, existing)
	}
	s.workspaceOrder = filtered
	s.appendAuditLocked(actor, "workspace_delete", trimmed)
	return nil
}

// ReplaceWorkspaceData overwrites the table content with provided headers and rows.
func (s *LedgerStore) ReplaceWorkspaceData(id string, headers []string, records [][]string, actor string) (*Workspace, error) {
	s.mu.Lock()
	defer s.mu.Unlock()

	workspace, ok := s.workspaces[strings.TrimSpace(id)]
	if !ok {
		return nil, ErrWorkspaceNotFound
	}

	now := time.Now().UTC()
	normalizedHeaders := sanitizeHeaders(headers, records)
	columns := make([]WorkspaceColumn, len(normalizedHeaders))
	for i, title := range normalizedHeaders {
		columns[i] = WorkspaceColumn{ID: GenerateID("col"), Title: title}
	}

	rows := make([]WorkspaceRow, 0, len(records))
	for _, record := range records {
		cells := make(map[string]string, len(columns))
		for idx, column := range columns {
			if idx < len(record) {
				cells[column.ID] = strings.TrimSpace(record[idx])
			} else {
				cells[column.ID] = ""
			}
		}
		rows = append(rows, WorkspaceRow{
			ID:        GenerateID("row"),
			Cells:     cells,
			CreatedAt: now,
			UpdatedAt: now,
		})
	}

	workspace.Columns = columns
	workspace.Rows = rows
	workspace.UpdatedAt = now

	s.workspaces[workspace.ID] = workspace
	s.appendAuditLocked(actor, "workspace_import", workspace.ID)
	return workspace.Clone(), nil
}

func sanitizeWorkspaceName(name string) string {
	trimmed := strings.TrimSpace(name)
	if trimmed != "" {
		return trimmed
	}
	return "未命名台账"
}

func normalizeWorkspaceColumns(input []WorkspaceColumn) []WorkspaceColumn {
	if len(input) == 0 {
		return []WorkspaceColumn{}
	}
	out := make([]WorkspaceColumn, 0, len(input))
	seenIDs := make(map[string]struct{}, len(input))
	for idx, col := range input {
		title := strings.TrimSpace(col.Title)
		if title == "" {
			title = fmt.Sprintf("列%d", idx+1)
		}
		id := strings.TrimSpace(col.ID)
		for id == "" || hasID(seenIDs, id) {
			id = GenerateID("col")
		}
		seenIDs[id] = struct{}{}
		width := col.Width
		if width < 0 {
			width = 0
		}
		out = append(out, WorkspaceColumn{ID: id, Title: title, Width: width})
	}
	return out
}

func normalizeWorkspaceRows(input []WorkspaceRow, columns []WorkspaceColumn, now time.Time) []WorkspaceRow {
	if len(columns) == 0 || len(input) == 0 {
		return []WorkspaceRow{}
	}
	columnIDs := make([]string, len(columns))
	for i, col := range columns {
		columnIDs[i] = col.ID
	}
	out := make([]WorkspaceRow, 0, len(input))
	seenIDs := make(map[string]struct{}, len(input))
	for _, row := range input {
		id := strings.TrimSpace(row.ID)
		for id == "" || hasID(seenIDs, id) {
			id = GenerateID("row")
		}
		seenIDs[id] = struct{}{}
		cells := make(map[string]string, len(columnIDs))
		for _, colID := range columnIDs {
			var value string
			if row.Cells != nil {
				value = strings.TrimSpace(row.Cells[colID])
			}
			cells[colID] = value
		}
		created := row.CreatedAt
		if created.IsZero() {
			created = now
		}
		out = append(out, WorkspaceRow{
			ID:        id,
			Cells:     cells,
			CreatedAt: created,
			UpdatedAt: now,
		})
	}
	return out
}

func sanitizeHeaders(headers []string, records [][]string) []string {
	maxColumns := len(headers)
	for _, record := range records {
		if len(record) > maxColumns {
			maxColumns = len(record)
		}
	}
	if maxColumns == 0 {
		return []string{}
	}
	out := make([]string, maxColumns)
	used := make(map[string]int, maxColumns)
	for i := 0; i < maxColumns; i++ {
		title := ""
		if i < len(headers) {
			title = strings.TrimSpace(headers[i])
		}
		if title == "" {
			title = fmt.Sprintf("列%d", i+1)
		}
		if count := used[title]; count > 0 {
			title = fmt.Sprintf("%s (%d)", title, count+1)
		}
		used[title]++
		out[i] = title
	}
	return out
}

func hasID(seen map[string]struct{}, id string) bool {
	_, ok := seen[id]
	return ok
}

// AppendAllowlist inserts or updates an allowlist entry.
func (s *LedgerStore) AppendAllowlist(entry *IPAllowlistEntry, actor string) (*IPAllowlistEntry, error) {
	if entry == nil {
		return nil, errors.New("allowlist entry cannot be nil")
	}
	if _, _, err := net.ParseCIDR(entry.CIDR); err != nil {
		if ip := net.ParseIP(entry.CIDR); ip == nil {
			return nil, fmt.Errorf("invalid CIDR or IP: %w", err)
		}
	}
	s.mu.Lock()
	defer s.mu.Unlock()
	now := time.Now().UTC()
	if entry.ID == "" {
		entry.ID = GenerateID("allow")
		entry.CreatedAt = now
	}
	entry.UpdatedAt = now
	copied := *entry
	s.allow[copied.ID] = &copied
	s.appendAuditLocked(actor, "allowlist_upsert", copied.ID)
	return &copied, nil
}

// RemoveAllowlist deletes an entry.
func (s *LedgerStore) RemoveAllowlist(id string, actor string) bool {
	s.mu.Lock()
	defer s.mu.Unlock()
	if _, ok := s.allow[id]; ok {
		delete(s.allow, id)
		s.appendAuditLocked(actor, "allowlist_delete", id)
		return true
	}
	return false
}

// ListAllowlist returns allow entries ordered by creation time.
func (s *LedgerStore) ListAllowlist() []*IPAllowlistEntry {
	s.mu.RLock()
	defer s.mu.RUnlock()
	out := make([]*IPAllowlistEntry, 0, len(s.allow))
	for _, entry := range s.allow {
		copy := *entry
		out = append(out, &copy)
	}
	sort.Slice(out, func(i, j int) bool { return out[i].CreatedAt.Before(out[j].CreatedAt) })
	return out
}

// IsIPAllowed checks whether ipStr is within the allowlist. Empty allowlist permits all.
func (s *LedgerStore) IsIPAllowed(ipStr string) bool {
	s.mu.RLock()
	defer s.mu.RUnlock()
	if len(s.allow) == 0 {
		return true
	}
	ip := net.ParseIP(ipStr)
	if ip == nil {
		return false
	}
	for _, entry := range s.allow {
		if _, network, err := net.ParseCIDR(entry.CIDR); err == nil {
			if network.Contains(ip) {
				return true
			}
			continue
		}
		if ip.Equal(net.ParseIP(entry.CIDR)) {
			return true
		}
	}
	return false
}

// RecordLogin appends an audit entry for a successful SDID login.
func (s *LedgerStore) RecordLogin(actor string) {
	s.mu.Lock()
	defer s.mu.Unlock()
	s.appendAuditLocked(strings.TrimSpace(actor), "login", "")
}

// AppendAudit adds an audit log entry.
func (s *LedgerStore) appendAuditLocked(actor, action, details string) {
	entry := &AuditLogEntry{
		ID:        GenerateID("audit"),
		Actor:     actor,
		Action:    action,
		Details:   details,
		CreatedAt: time.Now().UTC(),
	}
	if n := len(s.audits); n > 0 {
		entry.PrevHash = s.audits[n-1].Hash
	}
	entry.Hash = computeAuditHash(entry)
	s.audits = append(s.audits, entry)
}

// UpdateIdentityProfile upserts metadata about an identity interacting with the system.
func (s *LedgerStore) UpdateIdentityProfile(did, label string, roles []string, admin, approved bool) IdentityProfile {
	did = strings.TrimSpace(did)
	if did == "" {
		return IdentityProfile{}
	}
	s.mu.Lock()
	defer s.mu.Unlock()
	normalisedRoles := normaliseStrings(roles)
	profile := IdentityProfile{
		DID:      did,
		Label:    strings.TrimSpace(label),
		Roles:    append([]string{}, normalisedRoles...),
		Admin:    admin,
		Approved: approved || admin,
		Updated:  time.Now().UTC(),
	}
	if existing, ok := s.profiles[did]; ok {
		if profile.Label == "" {
			profile.Label = existing.Label
		}
		if len(profile.Roles) == 0 {
			profile.Roles = append([]string{}, existing.Roles...)
		}
		profile.Admin = profile.Admin || existing.Admin
		profile.Approved = profile.Approved || existing.Approved || existing.Admin
	}
	s.profiles[did] = profile
	return profile
}

// IdentityProfileByDID returns a copy of the stored profile for the DID.
func (s *LedgerStore) IdentityProfileByDID(did string) IdentityProfile {
	s.mu.RLock()
	defer s.mu.RUnlock()
	profile, ok := s.profiles[strings.TrimSpace(did)]
	if !ok {
		return IdentityProfile{}
	}
	profileCopy := profile
	profileCopy.Roles = append([]string{}, profile.Roles...)
	return profileCopy
}

// IdentityIsAdmin reports whether the DID is recognised as an administrator.
func (s *LedgerStore) IdentityIsAdmin(did string) bool {
	s.mu.RLock()
	defer s.mu.RUnlock()
	profile, ok := s.profiles[strings.TrimSpace(did)]
	return ok && profile.Admin
}

// IdentityApproved reports whether the DID has been approved (either by admin role or certification).
func (s *LedgerStore) IdentityApproved(did string) bool {
	s.mu.RLock()
	defer s.mu.RUnlock()
	trimmed := strings.TrimSpace(did)
	if trimmed == "" {
		return false
	}
	if profile, ok := s.profiles[trimmed]; ok {
		if profile.Admin || profile.Approved {
			return true
		}
	}
	if approval, ok := s.approvalByApplicant[trimmed]; ok {
		return approval.Status == ApprovalStatusApproved
	}
	return false
}

// LatestApprovalForApplicant returns the most recent approval request for a DID.
func (s *LedgerStore) LatestApprovalForApplicant(did string) *IdentityApproval {
	s.mu.RLock()
	defer s.mu.RUnlock()
	if approval, ok := s.approvalByApplicant[strings.TrimSpace(did)]; ok {
		return approval.Clone()
	}
	return nil
}

// SubmitApproval records a pending approval request for an identity.
func (s *LedgerStore) SubmitApproval(did, label string, roles []string, challenge, signature, canonical string) (*IdentityApproval, error) {
	did = strings.TrimSpace(did)
	if did == "" {
		return nil, ErrApprovalNotFound
	}
	s.mu.Lock()
	defer s.mu.Unlock()
	if existing, ok := s.approvalByApplicant[did]; ok {
		switch existing.Status {
		case ApprovalStatusPending:
			return existing.Clone(), ErrApprovalAlreadyPending
		case ApprovalStatusApproved:
			return existing.Clone(), ErrApprovalAlreadyCompleted
		}
	}
	now := time.Now().UTC()
	approval := &IdentityApproval{
		ID:               GenerateID("approval"),
		ApplicantDid:     did,
		ApplicantLabel:   strings.TrimSpace(label),
		ApplicantRoles:   normaliseStrings(roles),
		CreatedAt:        now,
		Status:           ApprovalStatusPending,
		RequestChallenge: strings.TrimSpace(challenge),
		RequestSignature: strings.TrimSpace(signature),
		RequestCanonical: strings.TrimSpace(canonical),
	}
	s.approvals[approval.ID] = approval
	s.approvalOrder = append(s.approvalOrder, approval)
	s.approvalByApplicant[did] = approval
	profile := s.profiles[did]
	profile.DID = did
	if approval.ApplicantLabel != "" {
		profile.Label = approval.ApplicantLabel
	}
	if len(approval.ApplicantRoles) > 0 {
		profile.Roles = append([]string{}, approval.ApplicantRoles...)
	}
	profile.Approved = false
	profile.Updated = now
	s.profiles[did] = profile
	return approval.Clone(), nil
}

// ApproveRequest finalises an approval entry with administrator details.
func (s *LedgerStore) ApproveRequest(id string, approver IdentityProfile, challenge, signature string) (*IdentityApproval, error) {
	id = strings.TrimSpace(id)
	s.mu.Lock()
	defer s.mu.Unlock()
	approval, ok := s.approvals[id]
	if !ok {
		return nil, ErrApprovalNotFound
	}
	if approval.Status == ApprovalStatusApproved {
		return approval.Clone(), ErrApprovalAlreadyCompleted
	}
	now := time.Now().UTC()
	approval.Status = ApprovalStatusApproved
	approval.ApproverDid = strings.TrimSpace(approver.DID)
	approval.ApproverLabel = strings.TrimSpace(approver.Label)
	approval.ApproverRoles = normaliseStrings(approver.Roles)
	approval.ApprovalChallenge = strings.TrimSpace(challenge)
	approval.ApprovalSignature = strings.TrimSpace(signature)
	approval.ApprovedAt = &now
	s.approvalByApplicant[approval.ApplicantDid] = approval
	profile := s.profiles[approval.ApplicantDid]
	profile.DID = approval.ApplicantDid
	if approval.ApplicantLabel != "" {
		profile.Label = approval.ApplicantLabel
	}
	if len(approval.ApplicantRoles) > 0 {
		profile.Roles = append([]string{}, approval.ApplicantRoles...)
	}
	profile.Approved = true
	profile.Updated = now
	s.profiles[approval.ApplicantDid] = profile
	return approval.Clone(), nil
}

// ListApprovals returns approval requests ordered by status then recency.
func (s *LedgerStore) ListApprovals() []*IdentityApproval {
	s.mu.RLock()
	defer s.mu.RUnlock()
	out := make([]*IdentityApproval, 0, len(s.approvalOrder))
	for _, approval := range s.approvalOrder {
		out = append(out, approval.Clone())
	}
	sort.SliceStable(out, func(i, j int) bool {
		if out[i].Status == out[j].Status {
			return out[i].CreatedAt.After(out[j].CreatedAt)
		}
		if out[i].Status == ApprovalStatusPending {
			return true
		}
		if out[j].Status == ApprovalStatusPending {
			return false
		}
		return out[i].CreatedAt.After(out[j].CreatedAt)
	})
	return out
}

// ApprovalByID retrieves an approval request by identifier.
func (s *LedgerStore) ApprovalByID(id string) (*IdentityApproval, error) {
	trimmed := strings.TrimSpace(id)
	if trimmed == "" {
		return nil, ErrApprovalNotFound
	}
	s.mu.RLock()
	defer s.mu.RUnlock()
	approval, ok := s.approvals[trimmed]
	if !ok {
		return nil, ErrApprovalNotFound
	}
	return approval.Clone(), nil
}

// IdentityApprovalState returns the approval status and latest request for a DID.
func (s *LedgerStore) IdentityApprovalState(did string) (string, *IdentityApproval) {
	s.mu.RLock()
	defer s.mu.RUnlock()
	trimmed := strings.TrimSpace(did)
	if trimmed == "" {
		return ApprovalStatusMissing, nil
	}
	if profile, ok := s.profiles[trimmed]; ok {
		if profile.Admin || profile.Approved {
			return ApprovalStatusApproved, nil
		}
	}
	if approval, ok := s.approvalByApplicant[trimmed]; ok {
		return approval.Status, approval.Clone()
	}
	return ApprovalStatusMissing, nil
}

// ListAudits returns stored audit entries.
func (s *LedgerStore) ListAudits() []*AuditLogEntry {
	s.mu.RLock()
	defer s.mu.RUnlock()
	out := make([]*AuditLogEntry, len(s.audits))
	for i, entry := range s.audits {
		copy := *entry
		out[i] = &copy
	}
	return out
}

func computeAuditHash(entry *AuditLogEntry) string {
	payload := fmt.Sprintf("%s|%s|%s|%s", entry.PrevHash, entry.Action, entry.Details, entry.CreatedAt.Format(time.RFC3339Nano))
	sum := sha256.Sum256([]byte(payload))
	return base64.RawStdEncoding.EncodeToString(sum[:])
}

// VerifyAuditChain recomputes the hashes and ensures the chain remains valid.
func (s *LedgerStore) VerifyAuditChain() bool {
	s.mu.RLock()
	defer s.mu.RUnlock()
	prev := ""
	for _, entry := range s.audits {
		expected := computeAuditHash(&AuditLogEntry{
			PrevHash:  prev,
			Action:    entry.Action,
			Details:   entry.Details,
			CreatedAt: entry.CreatedAt,
		})
		if entry.Hash != expected {
			return false
		}
		prev = entry.Hash
	}
	return true
}

func loginMessage(nonce string) string {
	return fmt.Sprintf("Sign in to RoundOneLeger with nonce %s", nonce)
}

// CreateLoginChallenge issues a one-time nonce for SDID authentication.
func (s *LedgerStore) CreateLoginChallenge() *LoginChallenge {
	challenge := &LoginChallenge{
		Nonce:     GenerateID("nonce"),
		CreatedAt: time.Now().UTC(),
	}
	challenge.Message = loginMessage(challenge.Nonce)
	s.mu.Lock()
	s.loginChallenges[challenge.Nonce] = challenge
	s.mu.Unlock()
	return challenge
}

// ConsumeLoginChallenge removes the stored challenge for the supplied nonce.
func (s *LedgerStore) ConsumeLoginChallenge(nonce string) (*LoginChallenge, error) {
	trimmed := strings.TrimSpace(nonce)
	if trimmed == "" {
		return nil, ErrLoginChallengeNotFound
	}
	s.mu.Lock()
	defer s.mu.Unlock()
	challenge, ok := s.loginChallenges[trimmed]
	if !ok {
		return nil, ErrLoginChallengeNotFound
	}
	delete(s.loginChallenges, trimmed)
	return challenge, nil
}

func normaliseStrings(values []string) []string {
	out := make([]string, 0, len(values))
	seen := make(map[string]struct{}, len(values))
	for _, v := range values {
		trimmed := strings.TrimSpace(v)
		if trimmed == "" {
			continue
		}
		key := strings.ToLower(trimmed)
		if _, ok := seen[key]; ok {
			continue
		}
		seen[key] = struct{}{}
		out = append(out, trimmed)
	}
	sort.Strings(out)
	return out
}<|MERGE_RESOLUTION|>--- conflicted
+++ resolved
@@ -49,11 +49,8 @@
 	mu sync.RWMutex
 
 	entries             map[LedgerType][]LedgerEntry
-<<<<<<< HEAD
-=======
 	workspaces          map[string]*Workspace
 	workspaceOrder      []string
->>>>>>> d8eb9b47
 	allow               map[string]*IPAllowlistEntry
 	audits              []*AuditLogEntry
 	profiles            map[string]IdentityProfile
@@ -64,7 +61,6 @@
 	loginChallenges map[string]*LoginChallenge
 
 	history historyStack
-<<<<<<< HEAD
 }
 
 // IdentityProfile stores metadata about a SDID identity that has interacted with the system.
@@ -77,20 +73,6 @@
 	Updated  time.Time
 }
 
-=======
-}
-
-// IdentityProfile stores metadata about a SDID identity that has interacted with the system.
-type IdentityProfile struct {
-	DID      string
-	Label    string
-	Roles    []string
-	Admin    bool
-	Approved bool
-	Updated  time.Time
-}
-
->>>>>>> d8eb9b47
 // IdentityApproval captures an approval workflow between an applicant and an administrator.
 type IdentityApproval struct {
 	ID                string     `json:"id"`
@@ -142,10 +124,7 @@
 func NewLedgerStore() *LedgerStore {
 	store := &LedgerStore{
 		entries:             make(map[LedgerType][]LedgerEntry),
-<<<<<<< HEAD
-=======
 		workspaces:          make(map[string]*Workspace),
->>>>>>> d8eb9b47
 		allow:               make(map[string]*IPAllowlistEntry),
 		profiles:            make(map[string]IdentityProfile),
 		approvals:           make(map[string]*IdentityApproval),
