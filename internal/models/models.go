--- conflicted
+++ resolved
@@ -1,21 +1,6 @@
 package models
 
-import (
-	"strings"
-	"time"
-)
-
-// DefaultUsername is used when no explicit operator account is supplied.
-const DefaultUsername = "admin"
-
-// NormaliseUsername lowercases and defaults empty usernames to the administrator account.
-func NormaliseUsername(username string) string {
-	trimmed := strings.TrimSpace(username)
-	if trimmed == "" {
-		return DefaultUsername
-	}
-	return strings.ToLower(trimmed)
-}
+import "time"
 
 // LedgerType represents the category of a ledger entry.
 type LedgerType string
@@ -85,43 +70,7 @@
 	CreatedAt time.Time `json:"created_at"`
 }
 
-<<<<<<< HEAD
-// User represents an authenticated operator of the system.
-type User struct {
-	Username     string                 `json:"username"`
-	Devices      map[string]*UserDevice `json:"devices"`
-	Roles        []string               `json:"roles"`
-	PasswordHash string                 `json:"-"`
-	CreatedAt    time.Time              `json:"created_at"`
-	UpdatedAt    time.Time              `json:"updated_at"`
-}
-
-// UserDevice represents a registered device bound to a user.
-type UserDevice struct {
-	ID             string    `json:"id"`
-	Name           string    `json:"name"`
-	PublicKey      []byte    `json:"-"`
-	FingerprintSum string    `json:"fingerprint_sum"`
-	BoundIP        string    `json:"bound_ip,omitempty"`
-	AdminSignature string    `json:"admin_signature,omitempty"`
-	CreatedAt      time.Time `json:"created_at"`
-	UpdatedAt      time.Time `json:"updated_at"`
-}
-
-// Enrollment describes an in-flight enrollment challenge.
-type Enrollment struct {
-	Username   string
-	DeviceID   string
-	DeviceName string
-	Nonce      string
-	PublicKey  []byte
-	CreatedAt  time.Time
-}
-
-// LoginChallenge stores a nonce waiting to be signed by a device.
-=======
 // LoginChallenge stores a nonce waiting to be signed by an SDID wallet.
->>>>>>> 53fb5535
 type LoginChallenge struct {
 	Nonce     string    `json:"nonce"`
 	Message   string    `json:"message"`
