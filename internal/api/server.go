package api

import (
	"crypto/ecdsa"
	"crypto/elliptic"
	"crypto/sha256"
	"encoding/base64"
	"encoding/json"
	"errors"
	"math/big"
	"net"
	"net/http"
	"regexp"
	"sort"
	"strconv"
	"strings"
	"time"

	"github.com/gin-gonic/gin"

	"ledger/internal/auth"
	"ledger/internal/db"
	"ledger/internal/middleware"
	"ledger/internal/models"
	"ledger/internal/xlsx"
)

// Server wires handlers to the in-memory store and session manager.
type Server struct {
	Database *db.Database
	Store    *models.LedgerStore
	Sessions *auth.Manager
}

// RegisterRoutes attaches handlers to the gin engine.
func (s *Server) RegisterRoutes(router *gin.Engine) {
	router.GET("/health", s.handleHealth)

	authGroup := router.Group("/auth")
	{
		authGroup.POST("/request-nonce", s.handleRequestNonce)
		authGroup.POST("/login", s.handleLogin)
	}

	secured := router.Group("/api/v1")
	secured.Use(middleware.RequireSession(s.Sessions))
	{
		secured.GET("/ledgers/:type", s.handleListLedger)
		secured.POST("/ledgers/:type", s.handleCreateLedger)
		secured.PUT("/ledgers/:type/:id", s.handleUpdateLedger)
		secured.DELETE("/ledgers/:type/:id", s.handleDeleteLedger)
		secured.POST("/ledgers/:type/reorder", s.handleReorderLedger)
		secured.POST("/ledgers/:type/import", s.handleImportLedger)
		secured.GET("/ledgers/export", s.handleExportLedger)
		secured.POST("/ledgers/import", s.handleImportWorkbook)
		secured.GET("/ledger-cartesian", s.handleLedgerMatrix)

		secured.GET("/ip-allowlist", s.handleListAllowlist)
		secured.POST("/ip-allowlist", s.handleCreateAllowlist)
		secured.PUT("/ip-allowlist/:id", s.handleUpdateAllowlist)
		secured.DELETE("/ip-allowlist/:id", s.handleDeleteAllowlist)

		secured.POST("/history/undo", s.handleUndo)
		secured.POST("/history/redo", s.handleRedo)
		secured.GET("/history", s.handleHistoryStatus)

		secured.GET("/audit", s.handleAuditList)
		secured.GET("/audit/verify", s.handleAuditVerify)
	}
}

func (s *Server) handleHealth(c *gin.Context) {
	payload := gin.H{"status": "ok", "timestamp": time.Now().UTC().Format(time.RFC3339)}
	if s.Database != nil {
		if err := s.Database.PingContext(c.Request.Context()); err != nil {
			payload["database"] = gin.H{"status": "unavailable", "error": err.Error()}
		} else {
			payload["database"] = gin.H{"status": "ok"}
		}
	}
	c.JSON(http.StatusOK, payload)
}

type nonceResponse struct {
	Nonce   string `json:"nonce"`
	Message string `json:"message"`
}

func decodeWebBase64(value string) ([]byte, error) {
	trimmed := strings.TrimSpace(value)
	if trimmed == "" {
		return nil, errors.New("empty")
	}
	if decoded, err := base64.RawStdEncoding.DecodeString(trimmed); err == nil {
		return decoded, nil
	}
	return base64.StdEncoding.DecodeString(trimmed)
}

func (s *Server) handleRequestNonce(c *gin.Context) {
	challenge := s.Store.CreateLoginChallenge()
	c.JSON(http.StatusOK, nonceResponse{Nonce: challenge.Nonce, Message: challenge.Message})
}

type jwk struct {
	KTY   string `json:"kty"`
	Curve string `json:"crv"`
	X     string `json:"x"`
	Y     string `json:"y"`
}

type sdidIdentity struct {
	DID          string          `json:"did"`
	Label        string          `json:"label"`
	Roles        []string        `json:"roles"`
	PublicKeyJWK json.RawMessage `json:"publicKeyJwk"`
}

type sdidProof struct {
	SignatureValue string `json:"signatureValue"`
}

type sdidAuthentication struct {
	CanonicalRequest string          `json:"canonicalRequest"`
	Payload          json.RawMessage `json:"payload"`
}

type sdidLoginResponse struct {
	Identity       sdidIdentity        `json:"identity"`
	Challenge      string              `json:"challenge"`
	Signature      string              `json:"signature"`
	Proof          sdidProof           `json:"proof"`
	Authentication *sdidAuthentication `json:"authentication"`
}

type loginRequest struct {
	Nonce    string            `json:"nonce"`
	Response sdidLoginResponse `json:"response"`
}

func (s *Server) handleLogin(c *gin.Context) {
	var req loginRequest
	if err := c.ShouldBindJSON(&req); err != nil {
		c.AbortWithStatusJSON(http.StatusBadRequest, gin.H{"error": "invalid_payload"})
		return
	}
	if strings.TrimSpace(req.Nonce) == "" {
		c.AbortWithStatusJSON(http.StatusBadRequest, gin.H{"error": "invalid_payload"})
		return
	}
	challenge, err := s.Store.ConsumeLoginChallenge(req.Nonce)
	if err != nil {
		if !errors.Is(err, models.ErrLoginChallengeNotFound) {
			c.AbortWithStatusJSON(http.StatusUnauthorized, gin.H{"error": models.ErrLoginChallengeNotFound.Error()})
			return
		}
		if strings.TrimSpace(req.Response.Challenge) != strings.TrimSpace(req.Nonce) {
			c.AbortWithStatusJSON(http.StatusUnauthorized, gin.H{"error": models.ErrLoginChallengeNotFound.Error()})
			return
		}
		challenge = &models.LoginChallenge{
			Nonce:     strings.TrimSpace(req.Nonce),
			Message:   strings.TrimSpace(req.Response.Challenge),
			CreatedAt: time.Now().UTC(),
		}
		if challenge.Message == "" {
			challenge.Message = challenge.Nonce
		}
	}
	if err := s.verifySdidLoginResponse(challenge, &req.Response); err != nil {
		c.AbortWithStatusJSON(http.StatusUnauthorized, gin.H{"error": err.Error()})
		return
	}
	sdid := strings.TrimSpace(req.Response.Identity.DID)
	s.Store.RecordLogin(sdid)
	session, err := s.Sessions.Issue(sdid, sdid)
	if err != nil {
		c.AbortWithStatusJSON(http.StatusInternalServerError, gin.H{"error": "session_issue_failed"})
		return
	}
	c.JSON(http.StatusOK, session)
}

func canonicalizeJSONValue(value any) string {
	switch v := value.(type) {
	case nil:
		return "null"
	case string:
		b, _ := json.Marshal(v)
		return string(b)
	case bool:
		if v {
			return "true"
		}
		return "false"
	case float64:
		return strconv.FormatFloat(v, 'f', -1, 64)
	case json.Number:
		return v.String()
	case []any:
		parts := make([]string, len(v))
		for i, item := range v {
			parts[i] = canonicalizeJSONValue(item)
		}
		return "[" + strings.Join(parts, ",") + "]"
	case map[string]any:
		keys := make([]string, 0, len(v))
		for key := range v {
			keys = append(keys, key)
		}
		sort.Strings(keys)
		parts := make([]string, 0, len(keys))
		for _, key := range keys {
			parts = append(parts, strconv.Quote(key)+":"+canonicalizeJSONValue(v[key]))
		}
		return "{" + strings.Join(parts, ",") + "}"
	default:
		b, _ := json.Marshal(v)
		return string(b)
	}
}

func canonicalizeJSON(raw json.RawMessage) (string, error) {
	if len(raw) == 0 {
		return "", nil
	}
	decoder := json.NewDecoder(strings.NewReader(string(raw)))
	decoder.UseNumber()
	var value any
	if err := decoder.Decode(&value); err != nil {
		return "", err
	}
	return canonicalizeJSONValue(value), nil
}

func decodeJWK(data json.RawMessage) (*ecdsa.PublicKey, error) {
	if len(data) == 0 {
		return nil, errors.New("missing_public_key")
	}
	var key jwk
	if err := json.Unmarshal(data, &key); err != nil {
		return nil, errors.New("invalid_public_key")
	}
	if !strings.EqualFold(key.KTY, "EC") {
		return nil, errors.New("unsupported_public_key")
	}
	if key.Curve != "P-256" && key.Curve != "secp256r1" {
		return nil, errors.New("unsupported_curve")
	}
	decodeCoordinate := func(value string) (*big.Int, error) {
		bytes, err := base64.RawURLEncoding.DecodeString(strings.TrimSpace(value))
		if err != nil {
			return nil, err
		}
		return new(big.Int).SetBytes(bytes), nil
	}
	x, err := decodeCoordinate(key.X)
	if err != nil {
		return nil, errors.New("invalid_public_key")
	}
	y, err := decodeCoordinate(key.Y)
	if err != nil {
		return nil, errors.New("invalid_public_key")
	}
	curve := elliptic.P256()
	if !curve.IsOnCurve(x, y) {
		return nil, errors.New("invalid_public_key")
	}
	return &ecdsa.PublicKey{Curve: curve, X: x, Y: y}, nil
}

func (s *Server) verifySdidLoginResponse(challenge *models.LoginChallenge, resp *sdidLoginResponse) error {
	if resp == nil {
		return errors.New("invalid_payload")
	}
	sdid := strings.TrimSpace(resp.Identity.DID)
	if sdid == "" {
		return errors.New("missing_sdid")
	}
	if strings.TrimSpace(resp.Challenge) != strings.TrimSpace(challenge.Nonce) {
		return errors.New("challenge_mismatch")
	}
	signatureValue := strings.TrimSpace(resp.Proof.SignatureValue)
	if signatureValue == "" {
		signatureValue = strings.TrimSpace(resp.Signature)
	}
	if signatureValue == "" {
		return errors.New("missing_signature")
	}
	sigBytes, err := decodeWebBase64(signatureValue)
	if err != nil {
		return errors.New("invalid_signature")
	}
	publicKey, err := decodeJWK(resp.Identity.PublicKeyJWK)
	if err != nil {
		return err
	}
	signedData := ""
	if resp.Authentication != nil {
		signedData = strings.TrimSpace(resp.Authentication.CanonicalRequest)
		if len(resp.Authentication.Payload) > 0 {
			canonical, err := canonicalizeJSON(resp.Authentication.Payload)
			if err != nil {
				return errors.New("invalid_authentication_payload")
			}
			if signedData != "" && canonical != signedData {
				return errors.New("authentication_mismatch")
			}
			if signedData == "" {
				signedData = canonical
			}
		}
	}
	if signedData == "" {
		signedData = strings.TrimSpace(resp.Challenge)
	}
	if signedData == "" {
		signedData = strings.TrimSpace(challenge.Message)
	}
	if signedData == "" {
		return errors.New("missing_challenge")
	}
	hash := sha256.Sum256([]byte(signedData))
<<<<<<< HEAD
	if !ecdsa.VerifyASN1(publicKey, hash[:], sigBytes) {
		return models.ErrSignatureInvalid
	}
	return nil
=======
	if ecdsa.VerifyASN1(publicKey, hash[:], sigBytes) {
		return nil
	}
	raw := sigBytes
	if len(raw) == 65 && raw[0] == 0x00 {
		raw = raw[1:]
	}
	if len(raw) == 64 {
		r := new(big.Int).SetBytes(raw[:32])
		s := new(big.Int).SetBytes(raw[32:])
		if ecdsa.Verify(publicKey, hash[:], r, s) {
			return nil
		}
	}
	return models.ErrSignatureInvalid
>>>>>>> a65e3955
}

func clientIP(r *http.Request) string {
	if r == nil {
		return ""
	}
	if v := r.Header.Get("X-Forwarded-For"); v != "" {
		parts := strings.Split(v, ",")
		candidate := strings.TrimSpace(parts[0])
		if ip := net.ParseIP(candidate); ip != nil {
			return ip.String()
		}
	}
	host, _, err := net.SplitHostPort(r.RemoteAddr)
	if err != nil {
		if ip := net.ParseIP(strings.TrimSpace(r.RemoteAddr)); ip != nil {
			return ip.String()
		}
		return r.RemoteAddr
	}
	if ip := net.ParseIP(host); ip != nil {
		return ip.String()
	}
	return host
}

func (s *Server) handleListLedger(c *gin.Context) {
	typ, ok := parseLedgerType(c.Param("type"))
	if !ok {
		c.AbortWithStatusJSON(http.StatusNotFound, gin.H{"error": "unknown_ledger"})
		return
	}
	entries := s.Store.ListEntries(typ)
	c.JSON(http.StatusOK, gin.H{"items": entries})
}

type ledgerRequest struct {
	Name        string              `json:"name"`
	Description string              `json:"description"`
	Attributes  map[string]string   `json:"attributes"`
	Tags        []string            `json:"tags"`
	Links       map[string][]string `json:"links"`
}

func (s *Server) handleCreateLedger(c *gin.Context) {
	typ, ok := parseLedgerType(c.Param("type"))
	if !ok {
		c.AbortWithStatusJSON(http.StatusNotFound, gin.H{"error": "unknown_ledger"})
		return
	}
	var req ledgerRequest
	if err := c.ShouldBindJSON(&req); err != nil {
		c.AbortWithStatusJSON(http.StatusBadRequest, gin.H{"error": "invalid_payload"})
		return
	}
	entry := models.LedgerEntry{
		Name:        req.Name,
		Description: req.Description,
		Attributes:  req.Attributes,
		Tags:        req.Tags,
		Links:       convertLinks(req.Links),
	}
	session := currentSession(c, s.Sessions)
	created, err := s.Store.CreateEntry(typ, entry, session)
	if err != nil {
		c.AbortWithStatusJSON(http.StatusBadRequest, gin.H{"error": err.Error()})
		return
	}
	c.JSON(http.StatusOK, created)
}

func convertLinks(input map[string][]string) map[models.LedgerType][]string {
	if input == nil {
		return nil
	}
	out := make(map[models.LedgerType][]string, len(input))
	for key, values := range input {
		if typ, ok := parseLedgerType(key); ok {
			out[typ] = append([]string{}, values...)
		}
	}
	return out
}

func (s *Server) handleUpdateLedger(c *gin.Context) {
	typ, ok := parseLedgerType(c.Param("type"))
	if !ok {
		c.AbortWithStatusJSON(http.StatusNotFound, gin.H{"error": "unknown_ledger"})
		return
	}
	var req ledgerRequest
	if err := c.ShouldBindJSON(&req); err != nil {
		c.AbortWithStatusJSON(http.StatusBadRequest, gin.H{"error": "invalid_payload"})
		return
	}
	session := currentSession(c, s.Sessions)
	updated, err := s.Store.UpdateEntry(typ, c.Param("id"), models.LedgerEntry{
		Name:        req.Name,
		Description: req.Description,
		Attributes:  req.Attributes,
		Tags:        req.Tags,
		Links:       convertLinks(req.Links),
	}, session)
	if err != nil {
		status := http.StatusBadRequest
		if errors.Is(err, models.ErrEntryNotFound) {
			status = http.StatusNotFound
		}
		c.AbortWithStatusJSON(status, gin.H{"error": err.Error()})
		return
	}
	c.JSON(http.StatusOK, updated)
}

func (s *Server) handleDeleteLedger(c *gin.Context) {
	typ, ok := parseLedgerType(c.Param("type"))
	if !ok {
		c.AbortWithStatusJSON(http.StatusNotFound, gin.H{"error": "unknown_ledger"})
		return
	}
	session := currentSession(c, s.Sessions)
	if err := s.Store.DeleteEntry(typ, c.Param("id"), session); err != nil {
		status := http.StatusBadRequest
		if errors.Is(err, models.ErrEntryNotFound) {
			status = http.StatusNotFound
		}
		c.AbortWithStatusJSON(status, gin.H{"error": err.Error()})
		return
	}
	c.Status(http.StatusNoContent)
}

type reorderRequest struct {
	IDs []string `json:"ids"`
}

func (s *Server) handleReorderLedger(c *gin.Context) {
	typ, ok := parseLedgerType(c.Param("type"))
	if !ok {
		c.AbortWithStatusJSON(http.StatusNotFound, gin.H{"error": "unknown_ledger"})
		return
	}
	var req reorderRequest
	if err := c.ShouldBindJSON(&req); err != nil {
		c.AbortWithStatusJSON(http.StatusBadRequest, gin.H{"error": "invalid_payload"})
		return
	}
	session := currentSession(c, s.Sessions)
	entries, err := s.Store.ReorderEntries(typ, req.IDs, session)
	if err != nil {
		c.AbortWithStatusJSON(http.StatusBadRequest, gin.H{"error": err.Error()})
		return
	}
	c.JSON(http.StatusOK, gin.H{"items": entries})
}

type importRequest struct {
	Data string `json:"data"`
}

func (s *Server) handleImportLedger(c *gin.Context) {
	typ, ok := parseLedgerType(c.Param("type"))
	if !ok {
		c.AbortWithStatusJSON(http.StatusNotFound, gin.H{"error": "unknown_ledger"})
		return
	}
	var req importRequest
	if err := c.ShouldBindJSON(&req); err != nil {
		c.AbortWithStatusJSON(http.StatusBadRequest, gin.H{"error": "invalid_payload"})
		return
	}
	raw, err := base64.StdEncoding.DecodeString(req.Data)
	if err != nil {
		c.AbortWithStatusJSON(http.StatusBadRequest, gin.H{"error": "invalid_base64"})
		return
	}
	workbook, err := xlsx.Decode(raw)
	if err != nil {
		c.AbortWithStatusJSON(http.StatusBadRequest, gin.H{"error": "invalid_workbook"})
		return
	}
	sheetName := sheetNameForType(typ)
	sheet, ok := workbook.SheetByName(sheetName)
	if !ok {
		c.AbortWithStatusJSON(http.StatusBadRequest, gin.H{"error": "sheet_missing"})
		return
	}
	entries := parseLedgerSheet(typ, sheet)
	session := currentSession(c, s.Sessions)
	s.Store.ReplaceEntries(typ, entries, session)
	c.JSON(http.StatusOK, gin.H{"items": s.Store.ListEntries(typ)})
}

var ipRegex = regexp.MustCompile(`(?i)^(?:\d{1,3}\.){3}\d{1,3}$|^(?:[a-f0-9]{0,4}:){2,7}[a-f0-9]{0,4}$`)

func parseLedgerSheet(typ models.LedgerType, sheet xlsx.Sheet) []models.LedgerEntry {
	if len(sheet.Rows) == 0 {
		return nil
	}
	headers := normaliseHeaders(sheet.Rows[0])
	entries := make([]models.LedgerEntry, 0, len(sheet.Rows)-1)
	for _, row := range sheet.Rows[1:] {
		if len(row) == 0 {
			continue
		}
		entry := models.LedgerEntry{Attributes: map[string]string{}, Links: map[models.LedgerType][]string{}}
		for idx, header := range headers {
			if idx >= len(row) {
				continue
			}
			value := strings.TrimSpace(row[idx])
			switch header {
			case "id":
				entry.ID = value
			case "name":
				entry.Name = value
			case "description":
				entry.Description = value
			case "tags":
				entry.Tags = strings.Split(value, ";")
			default:
				if header == "" {
					if typ == models.LedgerTypeIP && ipRegex.MatchString(value) {
						entry.Attributes["address"] = value
						if entry.Name == "" {
							entry.Name = value
						}
					}
					continue
				}
				if strings.HasPrefix(header, "link_") {
					if typ, ok := parseLedgerType(strings.TrimPrefix(header, "link_")); ok {
						entry.Links[typ] = strings.FieldsFunc(value, func(r rune) bool { return r == ';' || r == ',' })
					}
					continue
				}
				if entry.Attributes == nil {
					entry.Attributes = make(map[string]string)
				}
				entry.Attributes[header] = value
			}
		}
		if typ == models.LedgerTypeIP && entry.Name == "" {
			if addr := entry.Attributes["address"]; addr != "" {
				entry.Name = addr
			}
		}
		if entry.ID == "" {
			entry.ID = models.GenerateID(string(typ))
		}
		entry.CreatedAt = time.Now().UTC()
		entries = append(entries, entry)
	}
	return entries
}

func normaliseHeaders(headers []string) []string {
	out := make([]string, len(headers))
	for i, header := range headers {
		h := strings.TrimSpace(strings.ToLower(header))
		out[i] = h
	}
	return out
}

func (s *Server) handleExportLedger(c *gin.Context) {
	workbook := s.buildWorkbook()
	data, err := xlsx.Encode(workbook)
	if err != nil {
		c.AbortWithStatusJSON(http.StatusInternalServerError, gin.H{"error": "export_failed"})
		return
	}
	c.Writer.Header().Set("Content-Type", "application/vnd.openxmlformats-officedocument.spreadsheetml.sheet")
	c.Writer.Header().Set("Content-Disposition", "attachment; filename=ledger.xlsx")
	_, _ = c.Writer.Write(data)
}

func (s *Server) handleImportWorkbook(c *gin.Context) {
	var req importRequest
	if err := c.ShouldBindJSON(&req); err != nil {
		c.AbortWithStatusJSON(http.StatusBadRequest, gin.H{"error": "invalid_payload"})
		return
	}
	raw, err := base64.StdEncoding.DecodeString(req.Data)
	if err != nil {
		c.AbortWithStatusJSON(http.StatusBadRequest, gin.H{"error": "invalid_base64"})
		return
	}
	workbook, err := xlsx.Decode(raw)
	if err != nil {
		c.AbortWithStatusJSON(http.StatusBadRequest, gin.H{"error": "invalid_workbook"})
		return
	}
	session := currentSession(c, s.Sessions)
	for _, typ := range models.AllLedgerTypes {
		sheetName := sheetNameForType(typ)
		if sheet, ok := workbook.SheetByName(sheetName); ok {
			entries := parseLedgerSheet(typ, sheet)
			s.Store.ReplaceEntries(typ, entries, session)
		}
	}
	c.JSON(http.StatusOK, gin.H{"status": "imported"})
}

func (s *Server) handleLedgerMatrix(c *gin.Context) {
	matrix := s.buildCartesianRows()
	c.JSON(http.StatusOK, gin.H{"rows": matrix})
}

func (s *Server) handleListAllowlist(c *gin.Context) {
	entries := s.Store.ListAllowlist()
	c.JSON(http.StatusOK, gin.H{"items": entries})
}

type allowRequest struct {
	Label       string `json:"label"`
	CIDR        string `json:"cidr"`
	Description string `json:"description"`
}

func (s *Server) handleCreateAllowlist(c *gin.Context) {
	var req allowRequest
	if err := c.ShouldBindJSON(&req); err != nil {
		c.AbortWithStatusJSON(http.StatusBadRequest, gin.H{"error": "invalid_payload"})
		return
	}
	entry, err := s.Store.AppendAllowlist(&models.IPAllowlistEntry{Label: req.Label, CIDR: req.CIDR, Description: req.Description}, currentSession(c, s.Sessions))
	if err != nil {
		c.AbortWithStatusJSON(http.StatusBadRequest, gin.H{"error": err.Error()})
		return
	}
	c.JSON(http.StatusOK, entry)
}

func (s *Server) handleUpdateAllowlist(c *gin.Context) {
	var req allowRequest
	if err := c.ShouldBindJSON(&req); err != nil {
		c.AbortWithStatusJSON(http.StatusBadRequest, gin.H{"error": "invalid_payload"})
		return
	}
	entry := &models.IPAllowlistEntry{ID: c.Param("id"), Label: req.Label, CIDR: req.CIDR, Description: req.Description}
	updated, err := s.Store.AppendAllowlist(entry, currentSession(c, s.Sessions))
	if err != nil {
		c.AbortWithStatusJSON(http.StatusBadRequest, gin.H{"error": err.Error()})
		return
	}
	c.JSON(http.StatusOK, updated)
}

func (s *Server) handleDeleteAllowlist(c *gin.Context) {
	if !s.Store.RemoveAllowlist(c.Param("id"), currentSession(c, s.Sessions)) {
		c.AbortWithStatusJSON(http.StatusNotFound, gin.H{"error": "not_found"})
		return
	}
	c.Status(http.StatusNoContent)
}

func (s *Server) handleUndo(c *gin.Context) {
	if err := s.Store.Undo(); err != nil {
		c.AbortWithStatusJSON(http.StatusBadRequest, gin.H{"error": err.Error()})
		return
	}
	c.JSON(http.StatusOK, gin.H{"status": "ok"})
}

func (s *Server) handleRedo(c *gin.Context) {
	if err := s.Store.Redo(); err != nil {
		c.AbortWithStatusJSON(http.StatusBadRequest, gin.H{"error": err.Error()})
		return
	}
	c.JSON(http.StatusOK, gin.H{"status": "ok"})
}

func (s *Server) handleHistoryStatus(c *gin.Context) {
	c.JSON(http.StatusOK, gin.H{"undo": s.Store.CanUndo(), "redo": s.Store.CanRedo()})
}

func (s *Server) handleAuditList(c *gin.Context) {
	audits := s.Store.ListAudits()
	c.JSON(http.StatusOK, gin.H{"items": audits})
}

func (s *Server) handleAuditVerify(c *gin.Context) {
	ok := s.Store.VerifyAuditChain()
	c.JSON(http.StatusOK, gin.H{"verified": ok})
}

func parseLedgerType(value string) (models.LedgerType, bool) {
	value = strings.ToLower(strings.TrimSpace(value))
	switch value {
	case "ips", "ip":
		return models.LedgerTypeIP, true
	case "devices", "device":
		return models.LedgerTypeDevice, true
	case "personnel", "people", "person":
		return models.LedgerTypePersonnel, true
	case "systems", "system":
		return models.LedgerTypeSystem, true
	default:
		return "", false
	}
}

func currentSession(c *gin.Context, manager *auth.Manager) string {
	if c == nil {
		return "system"
	}
	if sessionAny, ok := c.Get(middleware.ContextSessionKey); ok {
		if session, ok := sessionAny.(*auth.Session); ok {
			return session.Username
		}
	}
	return "system"
}

func (s *Server) buildWorkbook() xlsx.Workbook {
	sheets := make([]xlsx.Sheet, 0, len(models.AllLedgerTypes)+1)
	for _, typ := range models.AllLedgerTypes {
		entries := s.Store.ListEntries(typ)
		sheet := xlsx.Sheet{Name: sheetNameForType(typ)}
		header := []string{"ID", "Name", "Description", "Tags"}
		keys := attributeKeys(entries)
		header = append(header, keys...)
		for _, other := range models.AllLedgerTypes {
			if other == typ {
				continue
			}
			header = append(header, "link_"+string(other))
		}
		sheet.Rows = append(sheet.Rows, header)
		for _, entry := range entries {
			row := []string{entry.ID, entry.Name, entry.Description, strings.Join(entry.Tags, ";")}
			for _, key := range keys {
				row = append(row, entry.Attributes[key])
			}
			for _, other := range models.AllLedgerTypes {
				if other == typ {
					continue
				}
				row = append(row, strings.Join(entry.Links[other], ";"))
			}
			sheet.Rows = append(sheet.Rows, row)
		}
		sheets = append(sheets, sheet)
	}
	combined := s.buildCartesianRows()
	matrixSheet := xlsx.Sheet{Name: "Matrix"}
	matrixHeader := []string{"IP", "Device", "Personnel", "System"}
	matrixSheet.Rows = append(matrixSheet.Rows, matrixHeader)
	matrixSheet.Rows = append(matrixSheet.Rows, combined...)
	sheets = append(sheets, matrixSheet)
	workbook := xlsx.Workbook{Sheets: sheets}
	workbook.SortSheets([]string{"IP", "Device", "Personnel", "System", "Matrix"})
	return workbook
}

func attributeKeys(entries []models.LedgerEntry) []string {
	keysMap := make(map[string]struct{})
	for _, entry := range entries {
		for key := range entry.Attributes {
			keysMap[key] = struct{}{}
		}
	}
	keys := make([]string, 0, len(keysMap))
	for key := range keysMap {
		keys = append(keys, key)
	}
	sort.Strings(keys)
	return keys
}

func (s *Server) buildCartesianRows() [][]string {
	ips := s.Store.ListEntries(models.LedgerTypeIP)
	devices := s.Store.ListEntries(models.LedgerTypeDevice)
	personnel := s.Store.ListEntries(models.LedgerTypePersonnel)
	systems := s.Store.ListEntries(models.LedgerTypeSystem)

	rows := [][]string{}
	for _, device := range devices {
		linkedIPs := uniqueOrAll(device.Links[models.LedgerTypeIP], ips)
		linkedPersonnel := uniqueOrAll(device.Links[models.LedgerTypePersonnel], personnel)
		linkedSystems := uniqueOrAll(device.Links[models.LedgerTypeSystem], systems)
		for _, ipID := range linkedIPs {
			ipName := lookupName(ipID, ips)
			for _, personID := range linkedPersonnel {
				personName := lookupName(personID, personnel)
				for _, systemID := range linkedSystems {
					systemName := lookupName(systemID, systems)
					rows = append(rows, []string{ipName, device.Name, personName, systemName})
				}
			}
		}
	}
	if len(rows) == 0 {
		rows = append(rows, []string{"", "", "", ""})
	}
	return rows
}

func uniqueOrAll(ids []string, entries []models.LedgerEntry) []string {
	if len(ids) == 0 {
		out := make([]string, 0, len(entries))
		for _, entry := range entries {
			out = append(out, entry.ID)
		}
		return out
	}
	seen := make(map[string]struct{}, len(ids))
	out := make([]string, 0, len(ids))
	for _, id := range ids {
		id = strings.TrimSpace(id)
		if id == "" {
			continue
		}
		if _, ok := seen[id]; ok {
			continue
		}
		seen[id] = struct{}{}
		out = append(out, id)
	}
	if len(out) == 0 {
		for _, entry := range entries {
			out = append(out, entry.ID)
		}
	}
	return out
}

func lookupName(id string, entries []models.LedgerEntry) string {
	for _, entry := range entries {
		if entry.ID == id {
			return entry.Name
		}
	}
	return id
}

func sheetNameForType(typ models.LedgerType) string {
	switch typ {
	case models.LedgerTypeIP:
		return "IP"
	case models.LedgerTypeDevice:
		return "Device"
	case models.LedgerTypePersonnel:
		return "Personnel"
	case models.LedgerTypeSystem:
		return "System"
	default:
		return strings.Title(string(typ))
	}
}<|MERGE_RESOLUTION|>--- conflicted
+++ resolved
@@ -321,12 +321,6 @@
 		return errors.New("missing_challenge")
 	}
 	hash := sha256.Sum256([]byte(signedData))
-<<<<<<< HEAD
-	if !ecdsa.VerifyASN1(publicKey, hash[:], sigBytes) {
-		return models.ErrSignatureInvalid
-	}
-	return nil
-=======
 	if ecdsa.VerifyASN1(publicKey, hash[:], sigBytes) {
 		return nil
 	}
@@ -342,7 +336,6 @@
 		}
 	}
 	return models.ErrSignatureInvalid
->>>>>>> a65e3955
 }
 
 func clientIP(r *http.Request) string {
