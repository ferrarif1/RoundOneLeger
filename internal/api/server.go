package api

import (
<<<<<<< HEAD
	"crypto/ecdsa"
	"crypto/elliptic"
	"crypto/sha256"
	"encoding/base64"
	"encoding/json"
	"errors"
	"fmt"
	"io"
	"math/big"
	"net"
	"net/http"
	"regexp"
	"sort"
	"strconv"
	"strings"
	"time"

	"github.com/gin-gonic/gin"

	"ledger/internal/auth"
	"ledger/internal/db"
	"ledger/internal/middleware"
	"ledger/internal/models"
	"ledger/internal/xlsx"
=======
    "encoding/base64"
    "encoding/json"
    "errors"
    "fmt"
    "io"
    "net"
    "net/http"
    "regexp"
    "sort"
    "strconv"
    "strings"
    "time"

    "github.com/gin-gonic/gin"

    "ledger/internal/auth"
    "ledger/internal/db"
    "ledger/internal/middleware"
    "ledger/internal/models"
    "ledger/internal/xlsx"
>>>>>>> 205473aa
)

// Server wires handlers to the in-memory store and session manager.
type Server struct {
	Database *db.Database
	Store    *models.LedgerStore
	Sessions *auth.Manager
    DataDir  string
    SnapshotRetention int
}

// RegisterRoutes attaches handlers to the gin engine.
func (s *Server) RegisterRoutes(router *gin.Engine) {
	router.GET("/health", s.handleHealth)

	authGroup := router.Group("/auth")
	{
		authGroup.POST("/request-nonce", s.handleRequestNonce)
		authGroup.POST("/login", s.handleLogin)
		authGroup.POST("/password-login", s.handlePasswordLogin)
<<<<<<< HEAD
		authGroup.POST("/approvals", s.handleSubmitApproval)
=======
        authGroup.POST("/logout", s.handleLogout)
        authGroup.POST("/change-password", s.handleChangePassword)
>>>>>>> 205473aa
	}

	secured := router.Group("/api/v1")
	secured.Use(middleware.RequireSession(s.Sessions))
	{
		secured.GET("/ledgers/:type", s.handleListLedger)
		secured.POST("/ledgers/:type", s.handleCreateLedger)
		secured.PUT("/ledgers/:type/:id", s.handleUpdateLedger)
		secured.DELETE("/ledgers/:type/:id", s.handleDeleteLedger)
		secured.POST("/ledgers/:type/reorder", s.handleReorderLedger)
		secured.POST("/ledgers/:type/import", s.handleImportLedger)
		secured.GET("/ledgers/export", s.handleExportLedger)
		secured.POST("/ledgers/import", s.handleImportWorkbook)
		secured.GET("/ledger-cartesian", s.handleLedgerMatrix)

		secured.GET("/workspaces", s.handleListWorkspaces)
		secured.POST("/workspaces", s.handleCreateWorkspace)
		secured.GET("/workspaces/:id", s.handleGetWorkspace)
		secured.PUT("/workspaces/:id", s.handleUpdateWorkspace)
		secured.DELETE("/workspaces/:id", s.handleDeleteWorkspace)
		secured.POST("/workspaces/:id/import/excel", s.handleImportWorkspaceExcel)
		secured.POST("/workspaces/:id/import/text", s.handleImportWorkspaceText)
		secured.GET("/workspaces/:id/export", s.handleExportWorkspace)

		secured.GET("/users", s.handleListUsers)
		secured.POST("/users", s.handleCreateUser)
		secured.DELETE("/users/:id", s.handleDeleteUser)

		secured.GET("/ip-allowlist", s.handleListAllowlist)
		secured.POST("/ip-allowlist", s.handleCreateAllowlist)
		secured.PUT("/ip-allowlist/:id", s.handleUpdateAllowlist)
		secured.DELETE("/ip-allowlist/:id", s.handleDeleteAllowlist)

		secured.POST("/history/undo", s.handleUndo)
		secured.POST("/history/redo", s.handleRedo)
		secured.GET("/history", s.handleHistoryStatus)

<<<<<<< HEAD
		secured.GET("/audit", s.handleAuditList)
		secured.GET("/audit/verify", s.handleAuditVerify)
		secured.GET("/approvals", s.handleListApprovals)
		secured.POST("/approvals/:id/approve", s.handleApproveRequest)
=======
        secured.GET("/audit", s.handleAuditList)
        secured.GET("/audit/verify", s.handleAuditVerify)
		secured.GET("/export/all", s.handleExportAll)
		secured.POST("/import/all", s.handleImportAll)
		secured.POST("/admin/save-snapshot", s.handleManualSave)
>>>>>>> 205473aa
	}
}

func (s *Server) handleHealth(c *gin.Context) {
	payload := gin.H{"status": "ok", "timestamp": time.Now().UTC().Format(time.RFC3339)}
	if s.Database != nil {
		if err := s.Database.PingContext(c.Request.Context()); err != nil {
			payload["database"] = gin.H{"status": "unavailable", "error": err.Error()}
		} else {
			payload["database"] = gin.H{"status": "ok"}
		}
	}
	c.JSON(http.StatusOK, payload)
}

type nonceResponse struct {
	Nonce   string `json:"nonce"`
	Message string `json:"message"`
}

func decodeWebBase64(value string) ([]byte, error) {
	trimmed := strings.TrimSpace(value)
	if trimmed == "" {
		return nil, errors.New("empty")
	}
	if decoded, err := base64.RawStdEncoding.DecodeString(trimmed); err == nil {
		return decoded, nil
	}
	return base64.StdEncoding.DecodeString(trimmed)
}

func (s *Server) handleRequestNonce(c *gin.Context) {
	challenge := s.Store.CreateLoginChallenge()
	c.JSON(http.StatusOK, nonceResponse{Nonce: challenge.Nonce, Message: challenge.Message})
}

type jwk struct {
	KTY   string `json:"kty"`
	Curve string `json:"crv"`
	X     string `json:"x"`
	Y     string `json:"y"`
}

type sdidIdentity struct {
	DID          string          `json:"did"`
	Label        string          `json:"label"`
	Roles        []string        `json:"roles"`
	PublicKeyJWK json.RawMessage `json:"publicKeyJwk"`
	Authorized   bool            `json:"authorized"`
}

type sdidProof struct {
	SignatureValue string `json:"signatureValue"`
}

type sdidAuthentication struct {
	CanonicalRequest string          `json:"canonicalRequest"`
	Payload          json.RawMessage `json:"payload"`
}

type sdidLoginResponse struct {
	Identity       sdidIdentity        `json:"identity"`
	Challenge      string              `json:"challenge"`
	Signature      string              `json:"signature"`
	Proof          sdidProof           `json:"proof"`
	Authentication *sdidAuthentication `json:"authentication"`
	Authorized     bool                `json:"authorized"`
}

type approvalResponse struct {
	ID               string     `json:"id"`
	ApplicantDid     string     `json:"applicantDid"`
	ApplicantLabel   string     `json:"applicantLabel"`
	ApplicantRoles   []string   `json:"applicantRoles"`
	Status           string     `json:"status"`
	CreatedAt        time.Time  `json:"createdAt"`
	ApprovedAt       *time.Time `json:"approvedAt,omitempty"`
	ApproverDid      string     `json:"approverDid,omitempty"`
	ApproverLabel    string     `json:"approverLabel,omitempty"`
	ApproverRoles    []string   `json:"approverRoles,omitempty"`
	SigningChallenge string     `json:"signingChallenge,omitempty"`
}

type approvalClaims struct {
	Approved   bool   `json:"approved"`
	Approver   string `json:"approver"`
	ApproverID string `json:"approverDid"`
	ApprovedAt string `json:"approvedAt"`
}

type resourcesClaims struct {
	Roles         []string       `json:"roles"`
	Approved      bool           `json:"approved"`
	Certification approvalClaims `json:"certification"`
}

type authenticationClaims struct {
	Issuer        string          `json:"iss"`
	Subject       string          `json:"sub"`
	Audience      string          `json:"aud"`
	Purpose       string          `json:"purpose"`
	Statement     string          `json:"statement"`
	RequestID     string          `json:"requestId"`
	Nonce         string          `json:"nonce"`
	Resources     resourcesClaims `json:"resources"`
	Approved      bool            `json:"approved"`
	Certification approvalClaims  `json:"certification"`
}

type loginRequest struct {
	Nonce    string            `json:"nonce"`
	Response sdidLoginResponse `json:"response"`
}

type passwordLoginRequest struct {
	Username string `json:"username"`
	Password string `json:"password"`
}

<<<<<<< HEAD
func (s *Server) handleLogin(c *gin.Context) {
	var req loginRequest
	if err := c.ShouldBindJSON(&req); err != nil {
		c.AbortWithStatusJSON(http.StatusBadRequest, gin.H{"error": "invalid_payload"})
		return
	}
	if strings.TrimSpace(req.Nonce) == "" {
		c.AbortWithStatusJSON(http.StatusBadRequest, gin.H{"error": "invalid_payload"})
		return
	}
	challenge, err := s.resolveChallenge(req.Nonce, &req.Response)
	if err != nil {
		c.AbortWithStatusJSON(http.StatusUnauthorized, gin.H{"error": err.Error()})
		return
	}
	claims, _, err := s.verifySdidLoginResponse(challenge, &req.Response)
	if err != nil {
		c.AbortWithStatusJSON(http.StatusUnauthorized, gin.H{"error": err.Error()})
		return
	}
	approvalStatus, approval, evalErr := s.evaluateIdentityApproval(&req.Response, claims)
	if evalErr != nil {
		status := http.StatusUnauthorized
		if errors.Is(evalErr, models.ErrIdentityNotApproved) {
			status = http.StatusForbidden
		}
		payload := gin.H{"error": evalErr.Error(), "status": approvalStatus}
		if approval != nil {
			payload["approval"] = approvalToResponse(approval)
		}
		c.AbortWithStatusJSON(status, payload)
		return
	}
	sdid := strings.TrimSpace(req.Response.Identity.DID)
	s.Store.RecordLogin(sdid)
	session, err := s.Sessions.Issue(sdid, sdid)
	if err != nil {
		c.AbortWithStatusJSON(http.StatusInternalServerError, gin.H{"error": "session_issue_failed"})
		return
	}
	c.JSON(http.StatusOK, session)
=======
type changePasswordRequest struct {
    OldPassword string `json:"oldPassword"`
    NewPassword string `json:"newPassword"`
>>>>>>> 205473aa
}

func (s *Server) handlePasswordLogin(c *gin.Context) {
	var req passwordLoginRequest
	if err := c.ShouldBindJSON(&req); err != nil {
		c.AbortWithStatusJSON(http.StatusBadRequest, gin.H{"error": "invalid_payload"})
		return
	}
	user, err := s.Store.AuthenticateUser(req.Username, req.Password)
	if err != nil {
		status := http.StatusUnauthorized
		if errors.Is(err, models.ErrUsernameInvalid) || errors.Is(err, models.ErrPasswordTooShort) {
			status = http.StatusBadRequest
		}
		c.AbortWithStatusJSON(status, gin.H{"error": err.Error()})
		return
	}
	session, err := s.Sessions.Issue(user.Username, user.ID)
	if err != nil {
		c.AbortWithStatusJSON(http.StatusInternalServerError, gin.H{"error": "session_issue_failed"})
		return
	}
	s.Store.RecordLogin(user.Username)
	c.JSON(http.StatusOK, gin.H{
		"token":     session.Token,
		"username":  user.Username,
		"admin":     user.Admin,
		"issuedAt":  session.IssuedAt,
		"expiresAt": session.ExpiresAt,
	})
}

<<<<<<< HEAD
func (s *Server) resolveChallenge(nonce string, resp *sdidLoginResponse) (*models.LoginChallenge, error) {
	challenge, err := s.Store.ConsumeLoginChallenge(nonce)
	if err == nil {
		return challenge, nil
	}
	if !errors.Is(err, models.ErrLoginChallengeNotFound) {
		return nil, err
	}
	if resp == nil {
		return nil, models.ErrLoginChallengeNotFound
	}
	if strings.TrimSpace(resp.Challenge) != strings.TrimSpace(nonce) {
		return nil, models.ErrLoginChallengeNotFound
	}
	fallback := &models.LoginChallenge{
		Nonce:     strings.TrimSpace(nonce),
		Message:   strings.TrimSpace(resp.Challenge),
		CreatedAt: time.Now().UTC(),
	}
	if fallback.Message == "" {
		fallback.Message = fallback.Nonce
	}
	return fallback, nil
}

func (s *Server) handleSubmitApproval(c *gin.Context) {
	var req loginRequest
	if err := c.ShouldBindJSON(&req); err != nil {
		c.AbortWithStatusJSON(http.StatusBadRequest, gin.H{"error": "invalid_payload"})
		return
	}
	if strings.TrimSpace(req.Nonce) == "" {
		c.AbortWithStatusJSON(http.StatusBadRequest, gin.H{"error": "invalid_payload"})
		return
	}
	challenge, err := s.resolveChallenge(req.Nonce, &req.Response)
	if err != nil {
		c.AbortWithStatusJSON(http.StatusUnauthorized, gin.H{"error": err.Error()})
		return
	}
	claims, signed, err := s.verifySdidLoginResponse(challenge, &req.Response)
	if err != nil {
		c.AbortWithStatusJSON(http.StatusUnauthorized, gin.H{"error": err.Error()})
		return
	}
	status, approval, evalErr := s.evaluateIdentityApproval(&req.Response, claims)
	roles := mergeRoles(normaliseRoles(req.Response.Identity.Roles), normaliseRoles(claims.Resources.Roles))
	signatureValue := strings.TrimSpace(req.Response.Proof.SignatureValue)
	if signatureValue == "" {
		signatureValue = strings.TrimSpace(req.Response.Signature)
	}
	if evalErr == nil {
		payload := gin.H{"status": status}
		if approval != nil {
			view := approvalToResponse(approval)
			payload["approval"] = view
		}
		c.JSON(http.StatusOK, payload)
		return
	}
	if !errors.Is(evalErr, models.ErrIdentityNotApproved) {
		c.AbortWithStatusJSON(http.StatusUnauthorized, gin.H{"error": evalErr.Error()})
		return
	}
	record, submitErr := s.Store.SubmitApproval(req.Response.Identity.DID, req.Response.Identity.Label, roles, challenge.Message, signatureValue, signed)
	if submitErr != nil {
		if errors.Is(submitErr, models.ErrApprovalAlreadyPending) || errors.Is(submitErr, models.ErrApprovalAlreadyCompleted) {
			view := approvalToResponse(record)
			c.JSON(http.StatusOK, gin.H{"status": view.Status, "approval": view})
			return
		}
		c.AbortWithStatusJSON(http.StatusInternalServerError, gin.H{"error": submitErr.Error()})
		return
	}
	c.JSON(http.StatusCreated, gin.H{"status": record.Status, "approval": approvalToResponse(record)})
=======
func (s *Server) handleLogout(c *gin.Context) {
    header := c.GetHeader("Authorization")
    const prefix = "Bearer "
    if strings.HasPrefix(header, prefix) {
        token := strings.TrimSpace(strings.TrimPrefix(header, prefix))
        s.Sessions.Revoke(token)
    }
    c.JSON(http.StatusOK, gin.H{"status": "logged_out"})
}

func (s *Server) handleChangePassword(c *gin.Context) {
    session := currentSession(c, s.Sessions)
    if strings.TrimSpace(session) == "" || session == "system" {
        c.AbortWithStatusJSON(http.StatusUnauthorized, gin.H{"error": "unauthorized"})
        return
    }
    var req changePasswordRequest
    if err := c.ShouldBindJSON(&req); err != nil {
        c.AbortWithStatusJSON(http.StatusBadRequest, gin.H{"error": "invalid_payload"})
        return
    }
    if err := s.Store.ChangePassword(session, strings.TrimSpace(req.OldPassword), strings.TrimSpace(req.NewPassword), session); err != nil {
        status := http.StatusUnauthorized
        if errors.Is(err, models.ErrPasswordTooShort) {
            status = http.StatusBadRequest
        }
        c.AbortWithStatusJSON(status, gin.H{"error": err.Error()})
        return
    }
    c.JSON(http.StatusOK, gin.H{"status": "password_changed"})
>>>>>>> 205473aa
}

type approveRequest struct {
	Response sdidLoginResponse `json:"response"`
}

func (s *Server) handleListApprovals(c *gin.Context) {
	actor := currentSession(c, s.Sessions)
	if !s.Store.IdentityIsAdmin(actor) {
		c.AbortWithStatusJSON(http.StatusForbidden, gin.H{"error": "forbidden"})
		return
	}
	approvals := s.Store.ListApprovals()
	views := make([]approvalResponse, 0, len(approvals))
	for _, item := range approvals {
		views = append(views, approvalToResponse(item))
	}
	c.JSON(http.StatusOK, gin.H{"items": views})
}

func (s *Server) handleApproveRequest(c *gin.Context) {
	actor := currentSession(c, s.Sessions)
	if !s.Store.IdentityIsAdmin(actor) {
		c.AbortWithStatusJSON(http.StatusForbidden, gin.H{"error": "forbidden"})
		return
	}
	id := strings.TrimSpace(c.Param("id"))
	if id == "" {
		c.AbortWithStatusJSON(http.StatusBadRequest, gin.H{"error": "invalid_request"})
		return
	}
	approval, err := s.Store.ApprovalByID(id)
	if err != nil {
		status := http.StatusNotFound
		if !errors.Is(err, models.ErrApprovalNotFound) {
			status = http.StatusInternalServerError
		}
		c.AbortWithStatusJSON(status, gin.H{"error": err.Error()})
		return
	}
	if approval.Status != models.ApprovalStatusPending {
		c.AbortWithStatusJSON(http.StatusConflict, gin.H{"error": "approval_not_pending"})
		return
	}
	var req approveRequest
	if err := c.ShouldBindJSON(&req); err != nil {
		c.AbortWithStatusJSON(http.StatusBadRequest, gin.H{"error": "invalid_payload"})
		return
	}
	expectedChallenge := buildApprovalSigningChallenge(approval)
	pseudoChallenge := &models.LoginChallenge{Nonce: expectedChallenge, Message: expectedChallenge, CreatedAt: time.Now().UTC()}
	claims, _, err := s.verifySdidLoginResponse(pseudoChallenge, &req.Response)
	if err != nil {
		c.AbortWithStatusJSON(http.StatusUnauthorized, gin.H{"error": err.Error()})
		return
	}
	approverDID := strings.TrimSpace(req.Response.Identity.DID)
	if approverDID == "" || approverDID != actor {
		c.AbortWithStatusJSON(http.StatusForbidden, gin.H{"error": "admin_mismatch"})
		return
	}
	if !s.Store.IdentityIsAdmin(approverDID) {
		c.AbortWithStatusJSON(http.StatusForbidden, gin.H{"error": "admin_required"})
		return
	}
	_, _, evalErr := s.evaluateIdentityApproval(&req.Response, claims)
	if evalErr != nil && !errors.Is(evalErr, models.ErrIdentityNotApproved) {
		c.AbortWithStatusJSON(http.StatusUnauthorized, gin.H{"error": evalErr.Error()})
		return
	}
	signatureValue := strings.TrimSpace(req.Response.Proof.SignatureValue)
	if signatureValue == "" {
		signatureValue = strings.TrimSpace(req.Response.Signature)
	}
	approverProfile := s.Store.IdentityProfileByDID(approverDID)
	record, approveErr := s.Store.ApproveRequest(id, approverProfile, expectedChallenge, signatureValue)
	if approveErr != nil {
		status := http.StatusInternalServerError
		if errors.Is(approveErr, models.ErrApprovalAlreadyCompleted) {
			status = http.StatusConflict
		}
		c.AbortWithStatusJSON(status, gin.H{"error": approveErr.Error()})
		return
	}
	c.JSON(http.StatusOK, gin.H{"status": record.Status, "approval": approvalToResponse(record)})
}

func canonicalizeJSONValue(value any) string {
	switch v := value.(type) {
	case nil:
		return "null"
	case string:
		b, _ := json.Marshal(v)
		return string(b)
	case bool:
		if v {
			return "true"
		}
		return "false"
	case float64:
		return strconv.FormatFloat(v, 'f', -1, 64)
	case json.Number:
		return v.String()
	case []any:
		parts := make([]string, len(v))
		for i, item := range v {
			parts[i] = canonicalizeJSONValue(item)
		}
		return "[" + strings.Join(parts, ",") + "]"
	case map[string]any:
		keys := make([]string, 0, len(v))
		for key := range v {
			keys = append(keys, key)
		}
		sort.Strings(keys)
		parts := make([]string, 0, len(keys))
		for _, key := range keys {
			parts = append(parts, strconv.Quote(key)+":"+canonicalizeJSONValue(v[key]))
		}
		return "{" + strings.Join(parts, ",") + "}"
	default:
		b, _ := json.Marshal(v)
		return string(b)
	}
}

func canonicalizeJSON(raw json.RawMessage) (string, error) {
	if len(raw) == 0 {
		return "", nil
	}
	decoder := json.NewDecoder(strings.NewReader(string(raw)))
	decoder.UseNumber()
	var value any
	if err := decoder.Decode(&value); err != nil {
		return "", err
	}
	return canonicalizeJSONValue(value), nil
}

func decodeJWK(data json.RawMessage) (*ecdsa.PublicKey, error) {
	if len(data) == 0 {
		return nil, errors.New("missing_public_key")
	}
	var key jwk
	if err := json.Unmarshal(data, &key); err != nil {
		return nil, errors.New("invalid_public_key")
	}
	if !strings.EqualFold(key.KTY, "EC") {
		return nil, errors.New("unsupported_public_key")
	}
	if key.Curve != "P-256" && key.Curve != "secp256r1" {
		return nil, errors.New("unsupported_curve")
	}
	decodeCoordinate := func(value string) (*big.Int, error) {
		bytes, err := base64.RawURLEncoding.DecodeString(strings.TrimSpace(value))
		if err != nil {
			return nil, err
		}
		return new(big.Int).SetBytes(bytes), nil
	}
	x, err := decodeCoordinate(key.X)
	if err != nil {
		return nil, errors.New("invalid_public_key")
	}
	y, err := decodeCoordinate(key.Y)
	if err != nil {
		return nil, errors.New("invalid_public_key")
	}
	curve := elliptic.P256()
	if !curve.IsOnCurve(x, y) {
		return nil, errors.New("invalid_public_key")
	}
	return &ecdsa.PublicKey{Curve: curve, X: x, Y: y}, nil
}

func normaliseRoles(roles []string) []string {
	out := make([]string, 0, len(roles))
	for _, role := range roles {
		trimmed := strings.TrimSpace(role)
		if trimmed == "" {
			continue
		}
		out = append(out, trimmed)
	}
	return out
}

func mergeRoles(sets ...[]string) []string {
	total := 0
	for _, set := range sets {
		total += len(set)
	}
	merged := make([]string, 0, total)
	for _, set := range sets {
		if len(set) == 0 {
			continue
		}
		merged = append(merged, set...)
	}
	return merged
}

func containsAdminRole(roles []string) bool {
	for _, role := range roles {
		lowered := strings.ToLower(role)
		if lowered == "" {
			continue
		}
		if strings.Contains(lowered, "admin") || lowered == "approver" || strings.Contains(lowered, "approver") {
			return true
		}
	}
	return false
}

func claimsApproved(claims authenticationClaims) bool {
	if claims.Approved || claims.Certification.Approved {
		return true
	}
	if claims.Resources.Approved || claims.Resources.Certification.Approved {
		return true
	}
	if claims.Certification.Approver != "" || claims.Certification.ApproverID != "" {
		return true
	}
	if claims.Resources.Certification.Approver != "" || claims.Resources.Certification.ApproverID != "" {
		return true
	}
	if claims.Certification.ApprovedAt != "" || claims.Resources.Certification.ApprovedAt != "" {
		return true
	}
	return false
}

func (s *Server) verifySdidLoginResponse(challenge *models.LoginChallenge, resp *sdidLoginResponse) (authenticationClaims, string, error) {
	if resp == nil {
		return authenticationClaims{}, "", errors.New("invalid_payload")
	}
	sdid := strings.TrimSpace(resp.Identity.DID)
	if sdid == "" {
		return authenticationClaims{}, "", errors.New("missing_sdid")
	}
	expectedChallenge := ""
	challengeMessage := ""
	if challenge != nil {
		expectedChallenge = strings.TrimSpace(challenge.Nonce)
		challengeMessage = strings.TrimSpace(challenge.Message)
	}
	providedChallenge := strings.TrimSpace(resp.Challenge)
	signatureValue := strings.TrimSpace(resp.Proof.SignatureValue)
	if signatureValue == "" {
		signatureValue = strings.TrimSpace(resp.Signature)
	}
	if signatureValue == "" {
		return authenticationClaims{}, "", errors.New("missing_signature")
	}
	sigBytes, err := decodeWebBase64(signatureValue)
	if err != nil {
		return authenticationClaims{}, "", errors.New("invalid_signature")
	}
	publicKey, err := decodeJWK(resp.Identity.PublicKeyJWK)
	if err != nil {
		return authenticationClaims{}, "", err
	}
	signedData := ""
	var claims authenticationClaims
	if resp.Authentication != nil {
		signedData = strings.TrimSpace(resp.Authentication.CanonicalRequest)
		if len(resp.Authentication.Payload) > 0 {
			_ = json.Unmarshal(resp.Authentication.Payload, &claims)
			canonical, err := canonicalizeJSON(resp.Authentication.Payload)
			if err != nil {
				return authenticationClaims{}, "", errors.New("invalid_authentication_payload")
			}
			if signedData != "" && canonical != signedData {
				return authenticationClaims{}, "", errors.New("authentication_mismatch")
			}
			if signedData == "" {
				signedData = canonical
			}
		}
	}
	if signedData == "" {
		signedData = providedChallenge
	}
	if signedData == "" {
		signedData = challengeMessage
	}
	if signedData == "" {
		return authenticationClaims{}, "", errors.New("missing_challenge")
	}
	hash := sha256.Sum256([]byte(signedData))
	verified := ecdsa.VerifyASN1(publicKey, hash[:], sigBytes)
	raw := sigBytes
	if len(raw) == 65 && raw[0] == 0x00 {
		raw = raw[1:]
	}
	if !verified && len(raw) == 64 {
		r := new(big.Int).SetBytes(raw[:32])
		sVal := new(big.Int).SetBytes(raw[32:])
		if ecdsa.Verify(publicKey, hash[:], r, sVal) {
			verified = true
		}
	}
	if !verified {
		return authenticationClaims{}, "", models.ErrSignatureInvalid
	}
	if !challengeSatisfied(expectedChallenge, providedChallenge, signedData, claims.Nonce, challengeMessage) {
		return authenticationClaims{}, "", errors.New("challenge_mismatch")
	}
	return claims, signedData, nil
}

func (s *Server) evaluateIdentityApproval(resp *sdidLoginResponse, claims authenticationClaims) (string, *models.IdentityApproval, error) {
	if resp == nil {
		return models.ApprovalStatusMissing, nil, errors.New("invalid_payload")
	}
	sdid := strings.TrimSpace(resp.Identity.DID)
	if sdid == "" {
		return models.ApprovalStatusMissing, nil, errors.New("missing_sdid")
	}
	roles := normaliseRoles(resp.Identity.Roles)
	resourceRoles := normaliseRoles(claims.Resources.Roles)
	mergedRoles := mergeRoles(roles, resourceRoles)
	admin := containsAdminRole(mergedRoles)
	approvedByClaims := resp.Identity.Authorized || resp.Authorized || claimsApproved(claims)
	profile := s.Store.UpdateIdentityProfile(sdid, resp.Identity.Label, mergedRoles, admin, approvedByClaims)
	if profile.Admin || profile.Approved {
		return models.ApprovalStatusApproved, nil, nil
	}
	status, approval := s.Store.IdentityApprovalState(sdid)
	if status == models.ApprovalStatusApproved {
		s.Store.UpdateIdentityProfile(sdid, resp.Identity.Label, mergedRoles, profile.Admin, true)
		return status, approval, nil
	}
	return status, approval, models.ErrIdentityNotApproved
}

func approvalToResponse(approval *models.IdentityApproval) approvalResponse {
	if approval == nil {
		return approvalResponse{}
	}
	resp := approvalResponse{
		ID:             approval.ID,
		ApplicantDid:   approval.ApplicantDid,
		ApplicantLabel: approval.ApplicantLabel,
		ApplicantRoles: append([]string{}, approval.ApplicantRoles...),
		Status:         approval.Status,
		CreatedAt:      approval.CreatedAt,
	}
	if approval.ApprovedAt != nil {
		approved := *approval.ApprovedAt
		resp.ApprovedAt = &approved
	}
	if approval.ApproverDid != "" {
		resp.ApproverDid = approval.ApproverDid
	}
	if approval.ApproverLabel != "" {
		resp.ApproverLabel = approval.ApproverLabel
	}
	if len(approval.ApproverRoles) > 0 {
		resp.ApproverRoles = append([]string{}, approval.ApproverRoles...)
	}
	if approval.Status == models.ApprovalStatusPending {
		resp.SigningChallenge = buildApprovalSigningChallenge(approval)
	}
	return resp
}

func buildApprovalSigningChallenge(approval *models.IdentityApproval) string {
	if approval == nil {
		return ""
	}
	payload := map[string]any{
		"type":           "roundone:identity-approval",
		"approvalId":     approval.ID,
		"applicantDid":   approval.ApplicantDid,
		"applicantLabel": approval.ApplicantLabel,
		"applicantRoles": approval.ApplicantRoles,
		"submittedAt":    approval.CreatedAt.UTC().Format(time.RFC3339Nano),
	}
	return canonicalizeJSONValue(payload)
}

func challengeSatisfied(expected, provided, signedData, claimsNonce, challengeMessage string) bool {
	expected = strings.TrimSpace(expected)
	if expected == "" {
		return true
	}
	candidates := []string{
		strings.TrimSpace(provided),
		strings.TrimSpace(signedData),
		strings.TrimSpace(claimsNonce),
		strings.TrimSpace(challengeMessage),
	}
	for _, candidate := range candidates {
		if candidate == "" {
			continue
		}
		if candidate == expected {
			return true
		}
	}
	return false
}

func clientIP(r *http.Request) string {
	if r == nil {
		return ""
	}
	if v := r.Header.Get("X-Forwarded-For"); v != "" {
		parts := strings.Split(v, ",")
		candidate := strings.TrimSpace(parts[0])
		if ip := net.ParseIP(candidate); ip != nil {
			return ip.String()
		}
	}
	host, _, err := net.SplitHostPort(r.RemoteAddr)
	if err != nil {
		if ip := net.ParseIP(strings.TrimSpace(r.RemoteAddr)); ip != nil {
			return ip.String()
		}
		return r.RemoteAddr
	}
	if ip := net.ParseIP(host); ip != nil {
		return ip.String()
	}
	return host
}

func (s *Server) handleListLedger(c *gin.Context) {
	typ, ok := parseLedgerType(c.Param("type"))
	if !ok {
		c.AbortWithStatusJSON(http.StatusNotFound, gin.H{"error": "unknown_ledger"})
		return
	}
	entries := s.Store.ListEntries(typ)
	c.JSON(http.StatusOK, gin.H{"items": entries})
}

type ledgerRequest struct {
	Name        string              `json:"name"`
	Description string              `json:"description"`
	Attributes  map[string]string   `json:"attributes"`
	Tags        []string            `json:"tags"`
	Links       map[string][]string `json:"links"`
}

type workspaceColumnPayload struct {
	ID    string `json:"id"`
	Title string `json:"title"`
	Width int    `json:"width,omitempty"`
}

type workspaceRowPayload struct {
	ID        string            `json:"id"`
	Cells     map[string]string `json:"cells"`
<<<<<<< HEAD
=======
    Styles    map[string]string `json:"styles,omitempty"`
    Highlighted bool            `json:"highlighted,omitempty"`
>>>>>>> 205473aa
	CreatedAt time.Time         `json:"createdAt,omitempty"`
	UpdatedAt time.Time         `json:"updatedAt,omitempty"`
}

type workspaceResponse struct {
	ID        string                   `json:"id"`
	Name      string                   `json:"name"`
	Kind      string                   `json:"kind"`
	ParentID  string                   `json:"parentId,omitempty"`
	Columns   []workspaceColumnPayload `json:"columns"`
	Rows      []workspaceRowPayload    `json:"rows"`
	Document  string                   `json:"document,omitempty"`
	CreatedAt time.Time                `json:"createdAt"`
	UpdatedAt time.Time                `json:"updatedAt"`
}

type workspaceTreeItem struct {
	ID        string              `json:"id"`
	Name      string              `json:"name"`
	Kind      string              `json:"kind"`
	ParentID  string              `json:"parentId,omitempty"`
	CreatedAt time.Time           `json:"createdAt"`
	UpdatedAt time.Time           `json:"updatedAt"`
	Children  []workspaceTreeItem `json:"children,omitempty"`
}

type userResponse struct {
	ID        string    `json:"id"`
	Username  string    `json:"username"`
	Admin     bool      `json:"admin"`
	CreatedAt time.Time `json:"createdAt"`
	UpdatedAt time.Time `json:"updatedAt"`
}

type userCreateRequest struct {
	Username string `json:"username"`
	Password string `json:"password"`
	Admin    bool   `json:"admin"`
}

type workspaceRequest struct {
	Name     string                   `json:"name"`
	Document string                   `json:"document"`
	Columns  []workspaceColumnPayload `json:"columns"`
	Rows     []workspaceRowPayload    `json:"rows"`
	Kind     string                   `json:"kind"`
	ParentID string                   `json:"parentId"`
}

type workspaceUpdateRequest struct {
	Name     *string                   `json:"name,omitempty"`
	Document *string                   `json:"document,omitempty"`
	Columns  *[]workspaceColumnPayload `json:"columns,omitempty"`
	Rows     *[]workspaceRowPayload    `json:"rows,omitempty"`
	ParentID *string                   `json:"parentId,omitempty"`
}

type workspaceTextImportRequest struct {
	Text      string `json:"text"`
	Delimiter string `json:"delimiter"`
	HasHeader *bool  `json:"hasHeader"`
}

func (s *Server) handleCreateLedger(c *gin.Context) {
	typ, ok := parseLedgerType(c.Param("type"))
	if !ok {
		c.AbortWithStatusJSON(http.StatusNotFound, gin.H{"error": "unknown_ledger"})
		return
	}
	var req ledgerRequest
	if err := c.ShouldBindJSON(&req); err != nil {
		c.AbortWithStatusJSON(http.StatusBadRequest, gin.H{"error": "invalid_payload"})
		return
	}
	entry := models.LedgerEntry{
		Name:        req.Name,
		Description: req.Description,
		Attributes:  req.Attributes,
		Tags:        req.Tags,
		Links:       convertLinks(req.Links),
	}
	session := currentSession(c, s.Sessions)
	created, err := s.Store.CreateEntry(typ, entry, session)
	if err != nil {
		c.AbortWithStatusJSON(http.StatusBadRequest, gin.H{"error": err.Error()})
		return
	}
	c.JSON(http.StatusOK, created)
}

func convertLinks(input map[string][]string) map[models.LedgerType][]string {
	if input == nil {
		return nil
	}
	out := make(map[models.LedgerType][]string, len(input))
	for key, values := range input {
		if typ, ok := parseLedgerType(key); ok {
			out[typ] = append([]string{}, values...)
		}
	}
	return out
}

func (s *Server) handleUpdateLedger(c *gin.Context) {
	typ, ok := parseLedgerType(c.Param("type"))
	if !ok {
		c.AbortWithStatusJSON(http.StatusNotFound, gin.H{"error": "unknown_ledger"})
		return
	}
	var req ledgerRequest
	if err := c.ShouldBindJSON(&req); err != nil {
		c.AbortWithStatusJSON(http.StatusBadRequest, gin.H{"error": "invalid_payload"})
		return
	}
	session := currentSession(c, s.Sessions)
	updated, err := s.Store.UpdateEntry(typ, c.Param("id"), models.LedgerEntry{
		Name:        req.Name,
		Description: req.Description,
		Attributes:  req.Attributes,
		Tags:        req.Tags,
		Links:       convertLinks(req.Links),
	}, session)
	if err != nil {
		status := http.StatusBadRequest
		if errors.Is(err, models.ErrEntryNotFound) {
			status = http.StatusNotFound
		}
		c.AbortWithStatusJSON(status, gin.H{"error": err.Error()})
		return
	}
	c.JSON(http.StatusOK, updated)
}

func (s *Server) handleDeleteLedger(c *gin.Context) {
	typ, ok := parseLedgerType(c.Param("type"))
	if !ok {
		c.AbortWithStatusJSON(http.StatusNotFound, gin.H{"error": "unknown_ledger"})
		return
	}
	session := currentSession(c, s.Sessions)
	if err := s.Store.DeleteEntry(typ, c.Param("id"), session); err != nil {
		status := http.StatusBadRequest
		if errors.Is(err, models.ErrEntryNotFound) {
			status = http.StatusNotFound
		}
		c.AbortWithStatusJSON(status, gin.H{"error": err.Error()})
		return
	}
	c.Status(http.StatusNoContent)
}

type reorderRequest struct {
	IDs []string `json:"ids"`
}

func (s *Server) handleReorderLedger(c *gin.Context) {
	typ, ok := parseLedgerType(c.Param("type"))
	if !ok {
		c.AbortWithStatusJSON(http.StatusNotFound, gin.H{"error": "unknown_ledger"})
		return
	}
	var req reorderRequest
	if err := c.ShouldBindJSON(&req); err != nil {
		c.AbortWithStatusJSON(http.StatusBadRequest, gin.H{"error": "invalid_payload"})
		return
	}
	session := currentSession(c, s.Sessions)
	entries, err := s.Store.ReorderEntries(typ, req.IDs, session)
	if err != nil {
		c.AbortWithStatusJSON(http.StatusBadRequest, gin.H{"error": err.Error()})
		return
	}
	c.JSON(http.StatusOK, gin.H{"items": entries})
}

type importRequest struct {
	Data string `json:"data"`
}

func (s *Server) handleImportLedger(c *gin.Context) {
	typ, ok := parseLedgerType(c.Param("type"))
	if !ok {
		c.AbortWithStatusJSON(http.StatusNotFound, gin.H{"error": "unknown_ledger"})
		return
	}
	var req importRequest
	if err := c.ShouldBindJSON(&req); err != nil {
		c.AbortWithStatusJSON(http.StatusBadRequest, gin.H{"error": "invalid_payload"})
		return
	}
	raw, err := base64.StdEncoding.DecodeString(req.Data)
	if err != nil {
		c.AbortWithStatusJSON(http.StatusBadRequest, gin.H{"error": "invalid_base64"})
		return
	}
	workbook, err := xlsx.Decode(raw)
	if err != nil {
		c.AbortWithStatusJSON(http.StatusBadRequest, gin.H{"error": "invalid_workbook"})
		return
	}
	sheetName := sheetNameForType(typ)
	sheet, ok := workbook.SheetByName(sheetName)
	if !ok {
		c.AbortWithStatusJSON(http.StatusBadRequest, gin.H{"error": "sheet_missing"})
		return
	}
	entries := parseLedgerSheet(typ, sheet)
	session := currentSession(c, s.Sessions)
	s.Store.ReplaceEntries(typ, entries, session)
	c.JSON(http.StatusOK, gin.H{"items": s.Store.ListEntries(typ)})
}

var ipRegex = regexp.MustCompile(`(?i)^(?:\d{1,3}\.){3}\d{1,3}$|^(?:[a-f0-9]{0,4}:){2,7}[a-f0-9]{0,4}$`)

func parseLedgerSheet(typ models.LedgerType, sheet xlsx.Sheet) []models.LedgerEntry {
	if len(sheet.Rows) == 0 {
		return nil
	}
	headers := normaliseHeaders(sheet.Rows[0])
	entries := make([]models.LedgerEntry, 0, len(sheet.Rows)-1)
	for _, row := range sheet.Rows[1:] {
		if len(row) == 0 {
			continue
		}
		entry := models.LedgerEntry{Attributes: map[string]string{}, Links: map[models.LedgerType][]string{}}
		for idx, header := range headers {
			if idx >= len(row) {
				continue
			}
			value := strings.TrimSpace(row[idx])
			switch header {
			case "id":
				entry.ID = value
			case "name":
				entry.Name = value
			case "description":
				entry.Description = value
			case "tags":
				entry.Tags = strings.Split(value, ";")
			default:
				if header == "" {
					if typ == models.LedgerTypeIP && ipRegex.MatchString(value) {
						entry.Attributes["address"] = value
						if entry.Name == "" {
							entry.Name = value
						}
					}
					continue
				}
				if strings.HasPrefix(header, "link_") {
					if typ, ok := parseLedgerType(strings.TrimPrefix(header, "link_")); ok {
						entry.Links[typ] = strings.FieldsFunc(value, func(r rune) bool { return r == ';' || r == ',' })
					}
					continue
				}
				if entry.Attributes == nil {
					entry.Attributes = make(map[string]string)
				}
				entry.Attributes[header] = value
			}
		}
		if typ == models.LedgerTypeIP && entry.Name == "" {
			if addr := entry.Attributes["address"]; addr != "" {
				entry.Name = addr
			}
		}
		if entry.ID == "" {
			entry.ID = models.GenerateID(string(typ))
		}
		entry.CreatedAt = time.Now().UTC()
		entries = append(entries, entry)
	}
	return entries
}

func normaliseHeaders(headers []string) []string {
	out := make([]string, len(headers))
	for i, header := range headers {
		h := strings.TrimSpace(strings.ToLower(header))
		out[i] = h
	}
	return out
}

func (s *Server) handleExportLedger(c *gin.Context) {
	workbook := s.buildWorkbook()
	data, err := xlsx.Encode(workbook)
	if err != nil {
		c.AbortWithStatusJSON(http.StatusInternalServerError, gin.H{"error": "export_failed"})
		return
	}
	c.Writer.Header().Set("Content-Type", "application/vnd.openxmlformats-officedocument.spreadsheetml.sheet")
	c.Writer.Header().Set("Content-Disposition", "attachment; filename=ledger.xlsx")
	_, _ = c.Writer.Write(data)
}

func (s *Server) handleImportWorkbook(c *gin.Context) {
	var req importRequest
	if err := c.ShouldBindJSON(&req); err != nil {
		c.AbortWithStatusJSON(http.StatusBadRequest, gin.H{"error": "invalid_payload"})
		return
	}
	raw, err := base64.StdEncoding.DecodeString(req.Data)
	if err != nil {
		c.AbortWithStatusJSON(http.StatusBadRequest, gin.H{"error": "invalid_base64"})
		return
	}
	workbook, err := xlsx.Decode(raw)
	if err != nil {
		c.AbortWithStatusJSON(http.StatusBadRequest, gin.H{"error": "invalid_workbook"})
		return
	}
	session := currentSession(c, s.Sessions)
	for _, typ := range models.AllLedgerTypes {
		sheetName := sheetNameForType(typ)
		if sheet, ok := workbook.SheetByName(sheetName); ok {
			entries := parseLedgerSheet(typ, sheet)
			s.Store.ReplaceEntries(typ, entries, session)
		}
	}
	c.JSON(http.StatusOK, gin.H{"status": "imported"})
}

func (s *Server) handleLedgerMatrix(c *gin.Context) {
	matrix := s.buildCartesianRows()
	c.JSON(http.StatusOK, gin.H{"rows": matrix})
}

func (s *Server) handleListWorkspaces(c *gin.Context) {
	items := s.Store.ListWorkspaces()
	buckets := make(map[string][]workspaceTreeItem)
	for _, item := range items {
		parent := strings.TrimSpace(item.ParentID)
		buckets[parent] = append(buckets[parent], workspaceTreeItemFromModel(item))
	}
	var build func(parent string) []workspaceTreeItem
	build = func(parent string) []workspaceTreeItem {
		nodes := buckets[parent]
		result := make([]workspaceTreeItem, len(nodes))
		for i, node := range nodes {
			node.Children = build(node.ID)
			result[i] = node
		}
		return result
	}
	c.JSON(http.StatusOK, gin.H{"items": build("")})
}

func (s *Server) handleCreateWorkspace(c *gin.Context) {
	var req workspaceRequest
	if err := c.ShouldBindJSON(&req); err != nil {
		c.AbortWithStatusJSON(http.StatusBadRequest, gin.H{"error": "invalid_payload"})
		return
	}
	actor := currentSession(c, s.Sessions)
	kind := models.ParseWorkspaceKind(req.Kind)
	workspace, err := s.Store.CreateWorkspace(
		req.Name,
		kind,
		req.ParentID,
		payloadColumnsToModel(req.Columns),
		payloadRowsToModel(req.Rows),
		req.Document,
		actor,
	)
	if err != nil {
		status := http.StatusInternalServerError
		if errors.Is(err, models.ErrWorkspaceParentInvalid) || errors.Is(err, models.ErrWorkspaceKindUnsupported) {
			status = http.StatusBadRequest
		}
		c.AbortWithStatusJSON(status, gin.H{"error": err.Error()})
		return
	}
	c.JSON(http.StatusCreated, gin.H{"workspace": workspaceToResponse(workspace)})
}

func (s *Server) handleGetWorkspace(c *gin.Context) {
	workspace, err := s.Store.GetWorkspace(c.Param("id"))
	if err != nil {
		status := http.StatusInternalServerError
		if errors.Is(err, models.ErrWorkspaceNotFound) {
			status = http.StatusNotFound
		}
		c.AbortWithStatusJSON(status, gin.H{"error": err.Error()})
		return
	}
	c.JSON(http.StatusOK, gin.H{"workspace": workspaceToResponse(workspace)})
}

func (s *Server) handleUpdateWorkspace(c *gin.Context) {
	var req workspaceUpdateRequest
	if err := c.ShouldBindJSON(&req); err != nil {
		c.AbortWithStatusJSON(http.StatusBadRequest, gin.H{"error": "invalid_payload"})
		return
	}
	update := models.WorkspaceUpdate{}
	if req.Name != nil {
		update.SetName = true
		update.Name = *req.Name
	}
	if req.Document != nil {
		update.SetDocument = true
		update.Document = *req.Document
	}
	if req.Columns != nil {
		update.SetColumns = true
		update.Columns = payloadColumnsToModel(*req.Columns)
	}
	if req.Rows != nil {
		update.SetRows = true
		update.Rows = payloadRowsToModel(*req.Rows)
	}
	if req.ParentID != nil {
		update.SetParent = true
		update.ParentID = strings.TrimSpace(*req.ParentID)
	}
	actor := currentSession(c, s.Sessions)
	workspace, err := s.Store.UpdateWorkspace(c.Param("id"), update, actor)
	if err != nil {
		status := http.StatusInternalServerError
		if errors.Is(err, models.ErrWorkspaceNotFound) {
			status = http.StatusNotFound
		} else if errors.Is(err, models.ErrWorkspaceParentInvalid) || errors.Is(err, models.ErrWorkspaceKindUnsupported) {
			status = http.StatusBadRequest
		}
		c.AbortWithStatusJSON(status, gin.H{"error": err.Error()})
		return
	}
	c.JSON(http.StatusOK, gin.H{"workspace": workspaceToResponse(workspace)})
}

func (s *Server) handleDeleteWorkspace(c *gin.Context) {
	if err := s.Store.DeleteWorkspace(c.Param("id"), currentSession(c, s.Sessions)); err != nil {
		status := http.StatusInternalServerError
		if errors.Is(err, models.ErrWorkspaceNotFound) {
			status = http.StatusNotFound
		}
		c.AbortWithStatusJSON(status, gin.H{"error": err.Error()})
		return
	}
	c.Status(http.StatusNoContent)
}

func (s *Server) handleImportWorkspaceExcel(c *gin.Context) {
	uploaded, _, err := c.Request.FormFile("file")
	if err != nil {
		c.AbortWithStatusJSON(http.StatusBadRequest, gin.H{"error": "missing_file"})
		return
	}
	defer uploaded.Close()

	data, err := io.ReadAll(uploaded)
	if err != nil {
		c.AbortWithStatusJSON(http.StatusInternalServerError, gin.H{"error": "file_read_failed"})
		return
	}

	workbook, err := xlsx.Decode(data)
	if err != nil {
		c.AbortWithStatusJSON(http.StatusBadRequest, gin.H{"error": "invalid_workbook"})
		return
	}
	if len(workbook.Sheets) == 0 {
		c.AbortWithStatusJSON(http.StatusBadRequest, gin.H{"error": "workbook_empty"})
		return
	}
	sheet := workbook.Sheets[0]
	headers := []string{}
	rows := [][]string{}
	if len(sheet.Rows) > 0 {
		headers = append(headers, sheet.Rows[0]...)
		for _, row := range sheet.Rows[1:] {
			copied := append([]string{}, row...)
			rows = append(rows, copied)
		}
	}
	actor := currentSession(c, s.Sessions)
	workspace, err := s.Store.ReplaceWorkspaceData(c.Param("id"), headers, rows, actor)
	if err != nil {
		status := http.StatusInternalServerError
		if errors.Is(err, models.ErrWorkspaceNotFound) {
			status = http.StatusNotFound
		} else if errors.Is(err, models.ErrWorkspaceKindUnsupported) {
			status = http.StatusBadRequest
		}
		c.AbortWithStatusJSON(status, gin.H{"error": err.Error()})
		return
	}
	c.JSON(http.StatusOK, gin.H{"workspace": workspaceToResponse(workspace)})
}

func (s *Server) handleImportWorkspaceText(c *gin.Context) {
	var req workspaceTextImportRequest
	if err := c.ShouldBindJSON(&req); err != nil {
		c.AbortWithStatusJSON(http.StatusBadRequest, gin.H{"error": "invalid_payload"})
		return
	}
	text := strings.TrimSpace(req.Text)
	if text == "" {
		c.AbortWithStatusJSON(http.StatusBadRequest, gin.H{"error": "empty_text"})
		return
	}
	delimiter := normaliseDelimiter(req.Delimiter)
	hasHeader := true
	if req.HasHeader != nil {
		hasHeader = *req.HasHeader
	}
	headers, records := parseDelimitedText(text, delimiter, hasHeader)
	actor := currentSession(c, s.Sessions)
	workspace, err := s.Store.ReplaceWorkspaceData(c.Param("id"), headers, records, actor)
	if err != nil {
		status := http.StatusInternalServerError
		if errors.Is(err, models.ErrWorkspaceNotFound) {
			status = http.StatusNotFound
		} else if errors.Is(err, models.ErrWorkspaceKindUnsupported) {
			status = http.StatusBadRequest
		}
		c.AbortWithStatusJSON(status, gin.H{"error": err.Error()})
		return
	}
	c.JSON(http.StatusOK, gin.H{"workspace": workspaceToResponse(workspace)})
}

func (s *Server) handleExportWorkspace(c *gin.Context) {
	workspace, err := s.Store.GetWorkspace(c.Param("id"))
	if err != nil {
		status := http.StatusInternalServerError
		if errors.Is(err, models.ErrWorkspaceNotFound) {
			status = http.StatusNotFound
		}
		c.AbortWithStatusJSON(status, gin.H{"error": err.Error()})
		return
	}

	if !models.WorkspaceKindSupportsTable(workspace.Kind) {
		c.AbortWithStatusJSON(http.StatusBadRequest, gin.H{"error": models.ErrWorkspaceKindUnsupported.Error()})
		return
	}

	rows := make([][]string, 0, len(workspace.Rows)+1)
	if len(workspace.Columns) > 0 {
		header := make([]string, len(workspace.Columns))
		for i, column := range workspace.Columns {
			header[i] = column.Title
		}
		rows = append(rows, header)
	}
	for _, row := range workspace.Rows {
		record := make([]string, len(workspace.Columns))
		for i, column := range workspace.Columns {
			record[i] = row.Cells[column.ID]
		}
		rows = append(rows, record)
	}
	sheetName := workspace.Name
	if strings.TrimSpace(sheetName) == "" {
		sheetName = "workspace"
	}
	workbook := xlsx.Workbook{Sheets: []xlsx.Sheet{{Name: sheetName, Rows: rows}}}
	encoded, err := xlsx.Encode(workbook)
	if err != nil {
		c.AbortWithStatusJSON(http.StatusInternalServerError, gin.H{"error": "encode_failed"})
		return
	}
	c.Writer.Header().Set("Content-Type", "application/vnd.openxmlformats-officedocument.spreadsheetml.sheet")
	c.Writer.Header().Set("Content-Disposition", fmt.Sprintf("attachment; filename=\"%s.xlsx\"", "workspace"))
	c.Writer.Write(encoded)
}

<<<<<<< HEAD
=======
type exportSelectedRequest struct {
    RowIDs []string `json:"rowIds"`
}

func (s *Server) handleExportWorkspaceSelected(c *gin.Context) {
    workspace, err := s.Store.GetWorkspace(c.Param("id"))
    if err != nil {
        status := http.StatusInternalServerError
        if errors.Is(err, models.ErrWorkspaceNotFound) {
            status = http.StatusNotFound
        }
        c.AbortWithStatusJSON(status, gin.H{"error": err.Error()})
        return
    }
    if !models.WorkspaceKindSupportsTable(workspace.Kind) {
        c.AbortWithStatusJSON(http.StatusBadRequest, gin.H{"error": models.ErrWorkspaceKindUnsupported.Error()})
        return
    }
    var req exportSelectedRequest
    if err := c.ShouldBindJSON(&req); err != nil || len(req.RowIDs) == 0 {
        c.AbortWithStatusJSON(http.StatusBadRequest, gin.H{"error": "invalid_payload"})
        return
    }
    allow := make(map[string]struct{}, len(req.RowIDs))
    for _, id := range req.RowIDs {
        id = strings.TrimSpace(id)
        if id != "" {
            allow[id] = struct{}{}
        }
    }
    rows := make([][]string, 0, len(workspace.Rows)+1)
    if len(workspace.Columns) > 0 {
        header := make([]string, len(workspace.Columns))
        for i, column := range workspace.Columns {
            header[i] = column.Title
        }
        rows = append(rows, header)
    }
    for _, row := range workspace.Rows {
        if _, ok := allow[row.ID]; !ok {
            continue
        }
        record := make([]string, len(workspace.Columns))
        for i, column := range workspace.Columns {
            record[i] = row.Cells[column.ID]
        }
        rows = append(rows, record)
    }
    sheetName := workspace.Name
    if strings.TrimSpace(sheetName) == "" {
        sheetName = "workspace"
    }
    workbook := xlsx.Workbook{Sheets: []xlsx.Sheet{{Name: sheetName, Rows: rows}}}
    encoded, err := xlsx.Encode(workbook)
    if err != nil {
        c.AbortWithStatusJSON(http.StatusInternalServerError, gin.H{"error": "encode_failed"})
        return
    }
    c.Writer.Header().Set("Content-Type", "application/vnd.openxmlformats-officedocument.spreadsheetml.sheet")
    c.Writer.Header().Set("Content-Disposition", fmt.Sprintf("attachment; filename=\"%s_selected.xlsx\"", "workspace"))
    c.Writer.Write(encoded)
}

>>>>>>> 205473aa
func (s *Server) handleListUsers(c *gin.Context) {
	session := currentSession(c, s.Sessions)
	if !s.Store.IsUserAdmin(session) {
		c.AbortWithStatusJSON(http.StatusForbidden, gin.H{"error": "admin_required"})
		return
	}
	users := s.Store.ListUsers()
	items := make([]userResponse, 0, len(users))
	for _, user := range users {
		items = append(items, userToResponse(user))
	}
	c.JSON(http.StatusOK, gin.H{"items": items})
}

func (s *Server) handleCreateUser(c *gin.Context) {
	session := currentSession(c, s.Sessions)
	if !s.Store.IsUserAdmin(session) {
		c.AbortWithStatusJSON(http.StatusForbidden, gin.H{"error": "admin_required"})
		return
	}
	var req userCreateRequest
	if err := c.ShouldBindJSON(&req); err != nil {
		c.AbortWithStatusJSON(http.StatusBadRequest, gin.H{"error": "invalid_payload"})
		return
	}
	user, err := s.Store.CreateUser(req.Username, req.Password, req.Admin, session)
	if err != nil {
		status := http.StatusInternalServerError
		switch {
		case errors.Is(err, models.ErrUsernameInvalid), errors.Is(err, models.ErrPasswordTooShort), errors.Is(err, models.ErrPasswordTooWeak):
			status = http.StatusBadRequest
		case errors.Is(err, models.ErrUserExists):
			status = http.StatusConflict
		}
		c.AbortWithStatusJSON(status, gin.H{"error": err.Error()})
		return
	}
	c.JSON(http.StatusCreated, gin.H{"user": userToResponse(user)})
}

func (s *Server) handleDeleteUser(c *gin.Context) {
	session := currentSession(c, s.Sessions)
	if !s.Store.IsUserAdmin(session) {
		c.AbortWithStatusJSON(http.StatusForbidden, gin.H{"error": "admin_required"})
		return
	}
	if err := s.Store.DeleteUser(c.Param("id"), session); err != nil {
		status := http.StatusInternalServerError
		switch {
		case errors.Is(err, models.ErrUserNotFound):
			status = http.StatusNotFound
		case errors.Is(err, models.ErrUserDeleteLastAdmin):
			status = http.StatusBadRequest
		}
		c.AbortWithStatusJSON(status, gin.H{"error": err.Error()})
		return
	}
	c.Status(http.StatusNoContent)
}

func workspaceToResponse(workspace *models.Workspace) workspaceResponse {
	if workspace == nil {
		return workspaceResponse{}
	}
	columns := make([]workspaceColumnPayload, len(workspace.Columns))
	for i, column := range workspace.Columns {
		columns[i] = workspaceColumnPayload{ID: column.ID, Title: column.Title, Width: column.Width}
	}
<<<<<<< HEAD
	rows := make([]workspaceRowPayload, len(workspace.Rows))
	for i, row := range workspace.Rows {
		cells := make(map[string]string, len(row.Cells))
		for key, value := range row.Cells {
			cells[key] = value
		}
		rows[i] = workspaceRowPayload{ID: row.ID, Cells: cells, CreatedAt: row.CreatedAt, UpdatedAt: row.UpdatedAt}
	}
=======
    rows := make([]workspaceRowPayload, len(workspace.Rows))
    for i, row := range workspace.Rows {
        cells := make(map[string]string, len(row.Cells))
        for key, value := range row.Cells {
            cells[key] = value
        }
        styles := map[string]string{}
        if row.Styles != nil {
            for k, v := range row.Styles {
                styles[k] = v
            }
        }
        rows[i] = workspaceRowPayload{ID: row.ID, Cells: cells, Styles: styles, Highlighted: row.Highlighted, CreatedAt: row.CreatedAt, UpdatedAt: row.UpdatedAt}
    }
>>>>>>> 205473aa
	return workspaceResponse{
		ID:        workspace.ID,
		Name:      workspace.Name,
		Kind:      string(models.NormalizeWorkspaceKind(workspace.Kind)),
		ParentID:  strings.TrimSpace(workspace.ParentID),
		Columns:   columns,
		Rows:      rows,
		Document:  workspace.Document,
		CreatedAt: workspace.CreatedAt,
		UpdatedAt: workspace.UpdatedAt,
	}
}

func workspaceTreeItemFromModel(workspace *models.Workspace) workspaceTreeItem {
	if workspace == nil {
		return workspaceTreeItem{}
	}
	return workspaceTreeItem{
		ID:        workspace.ID,
		Name:      workspace.Name,
		Kind:      string(models.NormalizeWorkspaceKind(workspace.Kind)),
		ParentID:  strings.TrimSpace(workspace.ParentID),
		CreatedAt: workspace.CreatedAt,
		UpdatedAt: workspace.UpdatedAt,
	}
}

func userToResponse(user *models.User) userResponse {
	if user == nil {
		return userResponse{}
	}
	return userResponse{
		ID:        user.ID,
		Username:  user.Username,
		Admin:     user.Admin,
		CreatedAt: user.CreatedAt,
		UpdatedAt: user.UpdatedAt,
	}
}

func payloadColumnsToModel(columns []workspaceColumnPayload) []models.WorkspaceColumn {
	if len(columns) == 0 {
		return nil
	}
	out := make([]models.WorkspaceColumn, 0, len(columns))
	for _, column := range columns {
		out = append(out, models.WorkspaceColumn{ID: strings.TrimSpace(column.ID), Title: column.Title, Width: column.Width})
	}
	return out
}

func payloadRowsToModel(rows []workspaceRowPayload) []models.WorkspaceRow {
	if len(rows) == 0 {
		return nil
	}
	out := make([]models.WorkspaceRow, 0, len(rows))
    for _, row := range rows {
		cells := make(map[string]string, len(row.Cells))
		for key, value := range row.Cells {
			cells[key] = value
		}
<<<<<<< HEAD
		out = append(out, models.WorkspaceRow{ID: strings.TrimSpace(row.ID), Cells: cells, CreatedAt: row.CreatedAt, UpdatedAt: row.UpdatedAt})
=======
        styles := map[string]string{}
        if row.Styles != nil {
            for k, v := range row.Styles {
                styles[k] = v
            }
        }
        out = append(out, models.WorkspaceRow{ID: strings.TrimSpace(row.ID), Cells: cells, Styles: styles, Highlighted: row.Highlighted, CreatedAt: row.CreatedAt, UpdatedAt: row.UpdatedAt})
>>>>>>> 205473aa
	}
	return out
}

func normaliseDelimiter(value string) string {
	trimmed := strings.ToLower(strings.TrimSpace(value))
	switch trimmed {
	case "", "tab", "\\t":
		return "\t"
	case "comma", ",":
		return ","
	case "semicolon", ";":
		return ";"
	case "space":
		return " "
	default:
		return trimmed
	}
}

func parseDelimitedText(text string, delimiter string, hasHeader bool) ([]string, [][]string) {
	normalized := strings.ReplaceAll(text, "\r\n", "\n")
	normalized = strings.ReplaceAll(normalized, "\r", "\n")
	lines := strings.Split(normalized, "\n")
	cleaned := make([]string, 0, len(lines))
	for _, line := range lines {
		if strings.TrimSpace(line) == "" {
			continue
		}
		cleaned = append(cleaned, line)
	}
	if len(cleaned) == 0 {
		return []string{}, [][]string{}
	}
	header := []string{}
	data := [][]string{}
	for idx, line := range cleaned {
		fields := splitWithDelimiter(line, delimiter)
		if idx == 0 && hasHeader {
			header = append(header, fields...)
			continue
		}
		data = append(data, fields)
	}
	return header, data
}

func splitWithDelimiter(line, delimiter string) []string {
	if delimiter == "" {
		return strings.Fields(line)
	}
	parts := strings.Split(line, delimiter)
	for i, part := range parts {
		parts[i] = strings.TrimSpace(part)
	}
	return parts
}

func (s *Server) handleListAllowlist(c *gin.Context) {
	entries := s.Store.ListAllowlist()
	c.JSON(http.StatusOK, gin.H{"items": entries})
}

type allowRequest struct {
	Label       string `json:"label"`
	CIDR        string `json:"cidr"`
	Description string `json:"description"`
}

func (s *Server) handleCreateAllowlist(c *gin.Context) {
	var req allowRequest
	if err := c.ShouldBindJSON(&req); err != nil {
		c.AbortWithStatusJSON(http.StatusBadRequest, gin.H{"error": "invalid_payload"})
		return
	}
	entry, err := s.Store.AppendAllowlist(&models.IPAllowlistEntry{Label: req.Label, CIDR: req.CIDR, Description: req.Description}, currentSession(c, s.Sessions))
	if err != nil {
		c.AbortWithStatusJSON(http.StatusBadRequest, gin.H{"error": err.Error()})
		return
	}
	c.JSON(http.StatusOK, entry)
}

func (s *Server) handleUpdateAllowlist(c *gin.Context) {
	var req allowRequest
	if err := c.ShouldBindJSON(&req); err != nil {
		c.AbortWithStatusJSON(http.StatusBadRequest, gin.H{"error": "invalid_payload"})
		return
	}
	entry := &models.IPAllowlistEntry{ID: c.Param("id"), Label: req.Label, CIDR: req.CIDR, Description: req.Description}
	updated, err := s.Store.AppendAllowlist(entry, currentSession(c, s.Sessions))
	if err != nil {
		c.AbortWithStatusJSON(http.StatusBadRequest, gin.H{"error": err.Error()})
		return
	}
	c.JSON(http.StatusOK, updated)
}

func (s *Server) handleDeleteAllowlist(c *gin.Context) {
	if !s.Store.RemoveAllowlist(c.Param("id"), currentSession(c, s.Sessions)) {
		c.AbortWithStatusJSON(http.StatusNotFound, gin.H{"error": "not_found"})
		return
	}
	c.Status(http.StatusNoContent)
}

func (s *Server) handleUndo(c *gin.Context) {
	if err := s.Store.Undo(); err != nil {
		c.AbortWithStatusJSON(http.StatusBadRequest, gin.H{"error": err.Error()})
		return
	}
	c.JSON(http.StatusOK, gin.H{"status": "ok"})
}

func (s *Server) handleRedo(c *gin.Context) {
	if err := s.Store.Redo(); err != nil {
		c.AbortWithStatusJSON(http.StatusBadRequest, gin.H{"error": err.Error()})
		return
	}
	c.JSON(http.StatusOK, gin.H{"status": "ok"})
}

func (s *Server) handleHistoryStatus(c *gin.Context) {
	c.JSON(http.StatusOK, gin.H{"undo": s.Store.CanUndo(), "redo": s.Store.CanRedo()})
}

func (s *Server) handleAuditList(c *gin.Context) {
	audits := s.Store.ListAudits()
	c.JSON(http.StatusOK, gin.H{"items": audits})
}

func (s *Server) handleAuditVerify(c *gin.Context) {
	ok := s.Store.VerifyAuditChain()
	c.JSON(http.StatusOK, gin.H{"verified": ok})
}

<<<<<<< HEAD
=======
func (s *Server) handleExportAll(c *gin.Context) {
    snapshot := s.Store.ExportSnapshot()
    c.JSON(http.StatusOK, snapshot)
}

func (s *Server) handleImportAll(c *gin.Context) {
    var snapshot models.Snapshot
    if err := c.ShouldBindJSON(&snapshot); err != nil {
        c.AbortWithStatusJSON(http.StatusBadRequest, gin.H{"error": "invalid_payload"})
        return
    }
    if err := s.Store.ImportSnapshot(&snapshot); err != nil {
        c.AbortWithStatusJSON(http.StatusBadRequest, gin.H{"error": err.Error()})
        return
    }
    c.JSON(http.StatusOK, gin.H{"status": "imported"})
}

func (s *Server) handleManualSave(c *gin.Context) {
    if strings.TrimSpace(s.DataDir) == "" {
        c.AbortWithStatusJSON(http.StatusBadRequest, gin.H{"error": "data_dir_not_configured"})
        return
    }
    if err := s.Store.SaveToWithRetention(s.DataDir, s.SnapshotRetention); err != nil {
        c.AbortWithStatusJSON(http.StatusInternalServerError, gin.H{"error": err.Error()})
        return
    }
    c.JSON(http.StatusOK, gin.H{"status": "saved"})
}

>>>>>>> 205473aa
func parseLedgerType(value string) (models.LedgerType, bool) {
	value = strings.ToLower(strings.TrimSpace(value))
	switch value {
	case "ips", "ip":
		return models.LedgerTypeIP, true
	case "personnel", "people", "person":
		return models.LedgerTypePersonnel, true
	case "systems", "system":
		return models.LedgerTypeSystem, true
	default:
		return "", false
	}
}

func currentSession(c *gin.Context, manager *auth.Manager) string {
	if c == nil {
		return "system"
	}
	if sessionAny, ok := c.Get(middleware.ContextSessionKey); ok {
		if session, ok := sessionAny.(*auth.Session); ok {
			return session.Username
		}
	}
	return "system"
}

func (s *Server) buildWorkbook() xlsx.Workbook {
	sheets := make([]xlsx.Sheet, 0, len(models.AllLedgerTypes)+1)
	for _, typ := range models.AllLedgerTypes {
		entries := s.Store.ListEntries(typ)
		sheet := xlsx.Sheet{Name: sheetNameForType(typ)}
		header := []string{"ID", "Name", "Description", "Tags"}
		keys := attributeKeys(entries)
		header = append(header, keys...)
		for _, other := range models.AllLedgerTypes {
			if other == typ {
				continue
			}
			header = append(header, "link_"+string(other))
		}
		sheet.Rows = append(sheet.Rows, header)
		for _, entry := range entries {
			row := []string{entry.ID, entry.Name, entry.Description, strings.Join(entry.Tags, ";")}
			for _, key := range keys {
				row = append(row, entry.Attributes[key])
			}
			for _, other := range models.AllLedgerTypes {
				if other == typ {
					continue
				}
				row = append(row, strings.Join(entry.Links[other], ";"))
			}
			sheet.Rows = append(sheet.Rows, row)
		}
		sheets = append(sheets, sheet)
	}
	combined := s.buildCartesianRows()
	matrixSheet := xlsx.Sheet{Name: "Matrix"}
	matrixHeader := []string{"IP", "Personnel", "System"}
	matrixSheet.Rows = append(matrixSheet.Rows, matrixHeader)
	matrixSheet.Rows = append(matrixSheet.Rows, combined...)
	sheets = append(sheets, matrixSheet)
	workbook := xlsx.Workbook{Sheets: sheets}
	workbook.SortSheets([]string{"IP", "Personnel", "System", "Matrix"})
	return workbook
}

func attributeKeys(entries []models.LedgerEntry) []string {
	keysMap := make(map[string]struct{})
	for _, entry := range entries {
		for key := range entry.Attributes {
			keysMap[key] = struct{}{}
		}
	}
	keys := make([]string, 0, len(keysMap))
	for key := range keysMap {
		keys = append(keys, key)
	}
	sort.Strings(keys)
	return keys
}

func (s *Server) buildCartesianRows() [][]string {
	ips := s.Store.ListEntries(models.LedgerTypeIP)
	personnel := s.Store.ListEntries(models.LedgerTypePersonnel)
	systems := s.Store.ListEntries(models.LedgerTypeSystem)

	rows := [][]string{}
	for _, system := range systems {
		linkedIPs := uniqueOrAll(system.Links[models.LedgerTypeIP], ips)
		linkedPersonnel := uniqueOrAll(system.Links[models.LedgerTypePersonnel], personnel)
		for _, ipID := range linkedIPs {
			ipName := lookupName(ipID, ips)
			for _, personID := range linkedPersonnel {
				personName := lookupName(personID, personnel)
				rows = append(rows, []string{ipName, personName, system.Name})
			}
		}
	}
	if len(rows) == 0 {
		rows = append(rows, []string{"", "", ""})
	}
	return rows
}

func uniqueOrAll(ids []string, entries []models.LedgerEntry) []string {
	if len(ids) == 0 {
		out := make([]string, 0, len(entries))
		for _, entry := range entries {
			out = append(out, entry.ID)
		}
		return out
	}
	seen := make(map[string]struct{}, len(ids))
	out := make([]string, 0, len(ids))
	for _, id := range ids {
		id = strings.TrimSpace(id)
		if id == "" {
			continue
		}
		if _, ok := seen[id]; ok {
			continue
		}
		seen[id] = struct{}{}
		out = append(out, id)
	}
	if len(out) == 0 {
		for _, entry := range entries {
			out = append(out, entry.ID)
		}
	}
	return out
}

func lookupName(id string, entries []models.LedgerEntry) string {
	for _, entry := range entries {
		if entry.ID == id {
			return entry.Name
		}
	}
	return id
}

func sheetNameForType(typ models.LedgerType) string {
	switch typ {
	case models.LedgerTypeIP:
		return "IP"
	case models.LedgerTypePersonnel:
		return "Personnel"
	case models.LedgerTypeSystem:
		return "System"
	default:
		return strings.Title(string(typ))
	}
}<|MERGE_RESOLUTION|>--- conflicted
+++ resolved
@@ -1,32 +1,6 @@
 package api
 
 import (
-<<<<<<< HEAD
-	"crypto/ecdsa"
-	"crypto/elliptic"
-	"crypto/sha256"
-	"encoding/base64"
-	"encoding/json"
-	"errors"
-	"fmt"
-	"io"
-	"math/big"
-	"net"
-	"net/http"
-	"regexp"
-	"sort"
-	"strconv"
-	"strings"
-	"time"
-
-	"github.com/gin-gonic/gin"
-
-	"ledger/internal/auth"
-	"ledger/internal/db"
-	"ledger/internal/middleware"
-	"ledger/internal/models"
-	"ledger/internal/xlsx"
-=======
     "encoding/base64"
     "encoding/json"
     "errors"
@@ -47,7 +21,6 @@
     "ledger/internal/middleware"
     "ledger/internal/models"
     "ledger/internal/xlsx"
->>>>>>> 205473aa
 )
 
 // Server wires handlers to the in-memory store and session manager.
@@ -65,15 +38,9 @@
 
 	authGroup := router.Group("/auth")
 	{
-		authGroup.POST("/request-nonce", s.handleRequestNonce)
-		authGroup.POST("/login", s.handleLogin)
 		authGroup.POST("/password-login", s.handlePasswordLogin)
-<<<<<<< HEAD
-		authGroup.POST("/approvals", s.handleSubmitApproval)
-=======
         authGroup.POST("/logout", s.handleLogout)
         authGroup.POST("/change-password", s.handleChangePassword)
->>>>>>> 205473aa
 	}
 
 	secured := router.Group("/api/v1")
@@ -97,6 +64,7 @@
 		secured.POST("/workspaces/:id/import/excel", s.handleImportWorkspaceExcel)
 		secured.POST("/workspaces/:id/import/text", s.handleImportWorkspaceText)
 		secured.GET("/workspaces/:id/export", s.handleExportWorkspace)
+		secured.POST("/workspaces/:id/export/selected", s.handleExportWorkspaceSelected)
 
 		secured.GET("/users", s.handleListUsers)
 		secured.POST("/users", s.handleCreateUser)
@@ -111,18 +79,11 @@
 		secured.POST("/history/redo", s.handleRedo)
 		secured.GET("/history", s.handleHistoryStatus)
 
-<<<<<<< HEAD
-		secured.GET("/audit", s.handleAuditList)
-		secured.GET("/audit/verify", s.handleAuditVerify)
-		secured.GET("/approvals", s.handleListApprovals)
-		secured.POST("/approvals/:id/approve", s.handleApproveRequest)
-=======
         secured.GET("/audit", s.handleAuditList)
         secured.GET("/audit/verify", s.handleAuditVerify)
 		secured.GET("/export/all", s.handleExportAll)
 		secured.POST("/import/all", s.handleImportAll)
 		secured.POST("/admin/save-snapshot", s.handleManualSave)
->>>>>>> 205473aa
 	}
 }
 
@@ -138,158 +99,21 @@
 	c.JSON(http.StatusOK, payload)
 }
 
-type nonceResponse struct {
-	Nonce   string `json:"nonce"`
-	Message string `json:"message"`
-}
-
-func decodeWebBase64(value string) ([]byte, error) {
-	trimmed := strings.TrimSpace(value)
-	if trimmed == "" {
-		return nil, errors.New("empty")
-	}
-	if decoded, err := base64.RawStdEncoding.DecodeString(trimmed); err == nil {
-		return decoded, nil
-	}
-	return base64.StdEncoding.DecodeString(trimmed)
-}
-
-func (s *Server) handleRequestNonce(c *gin.Context) {
-	challenge := s.Store.CreateLoginChallenge()
-	c.JSON(http.StatusOK, nonceResponse{Nonce: challenge.Nonce, Message: challenge.Message})
-}
-
-type jwk struct {
-	KTY   string `json:"kty"`
-	Curve string `json:"crv"`
-	X     string `json:"x"`
-	Y     string `json:"y"`
-}
-
-type sdidIdentity struct {
-	DID          string          `json:"did"`
-	Label        string          `json:"label"`
-	Roles        []string        `json:"roles"`
-	PublicKeyJWK json.RawMessage `json:"publicKeyJwk"`
-	Authorized   bool            `json:"authorized"`
-}
-
-type sdidProof struct {
-	SignatureValue string `json:"signatureValue"`
-}
-
-type sdidAuthentication struct {
-	CanonicalRequest string          `json:"canonicalRequest"`
-	Payload          json.RawMessage `json:"payload"`
-}
-
-type sdidLoginResponse struct {
-	Identity       sdidIdentity        `json:"identity"`
-	Challenge      string              `json:"challenge"`
-	Signature      string              `json:"signature"`
-	Proof          sdidProof           `json:"proof"`
-	Authentication *sdidAuthentication `json:"authentication"`
-	Authorized     bool                `json:"authorized"`
-}
-
-type approvalResponse struct {
-	ID               string     `json:"id"`
-	ApplicantDid     string     `json:"applicantDid"`
-	ApplicantLabel   string     `json:"applicantLabel"`
-	ApplicantRoles   []string   `json:"applicantRoles"`
-	Status           string     `json:"status"`
-	CreatedAt        time.Time  `json:"createdAt"`
-	ApprovedAt       *time.Time `json:"approvedAt,omitempty"`
-	ApproverDid      string     `json:"approverDid,omitempty"`
-	ApproverLabel    string     `json:"approverLabel,omitempty"`
-	ApproverRoles    []string   `json:"approverRoles,omitempty"`
-	SigningChallenge string     `json:"signingChallenge,omitempty"`
-}
-
-type approvalClaims struct {
-	Approved   bool   `json:"approved"`
-	Approver   string `json:"approver"`
-	ApproverID string `json:"approverDid"`
-	ApprovedAt string `json:"approvedAt"`
-}
-
-type resourcesClaims struct {
-	Roles         []string       `json:"roles"`
-	Approved      bool           `json:"approved"`
-	Certification approvalClaims `json:"certification"`
-}
-
-type authenticationClaims struct {
-	Issuer        string          `json:"iss"`
-	Subject       string          `json:"sub"`
-	Audience      string          `json:"aud"`
-	Purpose       string          `json:"purpose"`
-	Statement     string          `json:"statement"`
-	RequestID     string          `json:"requestId"`
-	Nonce         string          `json:"nonce"`
-	Resources     resourcesClaims `json:"resources"`
-	Approved      bool            `json:"approved"`
-	Certification approvalClaims  `json:"certification"`
-}
-
-type loginRequest struct {
-	Nonce    string            `json:"nonce"`
-	Response sdidLoginResponse `json:"response"`
-}
+// SDID nonce and base64 helpers removed as we now use username/password only
+
+// SDID-related types removed
 
 type passwordLoginRequest struct {
 	Username string `json:"username"`
 	Password string `json:"password"`
 }
 
-<<<<<<< HEAD
-func (s *Server) handleLogin(c *gin.Context) {
-	var req loginRequest
-	if err := c.ShouldBindJSON(&req); err != nil {
-		c.AbortWithStatusJSON(http.StatusBadRequest, gin.H{"error": "invalid_payload"})
-		return
-	}
-	if strings.TrimSpace(req.Nonce) == "" {
-		c.AbortWithStatusJSON(http.StatusBadRequest, gin.H{"error": "invalid_payload"})
-		return
-	}
-	challenge, err := s.resolveChallenge(req.Nonce, &req.Response)
-	if err != nil {
-		c.AbortWithStatusJSON(http.StatusUnauthorized, gin.H{"error": err.Error()})
-		return
-	}
-	claims, _, err := s.verifySdidLoginResponse(challenge, &req.Response)
-	if err != nil {
-		c.AbortWithStatusJSON(http.StatusUnauthorized, gin.H{"error": err.Error()})
-		return
-	}
-	approvalStatus, approval, evalErr := s.evaluateIdentityApproval(&req.Response, claims)
-	if evalErr != nil {
-		status := http.StatusUnauthorized
-		if errors.Is(evalErr, models.ErrIdentityNotApproved) {
-			status = http.StatusForbidden
-		}
-		payload := gin.H{"error": evalErr.Error(), "status": approvalStatus}
-		if approval != nil {
-			payload["approval"] = approvalToResponse(approval)
-		}
-		c.AbortWithStatusJSON(status, payload)
-		return
-	}
-	sdid := strings.TrimSpace(req.Response.Identity.DID)
-	s.Store.RecordLogin(sdid)
-	session, err := s.Sessions.Issue(sdid, sdid)
-	if err != nil {
-		c.AbortWithStatusJSON(http.StatusInternalServerError, gin.H{"error": "session_issue_failed"})
-		return
-	}
-	c.JSON(http.StatusOK, session)
-=======
 type changePasswordRequest struct {
     OldPassword string `json:"oldPassword"`
     NewPassword string `json:"newPassword"`
->>>>>>> 205473aa
-}
+}
+
+// SDID login handler removed
 
 func (s *Server) handlePasswordLogin(c *gin.Context) {
 	var req passwordLoginRequest
@@ -321,83 +145,6 @@
 	})
 }
 
-<<<<<<< HEAD
-func (s *Server) resolveChallenge(nonce string, resp *sdidLoginResponse) (*models.LoginChallenge, error) {
-	challenge, err := s.Store.ConsumeLoginChallenge(nonce)
-	if err == nil {
-		return challenge, nil
-	}
-	if !errors.Is(err, models.ErrLoginChallengeNotFound) {
-		return nil, err
-	}
-	if resp == nil {
-		return nil, models.ErrLoginChallengeNotFound
-	}
-	if strings.TrimSpace(resp.Challenge) != strings.TrimSpace(nonce) {
-		return nil, models.ErrLoginChallengeNotFound
-	}
-	fallback := &models.LoginChallenge{
-		Nonce:     strings.TrimSpace(nonce),
-		Message:   strings.TrimSpace(resp.Challenge),
-		CreatedAt: time.Now().UTC(),
-	}
-	if fallback.Message == "" {
-		fallback.Message = fallback.Nonce
-	}
-	return fallback, nil
-}
-
-func (s *Server) handleSubmitApproval(c *gin.Context) {
-	var req loginRequest
-	if err := c.ShouldBindJSON(&req); err != nil {
-		c.AbortWithStatusJSON(http.StatusBadRequest, gin.H{"error": "invalid_payload"})
-		return
-	}
-	if strings.TrimSpace(req.Nonce) == "" {
-		c.AbortWithStatusJSON(http.StatusBadRequest, gin.H{"error": "invalid_payload"})
-		return
-	}
-	challenge, err := s.resolveChallenge(req.Nonce, &req.Response)
-	if err != nil {
-		c.AbortWithStatusJSON(http.StatusUnauthorized, gin.H{"error": err.Error()})
-		return
-	}
-	claims, signed, err := s.verifySdidLoginResponse(challenge, &req.Response)
-	if err != nil {
-		c.AbortWithStatusJSON(http.StatusUnauthorized, gin.H{"error": err.Error()})
-		return
-	}
-	status, approval, evalErr := s.evaluateIdentityApproval(&req.Response, claims)
-	roles := mergeRoles(normaliseRoles(req.Response.Identity.Roles), normaliseRoles(claims.Resources.Roles))
-	signatureValue := strings.TrimSpace(req.Response.Proof.SignatureValue)
-	if signatureValue == "" {
-		signatureValue = strings.TrimSpace(req.Response.Signature)
-	}
-	if evalErr == nil {
-		payload := gin.H{"status": status}
-		if approval != nil {
-			view := approvalToResponse(approval)
-			payload["approval"] = view
-		}
-		c.JSON(http.StatusOK, payload)
-		return
-	}
-	if !errors.Is(evalErr, models.ErrIdentityNotApproved) {
-		c.AbortWithStatusJSON(http.StatusUnauthorized, gin.H{"error": evalErr.Error()})
-		return
-	}
-	record, submitErr := s.Store.SubmitApproval(req.Response.Identity.DID, req.Response.Identity.Label, roles, challenge.Message, signatureValue, signed)
-	if submitErr != nil {
-		if errors.Is(submitErr, models.ErrApprovalAlreadyPending) || errors.Is(submitErr, models.ErrApprovalAlreadyCompleted) {
-			view := approvalToResponse(record)
-			c.JSON(http.StatusOK, gin.H{"status": view.Status, "approval": view})
-			return
-		}
-		c.AbortWithStatusJSON(http.StatusInternalServerError, gin.H{"error": submitErr.Error()})
-		return
-	}
-	c.JSON(http.StatusCreated, gin.H{"status": record.Status, "approval": approvalToResponse(record)})
-=======
 func (s *Server) handleLogout(c *gin.Context) {
     header := c.GetHeader("Authorization")
     const prefix = "Bearer "
@@ -428,93 +175,13 @@
         return
     }
     c.JSON(http.StatusOK, gin.H{"status": "password_changed"})
->>>>>>> 205473aa
-}
-
-type approveRequest struct {
-	Response sdidLoginResponse `json:"response"`
-}
-
-func (s *Server) handleListApprovals(c *gin.Context) {
-	actor := currentSession(c, s.Sessions)
-	if !s.Store.IdentityIsAdmin(actor) {
-		c.AbortWithStatusJSON(http.StatusForbidden, gin.H{"error": "forbidden"})
-		return
-	}
-	approvals := s.Store.ListApprovals()
-	views := make([]approvalResponse, 0, len(approvals))
-	for _, item := range approvals {
-		views = append(views, approvalToResponse(item))
-	}
-	c.JSON(http.StatusOK, gin.H{"items": views})
-}
-
-func (s *Server) handleApproveRequest(c *gin.Context) {
-	actor := currentSession(c, s.Sessions)
-	if !s.Store.IdentityIsAdmin(actor) {
-		c.AbortWithStatusJSON(http.StatusForbidden, gin.H{"error": "forbidden"})
-		return
-	}
-	id := strings.TrimSpace(c.Param("id"))
-	if id == "" {
-		c.AbortWithStatusJSON(http.StatusBadRequest, gin.H{"error": "invalid_request"})
-		return
-	}
-	approval, err := s.Store.ApprovalByID(id)
-	if err != nil {
-		status := http.StatusNotFound
-		if !errors.Is(err, models.ErrApprovalNotFound) {
-			status = http.StatusInternalServerError
-		}
-		c.AbortWithStatusJSON(status, gin.H{"error": err.Error()})
-		return
-	}
-	if approval.Status != models.ApprovalStatusPending {
-		c.AbortWithStatusJSON(http.StatusConflict, gin.H{"error": "approval_not_pending"})
-		return
-	}
-	var req approveRequest
-	if err := c.ShouldBindJSON(&req); err != nil {
-		c.AbortWithStatusJSON(http.StatusBadRequest, gin.H{"error": "invalid_payload"})
-		return
-	}
-	expectedChallenge := buildApprovalSigningChallenge(approval)
-	pseudoChallenge := &models.LoginChallenge{Nonce: expectedChallenge, Message: expectedChallenge, CreatedAt: time.Now().UTC()}
-	claims, _, err := s.verifySdidLoginResponse(pseudoChallenge, &req.Response)
-	if err != nil {
-		c.AbortWithStatusJSON(http.StatusUnauthorized, gin.H{"error": err.Error()})
-		return
-	}
-	approverDID := strings.TrimSpace(req.Response.Identity.DID)
-	if approverDID == "" || approverDID != actor {
-		c.AbortWithStatusJSON(http.StatusForbidden, gin.H{"error": "admin_mismatch"})
-		return
-	}
-	if !s.Store.IdentityIsAdmin(approverDID) {
-		c.AbortWithStatusJSON(http.StatusForbidden, gin.H{"error": "admin_required"})
-		return
-	}
-	_, _, evalErr := s.evaluateIdentityApproval(&req.Response, claims)
-	if evalErr != nil && !errors.Is(evalErr, models.ErrIdentityNotApproved) {
-		c.AbortWithStatusJSON(http.StatusUnauthorized, gin.H{"error": evalErr.Error()})
-		return
-	}
-	signatureValue := strings.TrimSpace(req.Response.Proof.SignatureValue)
-	if signatureValue == "" {
-		signatureValue = strings.TrimSpace(req.Response.Signature)
-	}
-	approverProfile := s.Store.IdentityProfileByDID(approverDID)
-	record, approveErr := s.Store.ApproveRequest(id, approverProfile, expectedChallenge, signatureValue)
-	if approveErr != nil {
-		status := http.StatusInternalServerError
-		if errors.Is(approveErr, models.ErrApprovalAlreadyCompleted) {
-			status = http.StatusConflict
-		}
-		c.AbortWithStatusJSON(status, gin.H{"error": approveErr.Error()})
-		return
-	}
-	c.JSON(http.StatusOK, gin.H{"status": record.Status, "approval": approvalToResponse(record)})
-}
+}
+
+// Challenge resolution removed
+
+// Approval submission removed
+
+// Approval endpoints removed
 
 func canonicalizeJSONValue(value any) string {
 	switch v := value.(type) {
@@ -568,272 +235,17 @@
 	return canonicalizeJSONValue(value), nil
 }
 
-func decodeJWK(data json.RawMessage) (*ecdsa.PublicKey, error) {
-	if len(data) == 0 {
-		return nil, errors.New("missing_public_key")
-	}
-	var key jwk
-	if err := json.Unmarshal(data, &key); err != nil {
-		return nil, errors.New("invalid_public_key")
-	}
-	if !strings.EqualFold(key.KTY, "EC") {
-		return nil, errors.New("unsupported_public_key")
-	}
-	if key.Curve != "P-256" && key.Curve != "secp256r1" {
-		return nil, errors.New("unsupported_curve")
-	}
-	decodeCoordinate := func(value string) (*big.Int, error) {
-		bytes, err := base64.RawURLEncoding.DecodeString(strings.TrimSpace(value))
-		if err != nil {
-			return nil, err
-		}
-		return new(big.Int).SetBytes(bytes), nil
-	}
-	x, err := decodeCoordinate(key.X)
-	if err != nil {
-		return nil, errors.New("invalid_public_key")
-	}
-	y, err := decodeCoordinate(key.Y)
-	if err != nil {
-		return nil, errors.New("invalid_public_key")
-	}
-	curve := elliptic.P256()
-	if !curve.IsOnCurve(x, y) {
-		return nil, errors.New("invalid_public_key")
-	}
-	return &ecdsa.PublicKey{Curve: curve, X: x, Y: y}, nil
-}
-
-func normaliseRoles(roles []string) []string {
-	out := make([]string, 0, len(roles))
-	for _, role := range roles {
-		trimmed := strings.TrimSpace(role)
-		if trimmed == "" {
-			continue
-		}
-		out = append(out, trimmed)
-	}
-	return out
-}
-
-func mergeRoles(sets ...[]string) []string {
-	total := 0
-	for _, set := range sets {
-		total += len(set)
-	}
-	merged := make([]string, 0, total)
-	for _, set := range sets {
-		if len(set) == 0 {
-			continue
-		}
-		merged = append(merged, set...)
-	}
-	return merged
-}
-
-func containsAdminRole(roles []string) bool {
-	for _, role := range roles {
-		lowered := strings.ToLower(role)
-		if lowered == "" {
-			continue
-		}
-		if strings.Contains(lowered, "admin") || lowered == "approver" || strings.Contains(lowered, "approver") {
-			return true
-		}
-	}
-	return false
-}
-
-func claimsApproved(claims authenticationClaims) bool {
-	if claims.Approved || claims.Certification.Approved {
-		return true
-	}
-	if claims.Resources.Approved || claims.Resources.Certification.Approved {
-		return true
-	}
-	if claims.Certification.Approver != "" || claims.Certification.ApproverID != "" {
-		return true
-	}
-	if claims.Resources.Certification.Approver != "" || claims.Resources.Certification.ApproverID != "" {
-		return true
-	}
-	if claims.Certification.ApprovedAt != "" || claims.Resources.Certification.ApprovedAt != "" {
-		return true
-	}
-	return false
-}
-
-func (s *Server) verifySdidLoginResponse(challenge *models.LoginChallenge, resp *sdidLoginResponse) (authenticationClaims, string, error) {
-	if resp == nil {
-		return authenticationClaims{}, "", errors.New("invalid_payload")
-	}
-	sdid := strings.TrimSpace(resp.Identity.DID)
-	if sdid == "" {
-		return authenticationClaims{}, "", errors.New("missing_sdid")
-	}
-	expectedChallenge := ""
-	challengeMessage := ""
-	if challenge != nil {
-		expectedChallenge = strings.TrimSpace(challenge.Nonce)
-		challengeMessage = strings.TrimSpace(challenge.Message)
-	}
-	providedChallenge := strings.TrimSpace(resp.Challenge)
-	signatureValue := strings.TrimSpace(resp.Proof.SignatureValue)
-	if signatureValue == "" {
-		signatureValue = strings.TrimSpace(resp.Signature)
-	}
-	if signatureValue == "" {
-		return authenticationClaims{}, "", errors.New("missing_signature")
-	}
-	sigBytes, err := decodeWebBase64(signatureValue)
-	if err != nil {
-		return authenticationClaims{}, "", errors.New("invalid_signature")
-	}
-	publicKey, err := decodeJWK(resp.Identity.PublicKeyJWK)
-	if err != nil {
-		return authenticationClaims{}, "", err
-	}
-	signedData := ""
-	var claims authenticationClaims
-	if resp.Authentication != nil {
-		signedData = strings.TrimSpace(resp.Authentication.CanonicalRequest)
-		if len(resp.Authentication.Payload) > 0 {
-			_ = json.Unmarshal(resp.Authentication.Payload, &claims)
-			canonical, err := canonicalizeJSON(resp.Authentication.Payload)
-			if err != nil {
-				return authenticationClaims{}, "", errors.New("invalid_authentication_payload")
-			}
-			if signedData != "" && canonical != signedData {
-				return authenticationClaims{}, "", errors.New("authentication_mismatch")
-			}
-			if signedData == "" {
-				signedData = canonical
-			}
-		}
-	}
-	if signedData == "" {
-		signedData = providedChallenge
-	}
-	if signedData == "" {
-		signedData = challengeMessage
-	}
-	if signedData == "" {
-		return authenticationClaims{}, "", errors.New("missing_challenge")
-	}
-	hash := sha256.Sum256([]byte(signedData))
-	verified := ecdsa.VerifyASN1(publicKey, hash[:], sigBytes)
-	raw := sigBytes
-	if len(raw) == 65 && raw[0] == 0x00 {
-		raw = raw[1:]
-	}
-	if !verified && len(raw) == 64 {
-		r := new(big.Int).SetBytes(raw[:32])
-		sVal := new(big.Int).SetBytes(raw[32:])
-		if ecdsa.Verify(publicKey, hash[:], r, sVal) {
-			verified = true
-		}
-	}
-	if !verified {
-		return authenticationClaims{}, "", models.ErrSignatureInvalid
-	}
-	if !challengeSatisfied(expectedChallenge, providedChallenge, signedData, claims.Nonce, challengeMessage) {
-		return authenticationClaims{}, "", errors.New("challenge_mismatch")
-	}
-	return claims, signedData, nil
-}
-
-func (s *Server) evaluateIdentityApproval(resp *sdidLoginResponse, claims authenticationClaims) (string, *models.IdentityApproval, error) {
-	if resp == nil {
-		return models.ApprovalStatusMissing, nil, errors.New("invalid_payload")
-	}
-	sdid := strings.TrimSpace(resp.Identity.DID)
-	if sdid == "" {
-		return models.ApprovalStatusMissing, nil, errors.New("missing_sdid")
-	}
-	roles := normaliseRoles(resp.Identity.Roles)
-	resourceRoles := normaliseRoles(claims.Resources.Roles)
-	mergedRoles := mergeRoles(roles, resourceRoles)
-	admin := containsAdminRole(mergedRoles)
-	approvedByClaims := resp.Identity.Authorized || resp.Authorized || claimsApproved(claims)
-	profile := s.Store.UpdateIdentityProfile(sdid, resp.Identity.Label, mergedRoles, admin, approvedByClaims)
-	if profile.Admin || profile.Approved {
-		return models.ApprovalStatusApproved, nil, nil
-	}
-	status, approval := s.Store.IdentityApprovalState(sdid)
-	if status == models.ApprovalStatusApproved {
-		s.Store.UpdateIdentityProfile(sdid, resp.Identity.Label, mergedRoles, profile.Admin, true)
-		return status, approval, nil
-	}
-	return status, approval, models.ErrIdentityNotApproved
-}
-
-func approvalToResponse(approval *models.IdentityApproval) approvalResponse {
-	if approval == nil {
-		return approvalResponse{}
-	}
-	resp := approvalResponse{
-		ID:             approval.ID,
-		ApplicantDid:   approval.ApplicantDid,
-		ApplicantLabel: approval.ApplicantLabel,
-		ApplicantRoles: append([]string{}, approval.ApplicantRoles...),
-		Status:         approval.Status,
-		CreatedAt:      approval.CreatedAt,
-	}
-	if approval.ApprovedAt != nil {
-		approved := *approval.ApprovedAt
-		resp.ApprovedAt = &approved
-	}
-	if approval.ApproverDid != "" {
-		resp.ApproverDid = approval.ApproverDid
-	}
-	if approval.ApproverLabel != "" {
-		resp.ApproverLabel = approval.ApproverLabel
-	}
-	if len(approval.ApproverRoles) > 0 {
-		resp.ApproverRoles = append([]string{}, approval.ApproverRoles...)
-	}
-	if approval.Status == models.ApprovalStatusPending {
-		resp.SigningChallenge = buildApprovalSigningChallenge(approval)
-	}
-	return resp
-}
-
-func buildApprovalSigningChallenge(approval *models.IdentityApproval) string {
-	if approval == nil {
-		return ""
-	}
-	payload := map[string]any{
-		"type":           "roundone:identity-approval",
-		"approvalId":     approval.ID,
-		"applicantDid":   approval.ApplicantDid,
-		"applicantLabel": approval.ApplicantLabel,
-		"applicantRoles": approval.ApplicantRoles,
-		"submittedAt":    approval.CreatedAt.UTC().Format(time.RFC3339Nano),
-	}
-	return canonicalizeJSONValue(payload)
-}
-
-func challengeSatisfied(expected, provided, signedData, claimsNonce, challengeMessage string) bool {
-	expected = strings.TrimSpace(expected)
-	if expected == "" {
-		return true
-	}
-	candidates := []string{
-		strings.TrimSpace(provided),
-		strings.TrimSpace(signedData),
-		strings.TrimSpace(claimsNonce),
-		strings.TrimSpace(challengeMessage),
-	}
-	for _, candidate := range candidates {
-		if candidate == "" {
-			continue
-		}
-		if candidate == expected {
-			return true
-		}
-	}
-	return false
-}
+// JWK decode removed
+
+// SDID claims helpers removed
+
+// SDID verification removed
+
+// SDID identity approval evaluation removed
+
+// Approval helpers removed
+
+// Challenge satisfaction removed
 
 func clientIP(r *http.Request) string {
 	if r == nil {
@@ -886,11 +298,8 @@
 type workspaceRowPayload struct {
 	ID        string            `json:"id"`
 	Cells     map[string]string `json:"cells"`
-<<<<<<< HEAD
-=======
     Styles    map[string]string `json:"styles,omitempty"`
     Highlighted bool            `json:"highlighted,omitempty"`
->>>>>>> 205473aa
 	CreatedAt time.Time         `json:"createdAt,omitempty"`
 	UpdatedAt time.Time         `json:"updatedAt,omitempty"`
 }
@@ -1460,8 +869,6 @@
 	c.Writer.Write(encoded)
 }
 
-<<<<<<< HEAD
-=======
 type exportSelectedRequest struct {
     RowIDs []string `json:"rowIds"`
 }
@@ -1525,7 +932,6 @@
     c.Writer.Write(encoded)
 }
 
->>>>>>> 205473aa
 func (s *Server) handleListUsers(c *gin.Context) {
 	session := currentSession(c, s.Sessions)
 	if !s.Store.IsUserAdmin(session) {
@@ -1555,7 +961,7 @@
 	if err != nil {
 		status := http.StatusInternalServerError
 		switch {
-		case errors.Is(err, models.ErrUsernameInvalid), errors.Is(err, models.ErrPasswordTooShort), errors.Is(err, models.ErrPasswordTooWeak):
+		case errors.Is(err, models.ErrUsernameInvalid), errors.Is(err, models.ErrPasswordTooShort):
 			status = http.StatusBadRequest
 		case errors.Is(err, models.ErrUserExists):
 			status = http.StatusConflict
@@ -1594,16 +1000,6 @@
 	for i, column := range workspace.Columns {
 		columns[i] = workspaceColumnPayload{ID: column.ID, Title: column.Title, Width: column.Width}
 	}
-<<<<<<< HEAD
-	rows := make([]workspaceRowPayload, len(workspace.Rows))
-	for i, row := range workspace.Rows {
-		cells := make(map[string]string, len(row.Cells))
-		for key, value := range row.Cells {
-			cells[key] = value
-		}
-		rows[i] = workspaceRowPayload{ID: row.ID, Cells: cells, CreatedAt: row.CreatedAt, UpdatedAt: row.UpdatedAt}
-	}
-=======
     rows := make([]workspaceRowPayload, len(workspace.Rows))
     for i, row := range workspace.Rows {
         cells := make(map[string]string, len(row.Cells))
@@ -1618,7 +1014,6 @@
         }
         rows[i] = workspaceRowPayload{ID: row.ID, Cells: cells, Styles: styles, Highlighted: row.Highlighted, CreatedAt: row.CreatedAt, UpdatedAt: row.UpdatedAt}
     }
->>>>>>> 205473aa
 	return workspaceResponse{
 		ID:        workspace.ID,
 		Name:      workspace.Name,
@@ -1680,9 +1075,6 @@
 		for key, value := range row.Cells {
 			cells[key] = value
 		}
-<<<<<<< HEAD
-		out = append(out, models.WorkspaceRow{ID: strings.TrimSpace(row.ID), Cells: cells, CreatedAt: row.CreatedAt, UpdatedAt: row.UpdatedAt})
-=======
         styles := map[string]string{}
         if row.Styles != nil {
             for k, v := range row.Styles {
@@ -1690,7 +1082,6 @@
             }
         }
         out = append(out, models.WorkspaceRow{ID: strings.TrimSpace(row.ID), Cells: cells, Styles: styles, Highlighted: row.Highlighted, CreatedAt: row.CreatedAt, UpdatedAt: row.UpdatedAt})
->>>>>>> 205473aa
 	}
 	return out
 }
@@ -1827,8 +1218,6 @@
 	c.JSON(http.StatusOK, gin.H{"verified": ok})
 }
 
-<<<<<<< HEAD
-=======
 func (s *Server) handleExportAll(c *gin.Context) {
     snapshot := s.Store.ExportSnapshot()
     c.JSON(http.StatusOK, snapshot)
@@ -1859,7 +1248,6 @@
     c.JSON(http.StatusOK, gin.H{"status": "saved"})
 }
 
->>>>>>> 205473aa
 func parseLedgerType(value string) (models.LedgerType, bool) {
 	value = strings.ToLower(strings.TrimSpace(value))
 	switch value {
