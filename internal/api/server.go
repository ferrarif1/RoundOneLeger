--- conflicted
+++ resolved
@@ -1,18 +1,17 @@
 package api
 
 import (
-	"archive/zip"
-	"bytes"
+	"crypto/ecdsa"
+	"crypto/elliptic"
 	"crypto/sha256"
 	"encoding/base64"
-	"encoding/hex"
 	"encoding/json"
 	"errors"
 	"fmt"
 	"io"
+	"math/big"
 	"net"
 	"net/http"
-	"path/filepath"
 	"regexp"
 	"sort"
 	"strconv"
@@ -30,11 +29,9 @@
 
 // Server wires handlers to the in-memory store and session manager.
 type Server struct {
-	Database          *db.Database
-	Store             *models.LedgerStore
-	Sessions          *auth.Manager
-	DataDir           string
-	SnapshotRetention int
+	Database *db.Database
+	Store    *models.LedgerStore
+	Sessions *auth.Manager
 }
 
 // RegisterRoutes attaches handlers to the gin engine.
@@ -43,16 +40,10 @@
 
 	authGroup := router.Group("/auth")
 	{
-<<<<<<< HEAD
-		authGroup.POST("/password-login", s.handlePasswordLogin)
-		authGroup.POST("/logout", s.handleLogout)
-		authGroup.POST("/change-password", s.handleChangePassword)
-=======
 		authGroup.POST("/request-nonce", s.handleRequestNonce)
 		authGroup.POST("/login", s.handleLogin)
 		authGroup.POST("/password-login", s.handlePasswordLogin)
 		authGroup.POST("/approvals", s.handleSubmitApproval)
->>>>>>> a568ef52
 	}
 
 	secured := router.Group("/api/v1")
@@ -67,7 +58,6 @@
 		secured.GET("/ledgers/export", s.handleExportLedger)
 		secured.POST("/ledgers/import", s.handleImportWorkbook)
 		secured.GET("/ledger-cartesian", s.handleLedgerMatrix)
-		secured.GET("/overview", s.handleOverview)
 
 		secured.GET("/workspaces", s.handleListWorkspaces)
 		secured.POST("/workspaces", s.handleCreateWorkspace)
@@ -77,11 +67,6 @@
 		secured.POST("/workspaces/:id/import/excel", s.handleImportWorkspaceExcel)
 		secured.POST("/workspaces/:id/import/text", s.handleImportWorkspaceText)
 		secured.GET("/workspaces/:id/export", s.handleExportWorkspace)
-		secured.POST("/workspaces/:id/export/selected", s.handleExportWorkspaceSelected)
-
-		secured.GET("/users", s.handleListUsers)
-		secured.POST("/users", s.handleCreateUser)
-		secured.DELETE("/users/:id", s.handleDeleteUser)
 
 		secured.GET("/users", s.handleListUsers)
 		secured.POST("/users", s.handleCreateUser)
@@ -98,10 +83,8 @@
 
 		secured.GET("/audit", s.handleAuditList)
 		secured.GET("/audit/verify", s.handleAuditVerify)
-		secured.GET("/export/all", s.handleExportAll)
-		secured.POST("/import/all", s.handleImportAll)
-		secured.POST("/import/archive", s.handleImportArchive)
-		secured.POST("/admin/save-snapshot", s.handleManualSave)
+		secured.GET("/approvals", s.handleListApprovals)
+		secured.POST("/approvals/:id/approve", s.handleApproveRequest)
 	}
 }
 
@@ -117,26 +100,42 @@
 	c.JSON(http.StatusOK, payload)
 }
 
-// SDID nonce and base64 helpers removed as we now use username/password only
-
-// SDID-related types removed
-
-type passwordLoginRequest struct {
-	Username string `json:"username"`
-	Password string `json:"password"`
-}
-
-type changePasswordRequest struct {
-	OldPassword string `json:"oldPassword"`
-	NewPassword string `json:"newPassword"`
-}
-
-// SDID login handler removed
-
-<<<<<<< HEAD
-func (s *Server) handlePasswordLogin(c *gin.Context) {
-	var req passwordLoginRequest
-=======
+type nonceResponse struct {
+	Nonce   string `json:"nonce"`
+	Message string `json:"message"`
+}
+
+func decodeWebBase64(value string) ([]byte, error) {
+	trimmed := strings.TrimSpace(value)
+	if trimmed == "" {
+		return nil, errors.New("empty")
+	}
+	if decoded, err := base64.RawStdEncoding.DecodeString(trimmed); err == nil {
+		return decoded, nil
+	}
+	return base64.StdEncoding.DecodeString(trimmed)
+}
+
+func (s *Server) handleRequestNonce(c *gin.Context) {
+	challenge := s.Store.CreateLoginChallenge()
+	c.JSON(http.StatusOK, nonceResponse{Nonce: challenge.Nonce, Message: challenge.Message})
+}
+
+type jwk struct {
+	KTY   string `json:"kty"`
+	Curve string `json:"crv"`
+	X     string `json:"x"`
+	Y     string `json:"y"`
+}
+
+type sdidIdentity struct {
+	DID          string          `json:"did"`
+	Label        string          `json:"label"`
+	Roles        []string        `json:"roles"`
+	PublicKeyJWK json.RawMessage `json:"publicKeyJwk"`
+	Authorized   bool            `json:"authorized"`
+}
+
 type sdidProof struct {
 	SignatureValue string `json:"signatureValue"`
 }
@@ -207,7 +206,49 @@
 
 func (s *Server) handleLogin(c *gin.Context) {
 	var req loginRequest
->>>>>>> a568ef52
+	if err := c.ShouldBindJSON(&req); err != nil {
+		c.AbortWithStatusJSON(http.StatusBadRequest, gin.H{"error": "invalid_payload"})
+		return
+	}
+	if strings.TrimSpace(req.Nonce) == "" {
+		c.AbortWithStatusJSON(http.StatusBadRequest, gin.H{"error": "invalid_payload"})
+		return
+	}
+	challenge, err := s.resolveChallenge(req.Nonce, &req.Response)
+	if err != nil {
+		c.AbortWithStatusJSON(http.StatusUnauthorized, gin.H{"error": err.Error()})
+		return
+	}
+	claims, _, err := s.verifySdidLoginResponse(challenge, &req.Response)
+	if err != nil {
+		c.AbortWithStatusJSON(http.StatusUnauthorized, gin.H{"error": err.Error()})
+		return
+	}
+	approvalStatus, approval, evalErr := s.evaluateIdentityApproval(&req.Response, claims)
+	if evalErr != nil {
+		status := http.StatusUnauthorized
+		if errors.Is(evalErr, models.ErrIdentityNotApproved) {
+			status = http.StatusForbidden
+		}
+		payload := gin.H{"error": evalErr.Error(), "status": approvalStatus}
+		if approval != nil {
+			payload["approval"] = approvalToResponse(approval)
+		}
+		c.AbortWithStatusJSON(status, payload)
+		return
+	}
+	sdid := strings.TrimSpace(req.Response.Identity.DID)
+	s.Store.RecordLogin(sdid)
+	session, err := s.Sessions.Issue(sdid, sdid)
+	if err != nil {
+		c.AbortWithStatusJSON(http.StatusInternalServerError, gin.H{"error": "session_issue_failed"})
+		return
+	}
+	c.JSON(http.StatusOK, session)
+}
+
+func (s *Server) handlePasswordLogin(c *gin.Context) {
+	var req passwordLoginRequest
 	if err := c.ShouldBindJSON(&req); err != nil {
 		c.AbortWithStatusJSON(http.StatusBadRequest, gin.H{"error": "invalid_payload"})
 		return
@@ -236,44 +277,6 @@
 	})
 }
 
-<<<<<<< HEAD
-func (s *Server) handleLogout(c *gin.Context) {
-	header := c.GetHeader("Authorization")
-	const prefix = "Bearer "
-	if strings.HasPrefix(header, prefix) {
-		token := strings.TrimSpace(strings.TrimPrefix(header, prefix))
-		s.Sessions.Revoke(token)
-=======
-func (s *Server) handlePasswordLogin(c *gin.Context) {
-	var req passwordLoginRequest
-	if err := c.ShouldBindJSON(&req); err != nil {
-		c.AbortWithStatusJSON(http.StatusBadRequest, gin.H{"error": "invalid_payload"})
-		return
-	}
-	user, err := s.Store.AuthenticateUser(req.Username, req.Password)
-	if err != nil {
-		status := http.StatusUnauthorized
-		if errors.Is(err, models.ErrUsernameInvalid) || errors.Is(err, models.ErrPasswordTooShort) {
-			status = http.StatusBadRequest
-		}
-		c.AbortWithStatusJSON(status, gin.H{"error": err.Error()})
-		return
-	}
-	session, err := s.Sessions.Issue(user.Username, user.ID)
-	if err != nil {
-		c.AbortWithStatusJSON(http.StatusInternalServerError, gin.H{"error": "session_issue_failed"})
-		return
-	}
-	s.Store.RecordLogin(user.Username)
-	c.JSON(http.StatusOK, gin.H{
-		"token":     session.Token,
-		"username":  user.Username,
-		"admin":     user.Admin,
-		"issuedAt":  session.IssuedAt,
-		"expiresAt": session.ExpiresAt,
-	})
-}
-
 func (s *Server) resolveChallenge(nonce string, resp *sdidLoginResponse) (*models.LoginChallenge, error) {
 	challenge, err := s.Store.ConsumeLoginChallenge(nonce)
 	if err == nil {
@@ -295,38 +298,146 @@
 	}
 	if fallback.Message == "" {
 		fallback.Message = fallback.Nonce
->>>>>>> a568ef52
-	}
-	c.JSON(http.StatusOK, gin.H{"status": "logged_out"})
-}
-
-func (s *Server) handleChangePassword(c *gin.Context) {
-	session := currentSession(c, s.Sessions)
-	if strings.TrimSpace(session) == "" || session == "system" {
-		c.AbortWithStatusJSON(http.StatusUnauthorized, gin.H{"error": "unauthorized"})
-		return
-	}
-	var req changePasswordRequest
+	}
+	return fallback, nil
+}
+
+func (s *Server) handleSubmitApproval(c *gin.Context) {
+	var req loginRequest
 	if err := c.ShouldBindJSON(&req); err != nil {
 		c.AbortWithStatusJSON(http.StatusBadRequest, gin.H{"error": "invalid_payload"})
 		return
 	}
-	if err := s.Store.ChangePassword(session, strings.TrimSpace(req.OldPassword), strings.TrimSpace(req.NewPassword), session); err != nil {
-		status := http.StatusUnauthorized
-		if errors.Is(err, models.ErrPasswordTooShort) {
-			status = http.StatusBadRequest
+	if strings.TrimSpace(req.Nonce) == "" {
+		c.AbortWithStatusJSON(http.StatusBadRequest, gin.H{"error": "invalid_payload"})
+		return
+	}
+	challenge, err := s.resolveChallenge(req.Nonce, &req.Response)
+	if err != nil {
+		c.AbortWithStatusJSON(http.StatusUnauthorized, gin.H{"error": err.Error()})
+		return
+	}
+	claims, signed, err := s.verifySdidLoginResponse(challenge, &req.Response)
+	if err != nil {
+		c.AbortWithStatusJSON(http.StatusUnauthorized, gin.H{"error": err.Error()})
+		return
+	}
+	status, approval, evalErr := s.evaluateIdentityApproval(&req.Response, claims)
+	roles := mergeRoles(normaliseRoles(req.Response.Identity.Roles), normaliseRoles(claims.Resources.Roles))
+	signatureValue := strings.TrimSpace(req.Response.Proof.SignatureValue)
+	if signatureValue == "" {
+		signatureValue = strings.TrimSpace(req.Response.Signature)
+	}
+	if evalErr == nil {
+		payload := gin.H{"status": status}
+		if approval != nil {
+			view := approvalToResponse(approval)
+			payload["approval"] = view
+		}
+		c.JSON(http.StatusOK, payload)
+		return
+	}
+	if !errors.Is(evalErr, models.ErrIdentityNotApproved) {
+		c.AbortWithStatusJSON(http.StatusUnauthorized, gin.H{"error": evalErr.Error()})
+		return
+	}
+	record, submitErr := s.Store.SubmitApproval(req.Response.Identity.DID, req.Response.Identity.Label, roles, challenge.Message, signatureValue, signed)
+	if submitErr != nil {
+		if errors.Is(submitErr, models.ErrApprovalAlreadyPending) || errors.Is(submitErr, models.ErrApprovalAlreadyCompleted) {
+			view := approvalToResponse(record)
+			c.JSON(http.StatusOK, gin.H{"status": view.Status, "approval": view})
+			return
+		}
+		c.AbortWithStatusJSON(http.StatusInternalServerError, gin.H{"error": submitErr.Error()})
+		return
+	}
+	c.JSON(http.StatusCreated, gin.H{"status": record.Status, "approval": approvalToResponse(record)})
+}
+
+type approveRequest struct {
+	Response sdidLoginResponse `json:"response"`
+}
+
+func (s *Server) handleListApprovals(c *gin.Context) {
+	actor := currentSession(c, s.Sessions)
+	if !s.Store.IdentityIsAdmin(actor) {
+		c.AbortWithStatusJSON(http.StatusForbidden, gin.H{"error": "forbidden"})
+		return
+	}
+	approvals := s.Store.ListApprovals()
+	views := make([]approvalResponse, 0, len(approvals))
+	for _, item := range approvals {
+		views = append(views, approvalToResponse(item))
+	}
+	c.JSON(http.StatusOK, gin.H{"items": views})
+}
+
+func (s *Server) handleApproveRequest(c *gin.Context) {
+	actor := currentSession(c, s.Sessions)
+	if !s.Store.IdentityIsAdmin(actor) {
+		c.AbortWithStatusJSON(http.StatusForbidden, gin.H{"error": "forbidden"})
+		return
+	}
+	id := strings.TrimSpace(c.Param("id"))
+	if id == "" {
+		c.AbortWithStatusJSON(http.StatusBadRequest, gin.H{"error": "invalid_request"})
+		return
+	}
+	approval, err := s.Store.ApprovalByID(id)
+	if err != nil {
+		status := http.StatusNotFound
+		if !errors.Is(err, models.ErrApprovalNotFound) {
+			status = http.StatusInternalServerError
 		}
 		c.AbortWithStatusJSON(status, gin.H{"error": err.Error()})
 		return
 	}
-	c.JSON(http.StatusOK, gin.H{"status": "password_changed"})
-}
-
-// Challenge resolution removed
-
-// Approval submission removed
-
-// Approval endpoints removed
+	if approval.Status != models.ApprovalStatusPending {
+		c.AbortWithStatusJSON(http.StatusConflict, gin.H{"error": "approval_not_pending"})
+		return
+	}
+	var req approveRequest
+	if err := c.ShouldBindJSON(&req); err != nil {
+		c.AbortWithStatusJSON(http.StatusBadRequest, gin.H{"error": "invalid_payload"})
+		return
+	}
+	expectedChallenge := buildApprovalSigningChallenge(approval)
+	pseudoChallenge := &models.LoginChallenge{Nonce: expectedChallenge, Message: expectedChallenge, CreatedAt: time.Now().UTC()}
+	claims, _, err := s.verifySdidLoginResponse(pseudoChallenge, &req.Response)
+	if err != nil {
+		c.AbortWithStatusJSON(http.StatusUnauthorized, gin.H{"error": err.Error()})
+		return
+	}
+	approverDID := strings.TrimSpace(req.Response.Identity.DID)
+	if approverDID == "" || approverDID != actor {
+		c.AbortWithStatusJSON(http.StatusForbidden, gin.H{"error": "admin_mismatch"})
+		return
+	}
+	if !s.Store.IdentityIsAdmin(approverDID) {
+		c.AbortWithStatusJSON(http.StatusForbidden, gin.H{"error": "admin_required"})
+		return
+	}
+	_, _, evalErr := s.evaluateIdentityApproval(&req.Response, claims)
+	if evalErr != nil && !errors.Is(evalErr, models.ErrIdentityNotApproved) {
+		c.AbortWithStatusJSON(http.StatusUnauthorized, gin.H{"error": evalErr.Error()})
+		return
+	}
+	signatureValue := strings.TrimSpace(req.Response.Proof.SignatureValue)
+	if signatureValue == "" {
+		signatureValue = strings.TrimSpace(req.Response.Signature)
+	}
+	approverProfile := s.Store.IdentityProfileByDID(approverDID)
+	record, approveErr := s.Store.ApproveRequest(id, approverProfile, expectedChallenge, signatureValue)
+	if approveErr != nil {
+		status := http.StatusInternalServerError
+		if errors.Is(approveErr, models.ErrApprovalAlreadyCompleted) {
+			status = http.StatusConflict
+		}
+		c.AbortWithStatusJSON(status, gin.H{"error": approveErr.Error()})
+		return
+	}
+	c.JSON(http.StatusOK, gin.H{"status": record.Status, "approval": approvalToResponse(record)})
+}
 
 func canonicalizeJSONValue(value any) string {
 	switch v := value.(type) {
@@ -380,17 +491,272 @@
 	return canonicalizeJSONValue(value), nil
 }
 
-// JWK decode removed
-
-// SDID claims helpers removed
-
-// SDID verification removed
-
-// SDID identity approval evaluation removed
-
-// Approval helpers removed
-
-// Challenge satisfaction removed
+func decodeJWK(data json.RawMessage) (*ecdsa.PublicKey, error) {
+	if len(data) == 0 {
+		return nil, errors.New("missing_public_key")
+	}
+	var key jwk
+	if err := json.Unmarshal(data, &key); err != nil {
+		return nil, errors.New("invalid_public_key")
+	}
+	if !strings.EqualFold(key.KTY, "EC") {
+		return nil, errors.New("unsupported_public_key")
+	}
+	if key.Curve != "P-256" && key.Curve != "secp256r1" {
+		return nil, errors.New("unsupported_curve")
+	}
+	decodeCoordinate := func(value string) (*big.Int, error) {
+		bytes, err := base64.RawURLEncoding.DecodeString(strings.TrimSpace(value))
+		if err != nil {
+			return nil, err
+		}
+		return new(big.Int).SetBytes(bytes), nil
+	}
+	x, err := decodeCoordinate(key.X)
+	if err != nil {
+		return nil, errors.New("invalid_public_key")
+	}
+	y, err := decodeCoordinate(key.Y)
+	if err != nil {
+		return nil, errors.New("invalid_public_key")
+	}
+	curve := elliptic.P256()
+	if !curve.IsOnCurve(x, y) {
+		return nil, errors.New("invalid_public_key")
+	}
+	return &ecdsa.PublicKey{Curve: curve, X: x, Y: y}, nil
+}
+
+func normaliseRoles(roles []string) []string {
+	out := make([]string, 0, len(roles))
+	for _, role := range roles {
+		trimmed := strings.TrimSpace(role)
+		if trimmed == "" {
+			continue
+		}
+		out = append(out, trimmed)
+	}
+	return out
+}
+
+func mergeRoles(sets ...[]string) []string {
+	total := 0
+	for _, set := range sets {
+		total += len(set)
+	}
+	merged := make([]string, 0, total)
+	for _, set := range sets {
+		if len(set) == 0 {
+			continue
+		}
+		merged = append(merged, set...)
+	}
+	return merged
+}
+
+func containsAdminRole(roles []string) bool {
+	for _, role := range roles {
+		lowered := strings.ToLower(role)
+		if lowered == "" {
+			continue
+		}
+		if strings.Contains(lowered, "admin") || lowered == "approver" || strings.Contains(lowered, "approver") {
+			return true
+		}
+	}
+	return false
+}
+
+func claimsApproved(claims authenticationClaims) bool {
+	if claims.Approved || claims.Certification.Approved {
+		return true
+	}
+	if claims.Resources.Approved || claims.Resources.Certification.Approved {
+		return true
+	}
+	if claims.Certification.Approver != "" || claims.Certification.ApproverID != "" {
+		return true
+	}
+	if claims.Resources.Certification.Approver != "" || claims.Resources.Certification.ApproverID != "" {
+		return true
+	}
+	if claims.Certification.ApprovedAt != "" || claims.Resources.Certification.ApprovedAt != "" {
+		return true
+	}
+	return false
+}
+
+func (s *Server) verifySdidLoginResponse(challenge *models.LoginChallenge, resp *sdidLoginResponse) (authenticationClaims, string, error) {
+	if resp == nil {
+		return authenticationClaims{}, "", errors.New("invalid_payload")
+	}
+	sdid := strings.TrimSpace(resp.Identity.DID)
+	if sdid == "" {
+		return authenticationClaims{}, "", errors.New("missing_sdid")
+	}
+	expectedChallenge := ""
+	challengeMessage := ""
+	if challenge != nil {
+		expectedChallenge = strings.TrimSpace(challenge.Nonce)
+		challengeMessage = strings.TrimSpace(challenge.Message)
+	}
+	providedChallenge := strings.TrimSpace(resp.Challenge)
+	signatureValue := strings.TrimSpace(resp.Proof.SignatureValue)
+	if signatureValue == "" {
+		signatureValue = strings.TrimSpace(resp.Signature)
+	}
+	if signatureValue == "" {
+		return authenticationClaims{}, "", errors.New("missing_signature")
+	}
+	sigBytes, err := decodeWebBase64(signatureValue)
+	if err != nil {
+		return authenticationClaims{}, "", errors.New("invalid_signature")
+	}
+	publicKey, err := decodeJWK(resp.Identity.PublicKeyJWK)
+	if err != nil {
+		return authenticationClaims{}, "", err
+	}
+	signedData := ""
+	var claims authenticationClaims
+	if resp.Authentication != nil {
+		signedData = strings.TrimSpace(resp.Authentication.CanonicalRequest)
+		if len(resp.Authentication.Payload) > 0 {
+			_ = json.Unmarshal(resp.Authentication.Payload, &claims)
+			canonical, err := canonicalizeJSON(resp.Authentication.Payload)
+			if err != nil {
+				return authenticationClaims{}, "", errors.New("invalid_authentication_payload")
+			}
+			if signedData != "" && canonical != signedData {
+				return authenticationClaims{}, "", errors.New("authentication_mismatch")
+			}
+			if signedData == "" {
+				signedData = canonical
+			}
+		}
+	}
+	if signedData == "" {
+		signedData = providedChallenge
+	}
+	if signedData == "" {
+		signedData = challengeMessage
+	}
+	if signedData == "" {
+		return authenticationClaims{}, "", errors.New("missing_challenge")
+	}
+	hash := sha256.Sum256([]byte(signedData))
+	verified := ecdsa.VerifyASN1(publicKey, hash[:], sigBytes)
+	raw := sigBytes
+	if len(raw) == 65 && raw[0] == 0x00 {
+		raw = raw[1:]
+	}
+	if !verified && len(raw) == 64 {
+		r := new(big.Int).SetBytes(raw[:32])
+		sVal := new(big.Int).SetBytes(raw[32:])
+		if ecdsa.Verify(publicKey, hash[:], r, sVal) {
+			verified = true
+		}
+	}
+	if !verified {
+		return authenticationClaims{}, "", models.ErrSignatureInvalid
+	}
+	if !challengeSatisfied(expectedChallenge, providedChallenge, signedData, claims.Nonce, challengeMessage) {
+		return authenticationClaims{}, "", errors.New("challenge_mismatch")
+	}
+	return claims, signedData, nil
+}
+
+func (s *Server) evaluateIdentityApproval(resp *sdidLoginResponse, claims authenticationClaims) (string, *models.IdentityApproval, error) {
+	if resp == nil {
+		return models.ApprovalStatusMissing, nil, errors.New("invalid_payload")
+	}
+	sdid := strings.TrimSpace(resp.Identity.DID)
+	if sdid == "" {
+		return models.ApprovalStatusMissing, nil, errors.New("missing_sdid")
+	}
+	roles := normaliseRoles(resp.Identity.Roles)
+	resourceRoles := normaliseRoles(claims.Resources.Roles)
+	mergedRoles := mergeRoles(roles, resourceRoles)
+	admin := containsAdminRole(mergedRoles)
+	approvedByClaims := resp.Identity.Authorized || resp.Authorized || claimsApproved(claims)
+	profile := s.Store.UpdateIdentityProfile(sdid, resp.Identity.Label, mergedRoles, admin, approvedByClaims)
+	if profile.Admin || profile.Approved {
+		return models.ApprovalStatusApproved, nil, nil
+	}
+	status, approval := s.Store.IdentityApprovalState(sdid)
+	if status == models.ApprovalStatusApproved {
+		s.Store.UpdateIdentityProfile(sdid, resp.Identity.Label, mergedRoles, profile.Admin, true)
+		return status, approval, nil
+	}
+	return status, approval, models.ErrIdentityNotApproved
+}
+
+func approvalToResponse(approval *models.IdentityApproval) approvalResponse {
+	if approval == nil {
+		return approvalResponse{}
+	}
+	resp := approvalResponse{
+		ID:             approval.ID,
+		ApplicantDid:   approval.ApplicantDid,
+		ApplicantLabel: approval.ApplicantLabel,
+		ApplicantRoles: append([]string{}, approval.ApplicantRoles...),
+		Status:         approval.Status,
+		CreatedAt:      approval.CreatedAt,
+	}
+	if approval.ApprovedAt != nil {
+		approved := *approval.ApprovedAt
+		resp.ApprovedAt = &approved
+	}
+	if approval.ApproverDid != "" {
+		resp.ApproverDid = approval.ApproverDid
+	}
+	if approval.ApproverLabel != "" {
+		resp.ApproverLabel = approval.ApproverLabel
+	}
+	if len(approval.ApproverRoles) > 0 {
+		resp.ApproverRoles = append([]string{}, approval.ApproverRoles...)
+	}
+	if approval.Status == models.ApprovalStatusPending {
+		resp.SigningChallenge = buildApprovalSigningChallenge(approval)
+	}
+	return resp
+}
+
+func buildApprovalSigningChallenge(approval *models.IdentityApproval) string {
+	if approval == nil {
+		return ""
+	}
+	payload := map[string]any{
+		"type":           "roundone:identity-approval",
+		"approvalId":     approval.ID,
+		"applicantDid":   approval.ApplicantDid,
+		"applicantLabel": approval.ApplicantLabel,
+		"applicantRoles": approval.ApplicantRoles,
+		"submittedAt":    approval.CreatedAt.UTC().Format(time.RFC3339Nano),
+	}
+	return canonicalizeJSONValue(payload)
+}
+
+func challengeSatisfied(expected, provided, signedData, claimsNonce, challengeMessage string) bool {
+	expected = strings.TrimSpace(expected)
+	if expected == "" {
+		return true
+	}
+	candidates := []string{
+		strings.TrimSpace(provided),
+		strings.TrimSpace(signedData),
+		strings.TrimSpace(claimsNonce),
+		strings.TrimSpace(challengeMessage),
+	}
+	for _, candidate := range candidates {
+		if candidate == "" {
+			continue
+		}
+		if candidate == expected {
+			return true
+		}
+	}
+	return false
+}
 
 func clientIP(r *http.Request) string {
 	if r == nil {
@@ -441,12 +807,10 @@
 }
 
 type workspaceRowPayload struct {
-	ID          string            `json:"id"`
-	Cells       map[string]string `json:"cells"`
-	Styles      map[string]string `json:"styles,omitempty"`
-	Highlighted bool              `json:"highlighted,omitempty"`
-	CreatedAt   time.Time         `json:"createdAt,omitempty"`
-	UpdatedAt   time.Time         `json:"updatedAt,omitempty"`
+	ID        string            `json:"id"`
+	Cells     map[string]string `json:"cells"`
+	CreatedAt time.Time         `json:"createdAt,omitempty"`
+	UpdatedAt time.Time         `json:"updatedAt,omitempty"`
 }
 
 type workspaceResponse struct {
@@ -773,11 +1137,6 @@
 	c.JSON(http.StatusOK, gin.H{"rows": matrix})
 }
 
-func (s *Server) handleOverview(c *gin.Context) {
-	summary := s.Store.OverviewSummary(time.Now().UTC())
-	c.JSON(http.StatusOK, gin.H{"overview": summary})
-}
-
 func (s *Server) handleListWorkspaces(c *gin.Context) {
 	items := s.Store.ListWorkspaces()
 	buckets := make(map[string][]workspaceTreeItem)
@@ -1019,72 +1378,6 @@
 	c.Writer.Write(encoded)
 }
 
-<<<<<<< HEAD
-type exportSelectedRequest struct {
-	RowIDs []string `json:"rowIds"`
-}
-
-func (s *Server) handleExportWorkspaceSelected(c *gin.Context) {
-	workspace, err := s.Store.GetWorkspace(c.Param("id"))
-	if err != nil {
-		status := http.StatusInternalServerError
-		if errors.Is(err, models.ErrWorkspaceNotFound) {
-			status = http.StatusNotFound
-		}
-		c.AbortWithStatusJSON(status, gin.H{"error": err.Error()})
-		return
-	}
-	if !models.WorkspaceKindSupportsTable(workspace.Kind) {
-		c.AbortWithStatusJSON(http.StatusBadRequest, gin.H{"error": models.ErrWorkspaceKindUnsupported.Error()})
-		return
-	}
-	var req exportSelectedRequest
-	if err := c.ShouldBindJSON(&req); err != nil || len(req.RowIDs) == 0 {
-		c.AbortWithStatusJSON(http.StatusBadRequest, gin.H{"error": "invalid_payload"})
-		return
-	}
-	allow := make(map[string]struct{}, len(req.RowIDs))
-	for _, id := range req.RowIDs {
-		id = strings.TrimSpace(id)
-		if id != "" {
-			allow[id] = struct{}{}
-		}
-	}
-	rows := make([][]string, 0, len(workspace.Rows)+1)
-	if len(workspace.Columns) > 0 {
-		header := make([]string, len(workspace.Columns))
-		for i, column := range workspace.Columns {
-			header[i] = column.Title
-		}
-		rows = append(rows, header)
-	}
-	for _, row := range workspace.Rows {
-		if _, ok := allow[row.ID]; !ok {
-			continue
-		}
-		record := make([]string, len(workspace.Columns))
-		for i, column := range workspace.Columns {
-			record[i] = row.Cells[column.ID]
-		}
-		rows = append(rows, record)
-	}
-	sheetName := workspace.Name
-	if strings.TrimSpace(sheetName) == "" {
-		sheetName = "workspace"
-	}
-	workbook := xlsx.Workbook{Sheets: []xlsx.Sheet{{Name: sheetName, Rows: rows}}}
-	encoded, err := xlsx.Encode(workbook)
-	if err != nil {
-		c.AbortWithStatusJSON(http.StatusInternalServerError, gin.H{"error": "encode_failed"})
-		return
-	}
-	c.Writer.Header().Set("Content-Type", "application/vnd.openxmlformats-officedocument.spreadsheetml.sheet")
-	c.Writer.Header().Set("Content-Disposition", fmt.Sprintf("attachment; filename=\"%s_selected.xlsx\"", "workspace"))
-	c.Writer.Write(encoded)
-}
-
-=======
->>>>>>> a568ef52
 func (s *Server) handleListUsers(c *gin.Context) {
 	session := currentSession(c, s.Sessions)
 	if !s.Store.IsUserAdmin(session) {
@@ -1114,11 +1407,7 @@
 	if err != nil {
 		status := http.StatusInternalServerError
 		switch {
-<<<<<<< HEAD
-		case errors.Is(err, models.ErrUsernameInvalid), errors.Is(err, models.ErrPasswordTooShort):
-=======
 		case errors.Is(err, models.ErrUsernameInvalid), errors.Is(err, models.ErrPasswordTooShort), errors.Is(err, models.ErrPasswordTooWeak):
->>>>>>> a568ef52
 			status = http.StatusBadRequest
 		case errors.Is(err, models.ErrUserExists):
 			status = http.StatusConflict
@@ -1163,13 +1452,7 @@
 		for key, value := range row.Cells {
 			cells[key] = value
 		}
-		styles := map[string]string{}
-		if row.Styles != nil {
-			for k, v := range row.Styles {
-				styles[k] = v
-			}
-		}
-		rows[i] = workspaceRowPayload{ID: row.ID, Cells: cells, Styles: styles, Highlighted: row.Highlighted, CreatedAt: row.CreatedAt, UpdatedAt: row.UpdatedAt}
+		rows[i] = workspaceRowPayload{ID: row.ID, Cells: cells, CreatedAt: row.CreatedAt, UpdatedAt: row.UpdatedAt}
 	}
 	return workspaceResponse{
 		ID:        workspace.ID,
@@ -1232,13 +1515,7 @@
 		for key, value := range row.Cells {
 			cells[key] = value
 		}
-		styles := map[string]string{}
-		if row.Styles != nil {
-			for k, v := range row.Styles {
-				styles[k] = v
-			}
-		}
-		out = append(out, models.WorkspaceRow{ID: strings.TrimSpace(row.ID), Cells: cells, Styles: styles, Highlighted: row.Highlighted, CreatedAt: row.CreatedAt, UpdatedAt: row.UpdatedAt})
+		out = append(out, models.WorkspaceRow{ID: strings.TrimSpace(row.ID), Cells: cells, CreatedAt: row.CreatedAt, UpdatedAt: row.UpdatedAt})
 	}
 	return out
 }
@@ -1309,17 +1586,12 @@
 }
 
 func (s *Server) handleCreateAllowlist(c *gin.Context) {
-	session := currentSession(c, s.Sessions)
-	if !s.Store.IsUserAdmin(session) {
-		c.AbortWithStatusJSON(http.StatusForbidden, gin.H{"error": "admin_required"})
-		return
-	}
 	var req allowRequest
 	if err := c.ShouldBindJSON(&req); err != nil {
 		c.AbortWithStatusJSON(http.StatusBadRequest, gin.H{"error": "invalid_payload"})
 		return
 	}
-	entry, err := s.Store.AppendAllowlist(&models.IPAllowlistEntry{Label: req.Label, CIDR: req.CIDR, Description: req.Description}, session)
+	entry, err := s.Store.AppendAllowlist(&models.IPAllowlistEntry{Label: req.Label, CIDR: req.CIDR, Description: req.Description}, currentSession(c, s.Sessions))
 	if err != nil {
 		c.AbortWithStatusJSON(http.StatusBadRequest, gin.H{"error": err.Error()})
 		return
@@ -1328,18 +1600,13 @@
 }
 
 func (s *Server) handleUpdateAllowlist(c *gin.Context) {
-	session := currentSession(c, s.Sessions)
-	if !s.Store.IsUserAdmin(session) {
-		c.AbortWithStatusJSON(http.StatusForbidden, gin.H{"error": "admin_required"})
-		return
-	}
 	var req allowRequest
 	if err := c.ShouldBindJSON(&req); err != nil {
 		c.AbortWithStatusJSON(http.StatusBadRequest, gin.H{"error": "invalid_payload"})
 		return
 	}
 	entry := &models.IPAllowlistEntry{ID: c.Param("id"), Label: req.Label, CIDR: req.CIDR, Description: req.Description}
-	updated, err := s.Store.AppendAllowlist(entry, session)
+	updated, err := s.Store.AppendAllowlist(entry, currentSession(c, s.Sessions))
 	if err != nil {
 		c.AbortWithStatusJSON(http.StatusBadRequest, gin.H{"error": err.Error()})
 		return
@@ -1348,12 +1615,7 @@
 }
 
 func (s *Server) handleDeleteAllowlist(c *gin.Context) {
-	session := currentSession(c, s.Sessions)
-	if !s.Store.IsUserAdmin(session) {
-		c.AbortWithStatusJSON(http.StatusForbidden, gin.H{"error": "admin_required"})
-		return
-	}
-	if !s.Store.RemoveAllowlist(c.Param("id"), session) {
+	if !s.Store.RemoveAllowlist(c.Param("id"), currentSession(c, s.Sessions)) {
 		c.AbortWithStatusJSON(http.StatusNotFound, gin.H{"error": "not_found"})
 		return
 	}
@@ -1388,220 +1650,6 @@
 func (s *Server) handleAuditVerify(c *gin.Context) {
 	ok := s.Store.VerifyAuditChain()
 	c.JSON(http.StatusOK, gin.H{"verified": ok})
-}
-
-func (s *Server) handleExportAll(c *gin.Context) {
-	snapshot := s.Store.ExportSnapshot()
-	if snapshot == nil {
-		c.AbortWithStatusJSON(http.StatusInternalServerError, gin.H{"error": "snapshot_unavailable"})
-		return
-	}
-
-	resources := models.CollectSnapshotResources(snapshot)
-
-	buffer := &bytes.Buffer{}
-	writer := zip.NewWriter(buffer)
-
-	snapshotFile, err := writer.Create("snapshot.json")
-	if err != nil {
-		c.AbortWithStatusJSON(http.StatusInternalServerError, gin.H{"error": err.Error()})
-		return
-	}
-	encoder := json.NewEncoder(snapshotFile)
-	encoder.SetIndent("", "  ")
-	if err := encoder.Encode(snapshot); err != nil {
-		c.AbortWithStatusJSON(http.StatusInternalServerError, gin.H{"error": err.Error()})
-		return
-	}
-
-	if len(resources) > 0 {
-		manifestEntries := make([]models.SnapshotResource, 0, len(resources))
-		for _, resource := range resources {
-			entry, err := writer.Create(fmt.Sprintf("resources/%s", resource.Filename))
-			if err != nil {
-				c.AbortWithStatusJSON(http.StatusInternalServerError, gin.H{"error": err.Error()})
-				return
-			}
-			if _, err := entry.Write(resource.Data); err != nil {
-				c.AbortWithStatusJSON(http.StatusInternalServerError, gin.H{"error": err.Error()})
-				return
-			}
-			manifestEntries = append(manifestEntries, models.SnapshotResource{
-				Filename: resource.Filename,
-				Mime:     resource.Mime,
-				Hash:     resource.Hash,
-			})
-		}
-		manifestFile, err := writer.Create("resources/manifest.json")
-		if err != nil {
-			c.AbortWithStatusJSON(http.StatusInternalServerError, gin.H{"error": err.Error()})
-			return
-		}
-		manifestEncoder := json.NewEncoder(manifestFile)
-		manifestEncoder.SetIndent("", "  ")
-		if err := manifestEncoder.Encode(manifestEntries); err != nil {
-			c.AbortWithStatusJSON(http.StatusInternalServerError, gin.H{"error": err.Error()})
-			return
-		}
-	}
-
-	if err := writer.Close(); err != nil {
-		c.AbortWithStatusJSON(http.StatusInternalServerError, gin.H{"error": err.Error()})
-		return
-	}
-
-	filename := fmt.Sprintf("roundone_ledger_export_%d.zip", time.Now().Unix())
-	c.Writer.Header().Set("Content-Disposition", fmt.Sprintf("attachment; filename=\"%s\"", filename))
-	c.Writer.Header().Set("Content-Type", "application/zip")
-	c.Status(http.StatusOK)
-	_, _ = c.Writer.Write(buffer.Bytes())
-}
-
-func (s *Server) handleImportAll(c *gin.Context) {
-	var snapshot models.Snapshot
-	if err := c.ShouldBindJSON(&snapshot); err != nil {
-		c.AbortWithStatusJSON(http.StatusBadRequest, gin.H{"error": "invalid_payload"})
-		return
-	}
-	if err := s.Store.ImportSnapshot(&snapshot); err != nil {
-		c.AbortWithStatusJSON(http.StatusBadRequest, gin.H{"error": err.Error()})
-		return
-	}
-	c.JSON(http.StatusOK, gin.H{"status": "imported"})
-}
-
-func (s *Server) handleImportArchive(c *gin.Context) {
-	if c.Request == nil {
-		c.AbortWithStatusJSON(http.StatusBadRequest, gin.H{"error": "archive_file_required"})
-		return
-	}
-	file, _, err := c.Request.FormFile("archive")
-	if err != nil {
-		file, _, err = c.Request.FormFile("file")
-		if err != nil {
-			c.AbortWithStatusJSON(http.StatusBadRequest, gin.H{"error": "archive_file_required"})
-			return
-		}
-	}
-	if err != nil {
-		c.AbortWithStatusJSON(http.StatusBadRequest, gin.H{"error": err.Error()})
-		return
-	}
-	defer file.Close()
-
-	buf := &bytes.Buffer{}
-	if _, err := io.Copy(buf, file); err != nil {
-		c.AbortWithStatusJSON(http.StatusBadRequest, gin.H{"error": err.Error()})
-		return
-	}
-
-	reader, err := zip.NewReader(bytes.NewReader(buf.Bytes()), int64(buf.Len()))
-	if err != nil {
-		c.AbortWithStatusJSON(http.StatusBadRequest, gin.H{"error": err.Error()})
-		return
-	}
-
-	var snapshot models.Snapshot
-	snapshotFound := false
-	assetsData := make(map[string][]byte)
-	manifestEntries := make(map[string]models.SnapshotResource)
-
-	for _, zipFile := range reader.File {
-		if zipFile.FileInfo().IsDir() {
-			continue
-		}
-		name := zipFile.Name
-		base := filepath.Base(name)
-		lowerName := strings.ToLower(name)
-
-		rc, err := zipFile.Open()
-		if err != nil {
-			c.AbortWithStatusJSON(http.StatusBadRequest, gin.H{"error": err.Error()})
-			return
-		}
-
-		switch {
-		case strings.EqualFold(base, "snapshot.json"):
-			payload, readErr := io.ReadAll(rc)
-			rc.Close()
-			if readErr != nil {
-				c.AbortWithStatusJSON(http.StatusBadRequest, gin.H{"error": readErr.Error()})
-				return
-			}
-			if err := json.Unmarshal(payload, &snapshot); err != nil {
-				c.AbortWithStatusJSON(http.StatusBadRequest, gin.H{"error": err.Error()})
-				return
-			}
-			snapshotFound = true
-		case strings.HasPrefix(lowerName, "resources/") && strings.EqualFold(base, "manifest.json"):
-			payload, readErr := io.ReadAll(rc)
-			rc.Close()
-			if readErr != nil {
-				c.AbortWithStatusJSON(http.StatusBadRequest, gin.H{"error": readErr.Error()})
-				return
-			}
-			var manifest []models.SnapshotResource
-			if err := json.Unmarshal(payload, &manifest); err != nil {
-				c.AbortWithStatusJSON(http.StatusBadRequest, gin.H{"error": err.Error()})
-				return
-			}
-			for _, entry := range manifest {
-				manifestEntries[entry.Filename] = entry
-			}
-		case strings.HasPrefix(lowerName, "resources/"):
-			payload, readErr := io.ReadAll(rc)
-			rc.Close()
-			if readErr != nil {
-				c.AbortWithStatusJSON(http.StatusBadRequest, gin.H{"error": readErr.Error()})
-				return
-			}
-			assetsData[base] = payload
-		default:
-			rc.Close()
-		}
-	}
-
-	if !snapshotFound {
-		c.AbortWithStatusJSON(http.StatusBadRequest, gin.H{"error": "snapshot_missing"})
-		return
-	}
-
-	assets := make([]models.SnapshotResource, 0, len(assetsData))
-	for filename, data := range assetsData {
-		entry, ok := manifestEntries[filename]
-		if !ok {
-			entry = models.SnapshotResource{Filename: filename}
-		}
-		if strings.TrimSpace(entry.Mime) == "" {
-			entry.Mime = http.DetectContentType(data)
-		}
-		if entry.Hash == "" {
-			hash := sha256.Sum256(data)
-			entry.Hash = hex.EncodeToString(hash[:])
-		}
-		entry.Data = data
-		assets = append(assets, entry)
-	}
-
-	models.EmbedSnapshotResources(&snapshot, assets)
-
-	if err := s.Store.ImportSnapshot(&snapshot); err != nil {
-		c.AbortWithStatusJSON(http.StatusBadRequest, gin.H{"error": err.Error()})
-		return
-	}
-	c.JSON(http.StatusOK, gin.H{"status": "imported"})
-}
-
-func (s *Server) handleManualSave(c *gin.Context) {
-	if strings.TrimSpace(s.DataDir) == "" {
-		c.AbortWithStatusJSON(http.StatusBadRequest, gin.H{"error": "data_dir_not_configured"})
-		return
-	}
-	if err := s.Store.SaveToWithRetention(s.DataDir, s.SnapshotRetention); err != nil {
-		c.AbortWithStatusJSON(http.StatusInternalServerError, gin.H{"error": err.Error()})
-		return
-	}
-	c.JSON(http.StatusOK, gin.H{"status": "saved"})
 }
 
 func parseLedgerType(value string) (models.LedgerType, bool) {
