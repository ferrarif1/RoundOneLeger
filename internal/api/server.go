package api

import (
	"crypto/ecdsa"
	"crypto/elliptic"
	"crypto/sha256"
	"encoding/base64"
	"encoding/json"
	"errors"
	"math/big"
	"net"
	"net/http"
	"regexp"
	"sort"
	"strconv"
	"strings"
	"time"

	"github.com/gin-gonic/gin"

	"ledger/internal/auth"
	"ledger/internal/db"
	"ledger/internal/middleware"
	"ledger/internal/models"
	"ledger/internal/xlsx"
)

// Server wires handlers to the in-memory store and session manager.
type Server struct {
	Database *db.Database
	Store    *models.LedgerStore
	Sessions *auth.Manager
}

// RegisterRoutes attaches handlers to the gin engine.
func (s *Server) RegisterRoutes(router *gin.Engine) {
	router.GET("/health", s.handleHealth)

	authGroup := router.Group("/auth")
	{
		authGroup.POST("/request-nonce", s.handleRequestNonce)
		authGroup.POST("/login", s.handleLogin)
	}

	secured := router.Group("/api/v1")
	secured.Use(middleware.RequireSession(s.Sessions))
	{
		secured.GET("/ledgers/:type", s.handleListLedger)
		secured.POST("/ledgers/:type", s.handleCreateLedger)
		secured.PUT("/ledgers/:type/:id", s.handleUpdateLedger)
		secured.DELETE("/ledgers/:type/:id", s.handleDeleteLedger)
		secured.POST("/ledgers/:type/reorder", s.handleReorderLedger)
		secured.POST("/ledgers/:type/import", s.handleImportLedger)
		secured.GET("/ledgers/export", s.handleExportLedger)
		secured.POST("/ledgers/import", s.handleImportWorkbook)
		secured.GET("/ledger-cartesian", s.handleLedgerMatrix)

		secured.GET("/ip-allowlist", s.handleListAllowlist)
		secured.POST("/ip-allowlist", s.handleCreateAllowlist)
		secured.PUT("/ip-allowlist/:id", s.handleUpdateAllowlist)
		secured.DELETE("/ip-allowlist/:id", s.handleDeleteAllowlist)

		secured.POST("/history/undo", s.handleUndo)
		secured.POST("/history/redo", s.handleRedo)
		secured.GET("/history", s.handleHistoryStatus)

		secured.GET("/audit", s.handleAuditList)
		secured.GET("/audit/verify", s.handleAuditVerify)
	}
}

func (s *Server) handleHealth(c *gin.Context) {
	payload := gin.H{"status": "ok", "timestamp": time.Now().UTC().Format(time.RFC3339)}
	if s.Database != nil {
		if err := s.Database.PingContext(c.Request.Context()); err != nil {
			payload["database"] = gin.H{"status": "unavailable", "error": err.Error()}
		} else {
			payload["database"] = gin.H{"status": "ok"}
		}
	}
	c.JSON(http.StatusOK, payload)
}

type nonceResponse struct {
	Nonce   string `json:"nonce"`
	Message string `json:"message"`
}

func decodeWebBase64(value string) ([]byte, error) {
	trimmed := strings.TrimSpace(value)
	if trimmed == "" {
		return nil, errors.New("empty")
	}
	if decoded, err := base64.RawStdEncoding.DecodeString(trimmed); err == nil {
		return decoded, nil
	}
	return base64.StdEncoding.DecodeString(trimmed)
}

func (s *Server) handleRequestNonce(c *gin.Context) {
	challenge := s.Store.CreateLoginChallenge()
	c.JSON(http.StatusOK, nonceResponse{Nonce: challenge.Nonce, Message: challenge.Message})
}

type jwk struct {
	KTY   string `json:"kty"`
	Curve string `json:"crv"`
	X     string `json:"x"`
	Y     string `json:"y"`
}

type sdidIdentity struct {
	DID          string          `json:"did"`
	Label        string          `json:"label"`
	Roles        []string        `json:"roles"`
	PublicKeyJWK json.RawMessage `json:"publicKeyJwk"`
}

type sdidProof struct {
	SignatureValue string `json:"signatureValue"`
}

type sdidAuthentication struct {
	CanonicalRequest string          `json:"canonicalRequest"`
	Payload          json.RawMessage `json:"payload"`
}

type sdidLoginResponse struct {
	Identity       sdidIdentity        `json:"identity"`
	Challenge      string              `json:"challenge"`
	Signature      string              `json:"signature"`
	Proof          sdidProof           `json:"proof"`
	Authentication *sdidAuthentication `json:"authentication"`
}

type loginRequest struct {
	Nonce    string            `json:"nonce"`
	Response sdidLoginResponse `json:"response"`
}

func (s *Server) handleLogin(c *gin.Context) {
	var req loginRequest
	if err := c.ShouldBindJSON(&req); err != nil {
		c.AbortWithStatusJSON(http.StatusBadRequest, gin.H{"error": "invalid_payload"})
		return
	}
	if strings.TrimSpace(req.Nonce) == "" {
		c.AbortWithStatusJSON(http.StatusBadRequest, gin.H{"error": "invalid_payload"})
<<<<<<< HEAD
		return
	}
	challenge, err := s.Store.ConsumeLoginChallenge(req.Nonce)
	if err != nil {
		c.AbortWithStatusJSON(http.StatusUnauthorized, gin.H{"error": models.ErrLoginChallengeNotFound.Error()})
		return
	}
=======
		return
	}
	challenge, err := s.Store.ConsumeLoginChallenge(req.Nonce)
	if err != nil {
		if !errors.Is(err, models.ErrLoginChallengeNotFound) {
			c.AbortWithStatusJSON(http.StatusUnauthorized, gin.H{"error": models.ErrLoginChallengeNotFound.Error()})
			return
		}
		if strings.TrimSpace(req.Response.Challenge) != strings.TrimSpace(req.Nonce) {
			c.AbortWithStatusJSON(http.StatusUnauthorized, gin.H{"error": models.ErrLoginChallengeNotFound.Error()})
			return
		}
		challenge = &models.LoginChallenge{
			Nonce:     strings.TrimSpace(req.Nonce),
			Message:   strings.TrimSpace(req.Response.Challenge),
			CreatedAt: time.Now().UTC(),
		}
		if challenge.Message == "" {
			challenge.Message = challenge.Nonce
		}
	}
>>>>>>> ea2db073
	if err := s.verifySdidLoginResponse(challenge, &req.Response); err != nil {
		c.AbortWithStatusJSON(http.StatusUnauthorized, gin.H{"error": err.Error()})
		return
	}
	sdid := strings.TrimSpace(req.Response.Identity.DID)
	s.Store.RecordLogin(sdid)
	session, err := s.Sessions.Issue(sdid, sdid)
	if err != nil {
		c.AbortWithStatusJSON(http.StatusInternalServerError, gin.H{"error": "session_issue_failed"})
		return
	}
	c.JSON(http.StatusOK, session)
}

func canonicalizeJSONValue(value any) string {
	switch v := value.(type) {
	case nil:
		return "null"
	case string:
		b, _ := json.Marshal(v)
		return string(b)
	case bool:
		if v {
			return "true"
		}
		return "false"
	case float64:
		return strconv.FormatFloat(v, 'f', -1, 64)
	case json.Number:
		return v.String()
	case []any:
		parts := make([]string, len(v))
		for i, item := range v {
			parts[i] = canonicalizeJSONValue(item)
		}
		return "[" + strings.Join(parts, ",") + "]"
	case map[string]any:
		keys := make([]string, 0, len(v))
		for key := range v {
			keys = append(keys, key)
		}
		sort.Strings(keys)
		parts := make([]string, 0, len(keys))
		for _, key := range keys {
			parts = append(parts, strconv.Quote(key)+":"+canonicalizeJSONValue(v[key]))
		}
		return "{" + strings.Join(parts, ",") + "}"
	default:
		b, _ := json.Marshal(v)
		return string(b)
	}
}

func canonicalizeJSON(raw json.RawMessage) (string, error) {
	if len(raw) == 0 {
		return "", nil
	}
	decoder := json.NewDecoder(strings.NewReader(string(raw)))
	decoder.UseNumber()
	var value any
	if err := decoder.Decode(&value); err != nil {
		return "", err
	}
	return canonicalizeJSONValue(value), nil
}

func decodeJWK(data json.RawMessage) (*ecdsa.PublicKey, error) {
	if len(data) == 0 {
		return nil, errors.New("missing_public_key")
	}
	var key jwk
	if err := json.Unmarshal(data, &key); err != nil {
		return nil, errors.New("invalid_public_key")
	}
	if !strings.EqualFold(key.KTY, "EC") {
		return nil, errors.New("unsupported_public_key")
	}
	if key.Curve != "P-256" && key.Curve != "secp256r1" {
		return nil, errors.New("unsupported_curve")
	}
	decodeCoordinate := func(value string) (*big.Int, error) {
		bytes, err := base64.RawURLEncoding.DecodeString(strings.TrimSpace(value))
		if err != nil {
			return nil, err
		}
		return new(big.Int).SetBytes(bytes), nil
	}
	x, err := decodeCoordinate(key.X)
	if err != nil {
		return nil, errors.New("invalid_public_key")
	}
	y, err := decodeCoordinate(key.Y)
	if err != nil {
		return nil, errors.New("invalid_public_key")
	}
	curve := elliptic.P256()
	if !curve.IsOnCurve(x, y) {
		return nil, errors.New("invalid_public_key")
	}
	return &ecdsa.PublicKey{Curve: curve, X: x, Y: y}, nil
}

func (s *Server) verifySdidLoginResponse(challenge *models.LoginChallenge, resp *sdidLoginResponse) error {
	if resp == nil {
		return errors.New("invalid_payload")
	}
	sdid := strings.TrimSpace(resp.Identity.DID)
	if sdid == "" {
		return errors.New("missing_sdid")
	}
	if strings.TrimSpace(resp.Challenge) != strings.TrimSpace(challenge.Nonce) {
		return errors.New("challenge_mismatch")
	}
	signatureValue := strings.TrimSpace(resp.Proof.SignatureValue)
	if signatureValue == "" {
		signatureValue = strings.TrimSpace(resp.Signature)
	}
	if signatureValue == "" {
		return errors.New("missing_signature")
	}
	sigBytes, err := decodeWebBase64(signatureValue)
	if err != nil {
		return errors.New("invalid_signature")
	}
	publicKey, err := decodeJWK(resp.Identity.PublicKeyJWK)
	if err != nil {
		return err
	}
	signedData := ""
	if resp.Authentication != nil {
		signedData = strings.TrimSpace(resp.Authentication.CanonicalRequest)
		if len(resp.Authentication.Payload) > 0 {
			canonical, err := canonicalizeJSON(resp.Authentication.Payload)
			if err != nil {
				return errors.New("invalid_authentication_payload")
			}
			if signedData != "" && canonical != signedData {
				return errors.New("authentication_mismatch")
			}
			if signedData == "" {
				signedData = canonical
			}
		}
	}
	if signedData == "" {
		signedData = strings.TrimSpace(resp.Challenge)
	}
	if signedData == "" {
		signedData = strings.TrimSpace(challenge.Message)
	}
	if signedData == "" {
		return errors.New("missing_challenge")
	}
	hash := sha256.Sum256([]byte(signedData))
	if !ecdsa.VerifyASN1(publicKey, hash[:], sigBytes) {
		return models.ErrSignatureInvalid
	}
	return nil
}

func clientIP(r *http.Request) string {
	if r == nil {
		return ""
	}
	if v := r.Header.Get("X-Forwarded-For"); v != "" {
		parts := strings.Split(v, ",")
		candidate := strings.TrimSpace(parts[0])
		if ip := net.ParseIP(candidate); ip != nil {
			return ip.String()
		}
	}
	host, _, err := net.SplitHostPort(r.RemoteAddr)
	if err != nil {
		if ip := net.ParseIP(strings.TrimSpace(r.RemoteAddr)); ip != nil {
			return ip.String()
		}
		return r.RemoteAddr
	}
	if ip := net.ParseIP(host); ip != nil {
		return ip.String()
	}
	return host
}

func (s *Server) handleListLedger(c *gin.Context) {
	typ, ok := parseLedgerType(c.Param("type"))
	if !ok {
		c.AbortWithStatusJSON(http.StatusNotFound, gin.H{"error": "unknown_ledger"})
		return
	}
	entries := s.Store.ListEntries(typ)
	c.JSON(http.StatusOK, gin.H{"items": entries})
}

type ledgerRequest struct {
	Name        string              `json:"name"`
	Description string              `json:"description"`
	Attributes  map[string]string   `json:"attributes"`
	Tags        []string            `json:"tags"`
	Links       map[string][]string `json:"links"`
}

func (s *Server) handleCreateLedger(c *gin.Context) {
	typ, ok := parseLedgerType(c.Param("type"))
	if !ok {
		c.AbortWithStatusJSON(http.StatusNotFound, gin.H{"error": "unknown_ledger"})
		return
	}
	var req ledgerRequest
	if err := c.ShouldBindJSON(&req); err != nil {
		c.AbortWithStatusJSON(http.StatusBadRequest, gin.H{"error": "invalid_payload"})
		return
	}
	entry := models.LedgerEntry{
		Name:        req.Name,
		Description: req.Description,
		Attributes:  req.Attributes,
		Tags:        req.Tags,
		Links:       convertLinks(req.Links),
	}
	session := currentSession(c, s.Sessions)
	created, err := s.Store.CreateEntry(typ, entry, session)
	if err != nil {
		c.AbortWithStatusJSON(http.StatusBadRequest, gin.H{"error": err.Error()})
		return
	}
	c.JSON(http.StatusOK, created)
}

func convertLinks(input map[string][]string) map[models.LedgerType][]string {
	if input == nil {
		return nil
	}
	out := make(map[models.LedgerType][]string, len(input))
	for key, values := range input {
		if typ, ok := parseLedgerType(key); ok {
			out[typ] = append([]string{}, values...)
		}
	}
	return out
}

func (s *Server) handleUpdateLedger(c *gin.Context) {
	typ, ok := parseLedgerType(c.Param("type"))
	if !ok {
		c.AbortWithStatusJSON(http.StatusNotFound, gin.H{"error": "unknown_ledger"})
		return
	}
	var req ledgerRequest
	if err := c.ShouldBindJSON(&req); err != nil {
		c.AbortWithStatusJSON(http.StatusBadRequest, gin.H{"error": "invalid_payload"})
		return
	}
	session := currentSession(c, s.Sessions)
	updated, err := s.Store.UpdateEntry(typ, c.Param("id"), models.LedgerEntry{
		Name:        req.Name,
		Description: req.Description,
		Attributes:  req.Attributes,
		Tags:        req.Tags,
		Links:       convertLinks(req.Links),
	}, session)
	if err != nil {
		status := http.StatusBadRequest
		if errors.Is(err, models.ErrEntryNotFound) {
			status = http.StatusNotFound
		}
		c.AbortWithStatusJSON(status, gin.H{"error": err.Error()})
		return
	}
	c.JSON(http.StatusOK, updated)
}

func (s *Server) handleDeleteLedger(c *gin.Context) {
	typ, ok := parseLedgerType(c.Param("type"))
	if !ok {
		c.AbortWithStatusJSON(http.StatusNotFound, gin.H{"error": "unknown_ledger"})
		return
	}
	session := currentSession(c, s.Sessions)
	if err := s.Store.DeleteEntry(typ, c.Param("id"), session); err != nil {
		status := http.StatusBadRequest
		if errors.Is(err, models.ErrEntryNotFound) {
			status = http.StatusNotFound
		}
		c.AbortWithStatusJSON(status, gin.H{"error": err.Error()})
		return
	}
	c.Status(http.StatusNoContent)
}

type reorderRequest struct {
	IDs []string `json:"ids"`
}

func (s *Server) handleReorderLedger(c *gin.Context) {
	typ, ok := parseLedgerType(c.Param("type"))
	if !ok {
		c.AbortWithStatusJSON(http.StatusNotFound, gin.H{"error": "unknown_ledger"})
		return
	}
	var req reorderRequest
	if err := c.ShouldBindJSON(&req); err != nil {
		c.AbortWithStatusJSON(http.StatusBadRequest, gin.H{"error": "invalid_payload"})
		return
	}
	session := currentSession(c, s.Sessions)
	entries, err := s.Store.ReorderEntries(typ, req.IDs, session)
	if err != nil {
		c.AbortWithStatusJSON(http.StatusBadRequest, gin.H{"error": err.Error()})
		return
	}
	c.JSON(http.StatusOK, gin.H{"items": entries})
}

type importRequest struct {
	Data string `json:"data"`
}

func (s *Server) handleImportLedger(c *gin.Context) {
	typ, ok := parseLedgerType(c.Param("type"))
	if !ok {
		c.AbortWithStatusJSON(http.StatusNotFound, gin.H{"error": "unknown_ledger"})
		return
	}
	var req importRequest
	if err := c.ShouldBindJSON(&req); err != nil {
		c.AbortWithStatusJSON(http.StatusBadRequest, gin.H{"error": "invalid_payload"})
		return
	}
	raw, err := base64.StdEncoding.DecodeString(req.Data)
	if err != nil {
		c.AbortWithStatusJSON(http.StatusBadRequest, gin.H{"error": "invalid_base64"})
		return
	}
	workbook, err := xlsx.Decode(raw)
	if err != nil {
		c.AbortWithStatusJSON(http.StatusBadRequest, gin.H{"error": "invalid_workbook"})
		return
	}
	sheetName := sheetNameForType(typ)
	sheet, ok := workbook.SheetByName(sheetName)
	if !ok {
		c.AbortWithStatusJSON(http.StatusBadRequest, gin.H{"error": "sheet_missing"})
		return
	}
	entries := parseLedgerSheet(typ, sheet)
	session := currentSession(c, s.Sessions)
	s.Store.ReplaceEntries(typ, entries, session)
	c.JSON(http.StatusOK, gin.H{"items": s.Store.ListEntries(typ)})
}

var ipRegex = regexp.MustCompile(`(?i)^(?:\d{1,3}\.){3}\d{1,3}$|^(?:[a-f0-9]{0,4}:){2,7}[a-f0-9]{0,4}$`)

func parseLedgerSheet(typ models.LedgerType, sheet xlsx.Sheet) []models.LedgerEntry {
	if len(sheet.Rows) == 0 {
		return nil
	}
	headers := normaliseHeaders(sheet.Rows[0])
	entries := make([]models.LedgerEntry, 0, len(sheet.Rows)-1)
	for _, row := range sheet.Rows[1:] {
		if len(row) == 0 {
			continue
		}
		entry := models.LedgerEntry{Attributes: map[string]string{}, Links: map[models.LedgerType][]string{}}
		for idx, header := range headers {
			if idx >= len(row) {
				continue
			}
			value := strings.TrimSpace(row[idx])
			switch header {
			case "id":
				entry.ID = value
			case "name":
				entry.Name = value
			case "description":
				entry.Description = value
			case "tags":
				entry.Tags = strings.Split(value, ";")
			default:
				if header == "" {
					if typ == models.LedgerTypeIP && ipRegex.MatchString(value) {
						entry.Attributes["address"] = value
						if entry.Name == "" {
							entry.Name = value
						}
					}
					continue
				}
				if strings.HasPrefix(header, "link_") {
					if typ, ok := parseLedgerType(strings.TrimPrefix(header, "link_")); ok {
						entry.Links[typ] = strings.FieldsFunc(value, func(r rune) bool { return r == ';' || r == ',' })
					}
					continue
				}
				if entry.Attributes == nil {
					entry.Attributes = make(map[string]string)
				}
				entry.Attributes[header] = value
			}
		}
		if typ == models.LedgerTypeIP && entry.Name == "" {
			if addr := entry.Attributes["address"]; addr != "" {
				entry.Name = addr
			}
		}
		if entry.ID == "" {
			entry.ID = models.GenerateID(string(typ))
		}
		entry.CreatedAt = time.Now().UTC()
		entries = append(entries, entry)
	}
	return entries
}

func normaliseHeaders(headers []string) []string {
	out := make([]string, len(headers))
	for i, header := range headers {
		h := strings.TrimSpace(strings.ToLower(header))
		out[i] = h
	}
	return out
}

func (s *Server) handleExportLedger(c *gin.Context) {
	workbook := s.buildWorkbook()
	data, err := xlsx.Encode(workbook)
	if err != nil {
		c.AbortWithStatusJSON(http.StatusInternalServerError, gin.H{"error": "export_failed"})
		return
	}
	c.Writer.Header().Set("Content-Type", "application/vnd.openxmlformats-officedocument.spreadsheetml.sheet")
	c.Writer.Header().Set("Content-Disposition", "attachment; filename=ledger.xlsx")
	_, _ = c.Writer.Write(data)
}

func (s *Server) handleImportWorkbook(c *gin.Context) {
	var req importRequest
	if err := c.ShouldBindJSON(&req); err != nil {
		c.AbortWithStatusJSON(http.StatusBadRequest, gin.H{"error": "invalid_payload"})
		return
	}
	raw, err := base64.StdEncoding.DecodeString(req.Data)
	if err != nil {
		c.AbortWithStatusJSON(http.StatusBadRequest, gin.H{"error": "invalid_base64"})
		return
	}
	workbook, err := xlsx.Decode(raw)
	if err != nil {
		c.AbortWithStatusJSON(http.StatusBadRequest, gin.H{"error": "invalid_workbook"})
		return
	}
	session := currentSession(c, s.Sessions)
	for _, typ := range models.AllLedgerTypes {
		sheetName := sheetNameForType(typ)
		if sheet, ok := workbook.SheetByName(sheetName); ok {
			entries := parseLedgerSheet(typ, sheet)
			s.Store.ReplaceEntries(typ, entries, session)
		}
	}
	c.JSON(http.StatusOK, gin.H{"status": "imported"})
}

func (s *Server) handleLedgerMatrix(c *gin.Context) {
	matrix := s.buildCartesianRows()
	c.JSON(http.StatusOK, gin.H{"rows": matrix})
}

func (s *Server) handleListAllowlist(c *gin.Context) {
	entries := s.Store.ListAllowlist()
	c.JSON(http.StatusOK, gin.H{"items": entries})
}

type allowRequest struct {
	Label       string `json:"label"`
	CIDR        string `json:"cidr"`
	Description string `json:"description"`
}

func (s *Server) handleCreateAllowlist(c *gin.Context) {
	var req allowRequest
	if err := c.ShouldBindJSON(&req); err != nil {
		c.AbortWithStatusJSON(http.StatusBadRequest, gin.H{"error": "invalid_payload"})
		return
	}
	entry, err := s.Store.AppendAllowlist(&models.IPAllowlistEntry{Label: req.Label, CIDR: req.CIDR, Description: req.Description}, currentSession(c, s.Sessions))
	if err != nil {
		c.AbortWithStatusJSON(http.StatusBadRequest, gin.H{"error": err.Error()})
		return
	}
	c.JSON(http.StatusOK, entry)
}

func (s *Server) handleUpdateAllowlist(c *gin.Context) {
	var req allowRequest
	if err := c.ShouldBindJSON(&req); err != nil {
		c.AbortWithStatusJSON(http.StatusBadRequest, gin.H{"error": "invalid_payload"})
		return
	}
	entry := &models.IPAllowlistEntry{ID: c.Param("id"), Label: req.Label, CIDR: req.CIDR, Description: req.Description}
	updated, err := s.Store.AppendAllowlist(entry, currentSession(c, s.Sessions))
	if err != nil {
		c.AbortWithStatusJSON(http.StatusBadRequest, gin.H{"error": err.Error()})
		return
	}
	c.JSON(http.StatusOK, updated)
}

func (s *Server) handleDeleteAllowlist(c *gin.Context) {
	if !s.Store.RemoveAllowlist(c.Param("id"), currentSession(c, s.Sessions)) {
		c.AbortWithStatusJSON(http.StatusNotFound, gin.H{"error": "not_found"})
		return
	}
	c.Status(http.StatusNoContent)
}

func (s *Server) handleUndo(c *gin.Context) {
	if err := s.Store.Undo(); err != nil {
		c.AbortWithStatusJSON(http.StatusBadRequest, gin.H{"error": err.Error()})
		return
	}
	c.JSON(http.StatusOK, gin.H{"status": "ok"})
}

func (s *Server) handleRedo(c *gin.Context) {
	if err := s.Store.Redo(); err != nil {
		c.AbortWithStatusJSON(http.StatusBadRequest, gin.H{"error": err.Error()})
		return
	}
	c.JSON(http.StatusOK, gin.H{"status": "ok"})
}

func (s *Server) handleHistoryStatus(c *gin.Context) {
	c.JSON(http.StatusOK, gin.H{"undo": s.Store.CanUndo(), "redo": s.Store.CanRedo()})
}

func (s *Server) handleAuditList(c *gin.Context) {
	audits := s.Store.ListAudits()
	c.JSON(http.StatusOK, gin.H{"items": audits})
}

func (s *Server) handleAuditVerify(c *gin.Context) {
	ok := s.Store.VerifyAuditChain()
	c.JSON(http.StatusOK, gin.H{"verified": ok})
}

func parseLedgerType(value string) (models.LedgerType, bool) {
	value = strings.ToLower(strings.TrimSpace(value))
	switch value {
	case "ips", "ip":
		return models.LedgerTypeIP, true
	case "devices", "device":
		return models.LedgerTypeDevice, true
	case "personnel", "people", "person":
		return models.LedgerTypePersonnel, true
	case "systems", "system":
		return models.LedgerTypeSystem, true
	default:
		return "", false
	}
}

func currentSession(c *gin.Context, manager *auth.Manager) string {
	if c == nil {
		return "system"
	}
	if sessionAny, ok := c.Get(middleware.ContextSessionKey); ok {
		if session, ok := sessionAny.(*auth.Session); ok {
			return session.Username
		}
	}
	return "system"
}

func (s *Server) buildWorkbook() xlsx.Workbook {
	sheets := make([]xlsx.Sheet, 0, len(models.AllLedgerTypes)+1)
	for _, typ := range models.AllLedgerTypes {
		entries := s.Store.ListEntries(typ)
		sheet := xlsx.Sheet{Name: sheetNameForType(typ)}
		header := []string{"ID", "Name", "Description", "Tags"}
		keys := attributeKeys(entries)
		header = append(header, keys...)
		for _, other := range models.AllLedgerTypes {
			if other == typ {
				continue
			}
			header = append(header, "link_"+string(other))
		}
		sheet.Rows = append(sheet.Rows, header)
		for _, entry := range entries {
			row := []string{entry.ID, entry.Name, entry.Description, strings.Join(entry.Tags, ";")}
			for _, key := range keys {
				row = append(row, entry.Attributes[key])
			}
			for _, other := range models.AllLedgerTypes {
				if other == typ {
					continue
				}
				row = append(row, strings.Join(entry.Links[other], ";"))
			}
			sheet.Rows = append(sheet.Rows, row)
		}
		sheets = append(sheets, sheet)
	}
	combined := s.buildCartesianRows()
	matrixSheet := xlsx.Sheet{Name: "Matrix"}
	matrixHeader := []string{"IP", "Device", "Personnel", "System"}
	matrixSheet.Rows = append(matrixSheet.Rows, matrixHeader)
	matrixSheet.Rows = append(matrixSheet.Rows, combined...)
	sheets = append(sheets, matrixSheet)
	workbook := xlsx.Workbook{Sheets: sheets}
	workbook.SortSheets([]string{"IP", "Device", "Personnel", "System", "Matrix"})
	return workbook
}

func attributeKeys(entries []models.LedgerEntry) []string {
	keysMap := make(map[string]struct{})
	for _, entry := range entries {
		for key := range entry.Attributes {
			keysMap[key] = struct{}{}
		}
	}
	keys := make([]string, 0, len(keysMap))
	for key := range keysMap {
		keys = append(keys, key)
	}
	sort.Strings(keys)
	return keys
}

func (s *Server) buildCartesianRows() [][]string {
	ips := s.Store.ListEntries(models.LedgerTypeIP)
	devices := s.Store.ListEntries(models.LedgerTypeDevice)
	personnel := s.Store.ListEntries(models.LedgerTypePersonnel)
	systems := s.Store.ListEntries(models.LedgerTypeSystem)

	rows := [][]string{}
	for _, device := range devices {
		linkedIPs := uniqueOrAll(device.Links[models.LedgerTypeIP], ips)
		linkedPersonnel := uniqueOrAll(device.Links[models.LedgerTypePersonnel], personnel)
		linkedSystems := uniqueOrAll(device.Links[models.LedgerTypeSystem], systems)
		for _, ipID := range linkedIPs {
			ipName := lookupName(ipID, ips)
			for _, personID := range linkedPersonnel {
				personName := lookupName(personID, personnel)
				for _, systemID := range linkedSystems {
					systemName := lookupName(systemID, systems)
					rows = append(rows, []string{ipName, device.Name, personName, systemName})
				}
			}
		}
	}
	if len(rows) == 0 {
		rows = append(rows, []string{"", "", "", ""})
	}
	return rows
}

func uniqueOrAll(ids []string, entries []models.LedgerEntry) []string {
	if len(ids) == 0 {
		out := make([]string, 0, len(entries))
		for _, entry := range entries {
			out = append(out, entry.ID)
		}
		return out
	}
	seen := make(map[string]struct{}, len(ids))
	out := make([]string, 0, len(ids))
	for _, id := range ids {
		id = strings.TrimSpace(id)
		if id == "" {
			continue
		}
		if _, ok := seen[id]; ok {
			continue
		}
		seen[id] = struct{}{}
		out = append(out, id)
	}
	if len(out) == 0 {
		for _, entry := range entries {
			out = append(out, entry.ID)
		}
	}
	return out
}

func lookupName(id string, entries []models.LedgerEntry) string {
	for _, entry := range entries {
		if entry.ID == id {
			return entry.Name
		}
	}
	return id
}

func sheetNameForType(typ models.LedgerType) string {
	switch typ {
	case models.LedgerTypeIP:
		return "IP"
	case models.LedgerTypeDevice:
		return "Device"
	case models.LedgerTypePersonnel:
		return "Personnel"
	case models.LedgerTypeSystem:
		return "System"
	default:
		return strings.Title(string(typ))
	}
}<|MERGE_RESOLUTION|>--- conflicted
+++ resolved
@@ -146,15 +146,6 @@
 	}
 	if strings.TrimSpace(req.Nonce) == "" {
 		c.AbortWithStatusJSON(http.StatusBadRequest, gin.H{"error": "invalid_payload"})
-<<<<<<< HEAD
-		return
-	}
-	challenge, err := s.Store.ConsumeLoginChallenge(req.Nonce)
-	if err != nil {
-		c.AbortWithStatusJSON(http.StatusUnauthorized, gin.H{"error": models.ErrLoginChallengeNotFound.Error()})
-		return
-	}
-=======
 		return
 	}
 	challenge, err := s.Store.ConsumeLoginChallenge(req.Nonce)
@@ -176,7 +167,6 @@
 			challenge.Message = challenge.Nonce
 		}
 	}
->>>>>>> ea2db073
 	if err := s.verifySdidLoginResponse(challenge, &req.Response); err != nil {
 		c.AbortWithStatusJSON(http.StatusUnauthorized, gin.H{"error": err.Error()})
 		return
