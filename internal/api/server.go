package api

import (
	"encoding/base64"
	"errors"
	"net"
	"net/http"
	"regexp"
	"sort"
	"strings"
	"time"

	"github.com/gin-gonic/gin"

	"ledger/internal/auth"
	"ledger/internal/db"
	"ledger/internal/middleware"
	"ledger/internal/models"
	"ledger/internal/xlsx"
)

// Server wires handlers to the in-memory store and session manager.
type Server struct {
	Database *db.Database
	Store    *models.LedgerStore
	Sessions *auth.Manager
}

// RegisterRoutes attaches handlers to the gin engine.
func (s *Server) RegisterRoutes(router *gin.Engine) {
	router.GET("/health", s.handleHealth)

	authGroup := router.Group("/auth")
	{
		authGroup.POST("/enroll-request", s.handleEnrollRequest)
		authGroup.POST("/enroll-complete", s.handleEnrollComplete)
		authGroup.POST("/request-nonce", s.handleRequestNonce)
		authGroup.POST("/login-password", s.handleLoginPassword)
		authGroup.POST("/login", s.handleLogin)
	}

	secured := router.Group("/api/v1")
	secured.Use(middleware.RequireSession(s.Sessions))
	{
		secured.GET("/ledgers/:type", s.handleListLedger)
		secured.POST("/ledgers/:type", s.handleCreateLedger)
		secured.PUT("/ledgers/:type/:id", s.handleUpdateLedger)
		secured.DELETE("/ledgers/:type/:id", s.handleDeleteLedger)
		secured.POST("/ledgers/:type/reorder", s.handleReorderLedger)
		secured.POST("/ledgers/:type/import", s.handleImportLedger)
		secured.GET("/ledgers/export", s.handleExportLedger)
		secured.POST("/ledgers/import", s.handleImportWorkbook)
		secured.GET("/ledger-cartesian", s.handleLedgerMatrix)

		secured.GET("/ip-allowlist", s.handleListAllowlist)
		secured.POST("/ip-allowlist", s.handleCreateAllowlist)
		secured.PUT("/ip-allowlist/:id", s.handleUpdateAllowlist)
		secured.DELETE("/ip-allowlist/:id", s.handleDeleteAllowlist)

		secured.POST("/history/undo", s.handleUndo)
		secured.POST("/history/redo", s.handleRedo)
		secured.GET("/history", s.handleHistoryStatus)

		secured.GET("/audit", s.handleAuditList)
		secured.GET("/audit/verify", s.handleAuditVerify)
	}
}

func (s *Server) handleHealth(c *gin.Context) {
	payload := gin.H{"status": "ok", "timestamp": time.Now().UTC().Format(time.RFC3339)}
	if s.Database != nil {
		if err := s.Database.PingContext(c.Request.Context()); err != nil {
			payload["database"] = gin.H{"status": "unavailable", "error": err.Error()}
		} else {
			payload["database"] = gin.H{"status": "ok"}
		}
	}
	c.JSON(http.StatusOK, payload)
}

type enrollRequest struct {
	Username   string `json:"username"`
	DeviceName string `json:"device_name"`
	PublicKey  string `json:"public_key"`
}

type enrollResponse struct {
	DeviceID string `json:"device_id"`
	Nonce    string `json:"nonce"`
}

func (s *Server) handleEnrollRequest(c *gin.Context) {
	var req enrollRequest
	if err := c.ShouldBindJSON(&req); err != nil {
		c.AbortWithStatusJSON(http.StatusBadRequest, gin.H{"error": "invalid_payload"})
		return
	}
	key, err := decodeWebBase64(req.PublicKey)
	if err != nil {
		c.AbortWithStatusJSON(http.StatusBadRequest, gin.H{"error": "invalid_public_key"})
		return
	}
	username := models.NormaliseUsername(req.Username)
	enrollment, err := s.Store.StartEnrollment(username, req.DeviceName, key)
	if err != nil {
		c.AbortWithStatusJSON(http.StatusBadRequest, gin.H{"error": err.Error()})
		return
	}
	c.JSON(http.StatusOK, enrollResponse{DeviceID: enrollment.DeviceID, Nonce: enrollment.Nonce})
}

type enrollCompleteRequest struct {
	Username       string `json:"username"`
	DeviceID       string `json:"device_id"`
	Nonce          string `json:"nonce"`
	Signature      string `json:"signature"`
	AdminSignature string `json:"admin_signature"`
	Fingerprint    string `json:"fingerprint"`
}

func (s *Server) handleEnrollComplete(c *gin.Context) {
	var req enrollCompleteRequest
	if err := c.ShouldBindJSON(&req); err != nil {
		c.AbortWithStatusJSON(http.StatusBadRequest, gin.H{"error": "invalid_payload"})
		return
	}
	sig, err := decodeWebBase64(req.Signature)
	if err != nil {
		c.AbortWithStatusJSON(http.StatusBadRequest, gin.H{"error": "invalid_signature"})
		return
	}
	adminSig, err := decodeWebBase64(req.AdminSignature)
	if err != nil {
		c.AbortWithStatusJSON(http.StatusBadRequest, gin.H{"error": "invalid_admin_signature"})
		return
	}
	username := models.NormaliseUsername(req.Username)
	device, err := s.Store.CompleteEnrollment(username, req.DeviceID, req.Nonce, sig, adminSig, req.Fingerprint, clientIP(c.Request))
	if err != nil {
		c.AbortWithStatusJSON(http.StatusBadRequest, gin.H{"error": err.Error()})
		return
	}
	c.JSON(http.StatusOK, gin.H{"device_id": device.ID, "fingerprint_sum": device.FingerprintSum, "bound_ip": device.BoundIP})
}

type nonceRequest struct {
	Username string `json:"username"`
	DeviceID string `json:"device_id"`
	SDID     string `json:"sdid"`
}

type nonceResponse struct {
	Nonce string `json:"nonce"`
}

func decodeWebBase64(value string) ([]byte, error) {
	trimmed := strings.TrimSpace(value)
	if trimmed == "" {
		return nil, errors.New("empty")
	}
	if decoded, err := base64.RawStdEncoding.DecodeString(trimmed); err == nil {
		return decoded, nil
	}
	return base64.StdEncoding.DecodeString(trimmed)
}

func (s *Server) handleRequestNonce(c *gin.Context) {
	var req nonceRequest
	if err := c.ShouldBindJSON(&req); err != nil {
		c.AbortWithStatusJSON(http.StatusBadRequest, gin.H{"error": "invalid_payload"})
		return
	}
	deviceID := req.DeviceID
	if deviceID == "" {
		deviceID = req.SDID
	}
<<<<<<< HEAD
	if deviceID == "" || req.Username == "" {
		c.AbortWithStatusJSON(http.StatusBadRequest, gin.H{"error": "invalid_payload"})
		return
	}
	challenge, err := s.Store.RequestLoginNonce(req.Username, deviceID)
=======
	if deviceID == "" {
		c.AbortWithStatusJSON(http.StatusBadRequest, gin.H{"error": "invalid_payload"})
		return
	}
	username := models.NormaliseUsername(req.Username)
	challenge, err := s.Store.RequestLoginNonce(username, deviceID)
>>>>>>> 0164b8bb
	if err != nil {
		c.AbortWithStatusJSON(http.StatusBadRequest, gin.H{"error": err.Error()})
		return
	}
	c.JSON(http.StatusOK, nonceResponse{Nonce: challenge.Nonce})
}

type loginRequest struct {
	Username    string `json:"username"`
	DeviceID    string `json:"device_id"`
	SDID        string `json:"sdid"`
	Nonce       string `json:"nonce"`
	Signature   string `json:"signature"`
	Fingerprint string `json:"fingerprint"`
}

type loginPasswordRequest struct {
	Username string `json:"username"`
	Password string `json:"password"`
}

func (s *Server) handleLogin(c *gin.Context) {
	var req loginRequest
	if err := c.ShouldBindJSON(&req); err != nil {
		c.AbortWithStatusJSON(http.StatusBadRequest, gin.H{"error": "invalid_payload"})
		return
	}
	deviceID := req.DeviceID
	if deviceID == "" {
		deviceID = req.SDID
	}
<<<<<<< HEAD
	if deviceID == "" || req.Username == "" {
		c.AbortWithStatusJSON(http.StatusBadRequest, gin.H{"error": "invalid_payload"})
		return
	}
	sig, err := base64.RawStdEncoding.DecodeString(req.Signature)
=======
	if deviceID == "" {
		c.AbortWithStatusJSON(http.StatusBadRequest, gin.H{"error": "invalid_payload"})
		return
	}
	sig, err := decodeWebBase64(req.Signature)
>>>>>>> 0164b8bb
	if err != nil {
		c.AbortWithStatusJSON(http.StatusBadRequest, gin.H{"error": "invalid_signature"})
		return
	}
	ip := clientIP(c.Request)
<<<<<<< HEAD
	if _, err := s.Store.ValidateLogin(req.Username, deviceID, req.Nonce, sig, req.Fingerprint, ip); err != nil {
		c.AbortWithStatusJSON(http.StatusUnauthorized, gin.H{"error": err.Error()})
		return
	}
	session, err := s.Sessions.Issue(strings.ToLower(req.Username), deviceID)
	if err != nil {
		c.AbortWithStatusJSON(http.StatusInternalServerError, gin.H{"error": "session_issue_failed"})
		return
	}
	c.JSON(http.StatusOK, session)
}

func (s *Server) handleLoginPassword(c *gin.Context) {
	var req loginPasswordRequest
	if err := c.ShouldBindJSON(&req); err != nil {
		c.AbortWithStatusJSON(http.StatusBadRequest, gin.H{"error": "invalid_payload"})
		return
	}
	if req.Username == "" || req.Password == "" {
		c.AbortWithStatusJSON(http.StatusBadRequest, gin.H{"error": "invalid_payload"})
		return
	}
	if _, err := s.Store.AuthenticatePassword(req.Username, req.Password); err != nil {
		c.AbortWithStatusJSON(http.StatusUnauthorized, gin.H{"error": err.Error()})
		return
	}
	session, err := s.Sessions.Issue(strings.ToLower(req.Username), "password")
=======
	username := models.NormaliseUsername(req.Username)
	if _, err := s.Store.ValidateLogin(username, deviceID, req.Nonce, sig, req.Fingerprint, ip); err != nil {
		c.AbortWithStatusJSON(http.StatusUnauthorized, gin.H{"error": err.Error()})
		return
	}
	session, err := s.Sessions.Issue(username, deviceID)
>>>>>>> 0164b8bb
	if err != nil {
		c.AbortWithStatusJSON(http.StatusInternalServerError, gin.H{"error": "session_issue_failed"})
		return
	}
	c.JSON(http.StatusOK, session)
}

func clientIP(r *http.Request) string {
	if r == nil {
		return ""
	}
	if v := r.Header.Get("X-Forwarded-For"); v != "" {
		parts := strings.Split(v, ",")
		candidate := strings.TrimSpace(parts[0])
		if ip := net.ParseIP(candidate); ip != nil {
			return ip.String()
		}
	}
	host, _, err := net.SplitHostPort(r.RemoteAddr)
	if err != nil {
		if ip := net.ParseIP(strings.TrimSpace(r.RemoteAddr)); ip != nil {
			return ip.String()
		}
		return r.RemoteAddr
	}
	if ip := net.ParseIP(host); ip != nil {
		return ip.String()
	}
	return host
}

func (s *Server) handleListLedger(c *gin.Context) {
	typ, ok := parseLedgerType(c.Param("type"))
	if !ok {
		c.AbortWithStatusJSON(http.StatusNotFound, gin.H{"error": "unknown_ledger"})
		return
	}
	entries := s.Store.ListEntries(typ)
	c.JSON(http.StatusOK, gin.H{"items": entries})
}

type ledgerRequest struct {
	Name        string              `json:"name"`
	Description string              `json:"description"`
	Attributes  map[string]string   `json:"attributes"`
	Tags        []string            `json:"tags"`
	Links       map[string][]string `json:"links"`
}

func (s *Server) handleCreateLedger(c *gin.Context) {
	typ, ok := parseLedgerType(c.Param("type"))
	if !ok {
		c.AbortWithStatusJSON(http.StatusNotFound, gin.H{"error": "unknown_ledger"})
		return
	}
	var req ledgerRequest
	if err := c.ShouldBindJSON(&req); err != nil {
		c.AbortWithStatusJSON(http.StatusBadRequest, gin.H{"error": "invalid_payload"})
		return
	}
	entry := models.LedgerEntry{
		Name:        req.Name,
		Description: req.Description,
		Attributes:  req.Attributes,
		Tags:        req.Tags,
		Links:       convertLinks(req.Links),
	}
	session := currentSession(c, s.Sessions)
	created, err := s.Store.CreateEntry(typ, entry, session)
	if err != nil {
		c.AbortWithStatusJSON(http.StatusBadRequest, gin.H{"error": err.Error()})
		return
	}
	c.JSON(http.StatusOK, created)
}

func convertLinks(input map[string][]string) map[models.LedgerType][]string {
	if input == nil {
		return nil
	}
	out := make(map[models.LedgerType][]string, len(input))
	for key, values := range input {
		if typ, ok := parseLedgerType(key); ok {
			out[typ] = append([]string{}, values...)
		}
	}
	return out
}

func (s *Server) handleUpdateLedger(c *gin.Context) {
	typ, ok := parseLedgerType(c.Param("type"))
	if !ok {
		c.AbortWithStatusJSON(http.StatusNotFound, gin.H{"error": "unknown_ledger"})
		return
	}
	var req ledgerRequest
	if err := c.ShouldBindJSON(&req); err != nil {
		c.AbortWithStatusJSON(http.StatusBadRequest, gin.H{"error": "invalid_payload"})
		return
	}
	session := currentSession(c, s.Sessions)
	updated, err := s.Store.UpdateEntry(typ, c.Param("id"), models.LedgerEntry{
		Name:        req.Name,
		Description: req.Description,
		Attributes:  req.Attributes,
		Tags:        req.Tags,
		Links:       convertLinks(req.Links),
	}, session)
	if err != nil {
		status := http.StatusBadRequest
		if errors.Is(err, models.ErrEntryNotFound) {
			status = http.StatusNotFound
		}
		c.AbortWithStatusJSON(status, gin.H{"error": err.Error()})
		return
	}
	c.JSON(http.StatusOK, updated)
}

func (s *Server) handleDeleteLedger(c *gin.Context) {
	typ, ok := parseLedgerType(c.Param("type"))
	if !ok {
		c.AbortWithStatusJSON(http.StatusNotFound, gin.H{"error": "unknown_ledger"})
		return
	}
	session := currentSession(c, s.Sessions)
	if err := s.Store.DeleteEntry(typ, c.Param("id"), session); err != nil {
		status := http.StatusBadRequest
		if errors.Is(err, models.ErrEntryNotFound) {
			status = http.StatusNotFound
		}
		c.AbortWithStatusJSON(status, gin.H{"error": err.Error()})
		return
	}
	c.Status(http.StatusNoContent)
}

type reorderRequest struct {
	IDs []string `json:"ids"`
}

func (s *Server) handleReorderLedger(c *gin.Context) {
	typ, ok := parseLedgerType(c.Param("type"))
	if !ok {
		c.AbortWithStatusJSON(http.StatusNotFound, gin.H{"error": "unknown_ledger"})
		return
	}
	var req reorderRequest
	if err := c.ShouldBindJSON(&req); err != nil {
		c.AbortWithStatusJSON(http.StatusBadRequest, gin.H{"error": "invalid_payload"})
		return
	}
	session := currentSession(c, s.Sessions)
	entries, err := s.Store.ReorderEntries(typ, req.IDs, session)
	if err != nil {
		c.AbortWithStatusJSON(http.StatusBadRequest, gin.H{"error": err.Error()})
		return
	}
	c.JSON(http.StatusOK, gin.H{"items": entries})
}

type importRequest struct {
	Data string `json:"data"`
}

func (s *Server) handleImportLedger(c *gin.Context) {
	typ, ok := parseLedgerType(c.Param("type"))
	if !ok {
		c.AbortWithStatusJSON(http.StatusNotFound, gin.H{"error": "unknown_ledger"})
		return
	}
	var req importRequest
	if err := c.ShouldBindJSON(&req); err != nil {
		c.AbortWithStatusJSON(http.StatusBadRequest, gin.H{"error": "invalid_payload"})
		return
	}
	raw, err := base64.StdEncoding.DecodeString(req.Data)
	if err != nil {
		c.AbortWithStatusJSON(http.StatusBadRequest, gin.H{"error": "invalid_base64"})
		return
	}
	workbook, err := xlsx.Decode(raw)
	if err != nil {
		c.AbortWithStatusJSON(http.StatusBadRequest, gin.H{"error": "invalid_workbook"})
		return
	}
	sheetName := sheetNameForType(typ)
	sheet, ok := workbook.SheetByName(sheetName)
	if !ok {
		c.AbortWithStatusJSON(http.StatusBadRequest, gin.H{"error": "sheet_missing"})
		return
	}
	entries := parseLedgerSheet(typ, sheet)
	session := currentSession(c, s.Sessions)
	s.Store.ReplaceEntries(typ, entries, session)
	c.JSON(http.StatusOK, gin.H{"items": s.Store.ListEntries(typ)})
}

var ipRegex = regexp.MustCompile(`(?i)^(?:\d{1,3}\.){3}\d{1,3}$|^(?:[a-f0-9]{0,4}:){2,7}[a-f0-9]{0,4}$`)

func parseLedgerSheet(typ models.LedgerType, sheet xlsx.Sheet) []models.LedgerEntry {
	if len(sheet.Rows) == 0 {
		return nil
	}
	headers := normaliseHeaders(sheet.Rows[0])
	entries := make([]models.LedgerEntry, 0, len(sheet.Rows)-1)
	for _, row := range sheet.Rows[1:] {
		if len(row) == 0 {
			continue
		}
		entry := models.LedgerEntry{Attributes: map[string]string{}, Links: map[models.LedgerType][]string{}}
		for idx, header := range headers {
			if idx >= len(row) {
				continue
			}
			value := strings.TrimSpace(row[idx])
			switch header {
			case "id":
				entry.ID = value
			case "name":
				entry.Name = value
			case "description":
				entry.Description = value
			case "tags":
				entry.Tags = strings.Split(value, ";")
			default:
				if header == "" {
					if typ == models.LedgerTypeIP && ipRegex.MatchString(value) {
						entry.Attributes["address"] = value
						if entry.Name == "" {
							entry.Name = value
						}
					}
					continue
				}
				if strings.HasPrefix(header, "link_") {
					if typ, ok := parseLedgerType(strings.TrimPrefix(header, "link_")); ok {
						entry.Links[typ] = strings.FieldsFunc(value, func(r rune) bool { return r == ';' || r == ',' })
					}
					continue
				}
				if entry.Attributes == nil {
					entry.Attributes = make(map[string]string)
				}
				entry.Attributes[header] = value
			}
		}
		if typ == models.LedgerTypeIP && entry.Name == "" {
			if addr := entry.Attributes["address"]; addr != "" {
				entry.Name = addr
			}
		}
		if entry.ID == "" {
			entry.ID = models.GenerateID(string(typ))
		}
		entry.CreatedAt = time.Now().UTC()
		entries = append(entries, entry)
	}
	return entries
}

func normaliseHeaders(headers []string) []string {
	out := make([]string, len(headers))
	for i, header := range headers {
		h := strings.TrimSpace(strings.ToLower(header))
		out[i] = h
	}
	return out
}

func (s *Server) handleExportLedger(c *gin.Context) {
	workbook := s.buildWorkbook()
	data, err := xlsx.Encode(workbook)
	if err != nil {
		c.AbortWithStatusJSON(http.StatusInternalServerError, gin.H{"error": "export_failed"})
		return
	}
	c.Writer.Header().Set("Content-Type", "application/vnd.openxmlformats-officedocument.spreadsheetml.sheet")
	c.Writer.Header().Set("Content-Disposition", "attachment; filename=ledger.xlsx")
	_, _ = c.Writer.Write(data)
}

func (s *Server) handleImportWorkbook(c *gin.Context) {
	var req importRequest
	if err := c.ShouldBindJSON(&req); err != nil {
		c.AbortWithStatusJSON(http.StatusBadRequest, gin.H{"error": "invalid_payload"})
		return
	}
	raw, err := base64.StdEncoding.DecodeString(req.Data)
	if err != nil {
		c.AbortWithStatusJSON(http.StatusBadRequest, gin.H{"error": "invalid_base64"})
		return
	}
	workbook, err := xlsx.Decode(raw)
	if err != nil {
		c.AbortWithStatusJSON(http.StatusBadRequest, gin.H{"error": "invalid_workbook"})
		return
	}
	session := currentSession(c, s.Sessions)
	for _, typ := range models.AllLedgerTypes {
		sheetName := sheetNameForType(typ)
		if sheet, ok := workbook.SheetByName(sheetName); ok {
			entries := parseLedgerSheet(typ, sheet)
			s.Store.ReplaceEntries(typ, entries, session)
		}
	}
	c.JSON(http.StatusOK, gin.H{"status": "imported"})
}

func (s *Server) handleLedgerMatrix(c *gin.Context) {
	matrix := s.buildCartesianRows()
	c.JSON(http.StatusOK, gin.H{"rows": matrix})
}

func (s *Server) handleListAllowlist(c *gin.Context) {
	entries := s.Store.ListAllowlist()
	c.JSON(http.StatusOK, gin.H{"items": entries})
}

type allowRequest struct {
	Label       string `json:"label"`
	CIDR        string `json:"cidr"`
	Description string `json:"description"`
}

func (s *Server) handleCreateAllowlist(c *gin.Context) {
	var req allowRequest
	if err := c.ShouldBindJSON(&req); err != nil {
		c.AbortWithStatusJSON(http.StatusBadRequest, gin.H{"error": "invalid_payload"})
		return
	}
	entry, err := s.Store.AppendAllowlist(&models.IPAllowlistEntry{Label: req.Label, CIDR: req.CIDR, Description: req.Description}, currentSession(c, s.Sessions))
	if err != nil {
		c.AbortWithStatusJSON(http.StatusBadRequest, gin.H{"error": err.Error()})
		return
	}
	c.JSON(http.StatusOK, entry)
}

func (s *Server) handleUpdateAllowlist(c *gin.Context) {
	var req allowRequest
	if err := c.ShouldBindJSON(&req); err != nil {
		c.AbortWithStatusJSON(http.StatusBadRequest, gin.H{"error": "invalid_payload"})
		return
	}
	entry := &models.IPAllowlistEntry{ID: c.Param("id"), Label: req.Label, CIDR: req.CIDR, Description: req.Description}
	updated, err := s.Store.AppendAllowlist(entry, currentSession(c, s.Sessions))
	if err != nil {
		c.AbortWithStatusJSON(http.StatusBadRequest, gin.H{"error": err.Error()})
		return
	}
	c.JSON(http.StatusOK, updated)
}

func (s *Server) handleDeleteAllowlist(c *gin.Context) {
	if !s.Store.RemoveAllowlist(c.Param("id"), currentSession(c, s.Sessions)) {
		c.AbortWithStatusJSON(http.StatusNotFound, gin.H{"error": "not_found"})
		return
	}
	c.Status(http.StatusNoContent)
}

func (s *Server) handleUndo(c *gin.Context) {
	if err := s.Store.Undo(); err != nil {
		c.AbortWithStatusJSON(http.StatusBadRequest, gin.H{"error": err.Error()})
		return
	}
	c.JSON(http.StatusOK, gin.H{"status": "ok"})
}

func (s *Server) handleRedo(c *gin.Context) {
	if err := s.Store.Redo(); err != nil {
		c.AbortWithStatusJSON(http.StatusBadRequest, gin.H{"error": err.Error()})
		return
	}
	c.JSON(http.StatusOK, gin.H{"status": "ok"})
}

func (s *Server) handleHistoryStatus(c *gin.Context) {
	c.JSON(http.StatusOK, gin.H{"undo": s.Store.CanUndo(), "redo": s.Store.CanRedo()})
}

func (s *Server) handleAuditList(c *gin.Context) {
	audits := s.Store.ListAudits()
	c.JSON(http.StatusOK, gin.H{"items": audits})
}

func (s *Server) handleAuditVerify(c *gin.Context) {
	ok := s.Store.VerifyAuditChain()
	c.JSON(http.StatusOK, gin.H{"verified": ok})
}

func parseLedgerType(value string) (models.LedgerType, bool) {
	value = strings.ToLower(strings.TrimSpace(value))
	switch value {
	case "ips", "ip":
		return models.LedgerTypeIP, true
	case "devices", "device":
		return models.LedgerTypeDevice, true
	case "personnel", "people", "person":
		return models.LedgerTypePersonnel, true
	case "systems", "system":
		return models.LedgerTypeSystem, true
	default:
		return "", false
	}
}

func currentSession(c *gin.Context, manager *auth.Manager) string {
	if c == nil {
		return "system"
	}
	if sessionAny, ok := c.Get(middleware.ContextSessionKey); ok {
		if session, ok := sessionAny.(*auth.Session); ok {
			return session.Username
		}
	}
	return "system"
}

func (s *Server) buildWorkbook() xlsx.Workbook {
	sheets := make([]xlsx.Sheet, 0, len(models.AllLedgerTypes)+1)
	for _, typ := range models.AllLedgerTypes {
		entries := s.Store.ListEntries(typ)
		sheet := xlsx.Sheet{Name: sheetNameForType(typ)}
		header := []string{"ID", "Name", "Description", "Tags"}
		keys := attributeKeys(entries)
		header = append(header, keys...)
		for _, other := range models.AllLedgerTypes {
			if other == typ {
				continue
			}
			header = append(header, "link_"+string(other))
		}
		sheet.Rows = append(sheet.Rows, header)
		for _, entry := range entries {
			row := []string{entry.ID, entry.Name, entry.Description, strings.Join(entry.Tags, ";")}
			for _, key := range keys {
				row = append(row, entry.Attributes[key])
			}
			for _, other := range models.AllLedgerTypes {
				if other == typ {
					continue
				}
				row = append(row, strings.Join(entry.Links[other], ";"))
			}
			sheet.Rows = append(sheet.Rows, row)
		}
		sheets = append(sheets, sheet)
	}
	combined := s.buildCartesianRows()
	matrixSheet := xlsx.Sheet{Name: "Matrix"}
	matrixHeader := []string{"IP", "Device", "Personnel", "System"}
	matrixSheet.Rows = append(matrixSheet.Rows, matrixHeader)
	matrixSheet.Rows = append(matrixSheet.Rows, combined...)
	sheets = append(sheets, matrixSheet)
	workbook := xlsx.Workbook{Sheets: sheets}
	workbook.SortSheets([]string{"IP", "Device", "Personnel", "System", "Matrix"})
	return workbook
}

func attributeKeys(entries []models.LedgerEntry) []string {
	keysMap := make(map[string]struct{})
	for _, entry := range entries {
		for key := range entry.Attributes {
			keysMap[key] = struct{}{}
		}
	}
	keys := make([]string, 0, len(keysMap))
	for key := range keysMap {
		keys = append(keys, key)
	}
	sort.Strings(keys)
	return keys
}

func (s *Server) buildCartesianRows() [][]string {
	ips := s.Store.ListEntries(models.LedgerTypeIP)
	devices := s.Store.ListEntries(models.LedgerTypeDevice)
	personnel := s.Store.ListEntries(models.LedgerTypePersonnel)
	systems := s.Store.ListEntries(models.LedgerTypeSystem)

	rows := [][]string{}
	for _, device := range devices {
		linkedIPs := uniqueOrAll(device.Links[models.LedgerTypeIP], ips)
		linkedPersonnel := uniqueOrAll(device.Links[models.LedgerTypePersonnel], personnel)
		linkedSystems := uniqueOrAll(device.Links[models.LedgerTypeSystem], systems)
		for _, ipID := range linkedIPs {
			ipName := lookupName(ipID, ips)
			for _, personID := range linkedPersonnel {
				personName := lookupName(personID, personnel)
				for _, systemID := range linkedSystems {
					systemName := lookupName(systemID, systems)
					rows = append(rows, []string{ipName, device.Name, personName, systemName})
				}
			}
		}
	}
	if len(rows) == 0 {
		rows = append(rows, []string{"", "", "", ""})
	}
	return rows
}

func uniqueOrAll(ids []string, entries []models.LedgerEntry) []string {
	if len(ids) == 0 {
		out := make([]string, 0, len(entries))
		for _, entry := range entries {
			out = append(out, entry.ID)
		}
		return out
	}
	seen := make(map[string]struct{}, len(ids))
	out := make([]string, 0, len(ids))
	for _, id := range ids {
		id = strings.TrimSpace(id)
		if id == "" {
			continue
		}
		if _, ok := seen[id]; ok {
			continue
		}
		seen[id] = struct{}{}
		out = append(out, id)
	}
	if len(out) == 0 {
		for _, entry := range entries {
			out = append(out, entry.ID)
		}
	}
	return out
}

func lookupName(id string, entries []models.LedgerEntry) string {
	for _, entry := range entries {
		if entry.ID == id {
			return entry.Name
		}
	}
	return id
}

func sheetNameForType(typ models.LedgerType) string {
	switch typ {
	case models.LedgerTypeIP:
		return "IP"
	case models.LedgerTypeDevice:
		return "Device"
	case models.LedgerTypePersonnel:
		return "Personnel"
	case models.LedgerTypeSystem:
		return "System"
	default:
		return strings.Title(string(typ))
	}
}<|MERGE_RESOLUTION|>--- conflicted
+++ resolved
@@ -35,7 +35,6 @@
 		authGroup.POST("/enroll-request", s.handleEnrollRequest)
 		authGroup.POST("/enroll-complete", s.handleEnrollComplete)
 		authGroup.POST("/request-nonce", s.handleRequestNonce)
-		authGroup.POST("/login-password", s.handleLoginPassword)
 		authGroup.POST("/login", s.handleLogin)
 	}
 
@@ -174,20 +173,12 @@
 	if deviceID == "" {
 		deviceID = req.SDID
 	}
-<<<<<<< HEAD
-	if deviceID == "" || req.Username == "" {
-		c.AbortWithStatusJSON(http.StatusBadRequest, gin.H{"error": "invalid_payload"})
-		return
-	}
-	challenge, err := s.Store.RequestLoginNonce(req.Username, deviceID)
-=======
 	if deviceID == "" {
 		c.AbortWithStatusJSON(http.StatusBadRequest, gin.H{"error": "invalid_payload"})
 		return
 	}
 	username := models.NormaliseUsername(req.Username)
 	challenge, err := s.Store.RequestLoginNonce(username, deviceID)
->>>>>>> 0164b8bb
 	if err != nil {
 		c.AbortWithStatusJSON(http.StatusBadRequest, gin.H{"error": err.Error()})
 		return
@@ -204,11 +195,6 @@
 	Fingerprint string `json:"fingerprint"`
 }
 
-type loginPasswordRequest struct {
-	Username string `json:"username"`
-	Password string `json:"password"`
-}
-
 func (s *Server) handleLogin(c *gin.Context) {
 	var req loginRequest
 	if err := c.ShouldBindJSON(&req); err != nil {
@@ -219,60 +205,22 @@
 	if deviceID == "" {
 		deviceID = req.SDID
 	}
-<<<<<<< HEAD
-	if deviceID == "" || req.Username == "" {
-		c.AbortWithStatusJSON(http.StatusBadRequest, gin.H{"error": "invalid_payload"})
-		return
-	}
-	sig, err := base64.RawStdEncoding.DecodeString(req.Signature)
-=======
 	if deviceID == "" {
 		c.AbortWithStatusJSON(http.StatusBadRequest, gin.H{"error": "invalid_payload"})
 		return
 	}
 	sig, err := decodeWebBase64(req.Signature)
->>>>>>> 0164b8bb
 	if err != nil {
 		c.AbortWithStatusJSON(http.StatusBadRequest, gin.H{"error": "invalid_signature"})
 		return
 	}
 	ip := clientIP(c.Request)
-<<<<<<< HEAD
-	if _, err := s.Store.ValidateLogin(req.Username, deviceID, req.Nonce, sig, req.Fingerprint, ip); err != nil {
-		c.AbortWithStatusJSON(http.StatusUnauthorized, gin.H{"error": err.Error()})
-		return
-	}
-	session, err := s.Sessions.Issue(strings.ToLower(req.Username), deviceID)
-	if err != nil {
-		c.AbortWithStatusJSON(http.StatusInternalServerError, gin.H{"error": "session_issue_failed"})
-		return
-	}
-	c.JSON(http.StatusOK, session)
-}
-
-func (s *Server) handleLoginPassword(c *gin.Context) {
-	var req loginPasswordRequest
-	if err := c.ShouldBindJSON(&req); err != nil {
-		c.AbortWithStatusJSON(http.StatusBadRequest, gin.H{"error": "invalid_payload"})
-		return
-	}
-	if req.Username == "" || req.Password == "" {
-		c.AbortWithStatusJSON(http.StatusBadRequest, gin.H{"error": "invalid_payload"})
-		return
-	}
-	if _, err := s.Store.AuthenticatePassword(req.Username, req.Password); err != nil {
-		c.AbortWithStatusJSON(http.StatusUnauthorized, gin.H{"error": err.Error()})
-		return
-	}
-	session, err := s.Sessions.Issue(strings.ToLower(req.Username), "password")
-=======
 	username := models.NormaliseUsername(req.Username)
 	if _, err := s.Store.ValidateLogin(username, deviceID, req.Nonce, sig, req.Fingerprint, ip); err != nil {
 		c.AbortWithStatusJSON(http.StatusUnauthorized, gin.H{"error": err.Error()})
 		return
 	}
 	session, err := s.Sessions.Issue(username, deviceID)
->>>>>>> 0164b8bb
 	if err != nil {
 		c.AbortWithStatusJSON(http.StatusInternalServerError, gin.H{"error": "session_issue_failed"})
 		return
