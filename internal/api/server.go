package api

import (
<<<<<<< HEAD
=======
	"archive/zip"
>>>>>>> f098f4e3
	"encoding/base64"
	"encoding/json"
	"errors"
	"fmt"
	"io"
	"net"
	"net/http"
<<<<<<< HEAD
=======
	"os"
	"path/filepath"
>>>>>>> f098f4e3
	"regexp"
	"sort"
	"strconv"
	"strings"
	"time"

	"github.com/gin-gonic/gin"

	"ledger/internal/auth"
	"ledger/internal/db"
	"ledger/internal/middleware"
	"ledger/internal/models"
	"ledger/internal/xlsx"
)

// Server wires handlers to the in-memory store and session manager.
type Server struct {
	Database          *db.Database
	Store             *models.LedgerStore
	Sessions          *auth.Manager
	DataDir           string
	SnapshotRetention int
}

// RegisterRoutes attaches handlers to the gin engine.
func (s *Server) RegisterRoutes(router *gin.Engine) {
	router.GET("/health", s.handleHealth)

	authGroup := router.Group("/auth")
	{
		authGroup.POST("/password-login", s.handlePasswordLogin)
		authGroup.POST("/logout", s.handleLogout)
		authGroup.POST("/change-password", s.handleChangePassword)
	}

	secured := router.Group("/api/v1")
	secured.Use(middleware.RequireSession(s.Sessions))
	{
		secured.GET("/ledgers/:type", s.handleListLedger)
		secured.POST("/ledgers/:type", s.handleCreateLedger)
		secured.PUT("/ledgers/:type/:id", s.handleUpdateLedger)
		secured.DELETE("/ledgers/:type/:id", s.handleDeleteLedger)
		secured.POST("/ledgers/:type/reorder", s.handleReorderLedger)
		secured.POST("/ledgers/:type/import", s.handleImportLedger)
		secured.GET("/ledgers/export", s.handleExportLedger)
		secured.POST("/ledgers/import", s.handleImportWorkbook)
		secured.GET("/ledger-cartesian", s.handleLedgerMatrix)

		secured.GET("/workspaces", s.handleListWorkspaces)
		secured.POST("/workspaces", s.handleCreateWorkspace)
		secured.GET("/workspaces/:id", s.handleGetWorkspace)
		secured.PUT("/workspaces/:id", s.handleUpdateWorkspace)
		secured.DELETE("/workspaces/:id", s.handleDeleteWorkspace)
		secured.POST("/workspaces/:id/import/excel", s.handleImportWorkspaceExcel)
		secured.POST("/workspaces/:id/import/text", s.handleImportWorkspaceText)
		secured.GET("/workspaces/:id/export", s.handleExportWorkspace)
		secured.POST("/workspaces/:id/export/selected", s.handleExportWorkspaceSelected)

		secured.GET("/users", s.handleListUsers)
		secured.POST("/users", s.handleCreateUser)
		secured.DELETE("/users/:id", s.handleDeleteUser)

		secured.GET("/ip-allowlist", s.handleListAllowlist)
		secured.POST("/ip-allowlist", s.handleCreateAllowlist)
		secured.PUT("/ip-allowlist/:id", s.handleUpdateAllowlist)
		secured.DELETE("/ip-allowlist/:id", s.handleDeleteAllowlist)

		secured.POST("/history/undo", s.handleUndo)
		secured.POST("/history/redo", s.handleRedo)
		secured.GET("/history", s.handleHistoryStatus)

		secured.GET("/audit-logs", s.handleAuditLogs)
		secured.GET("/audit-logs/verify", s.handleAuditLogsVerify)
		secured.GET("/export/all", s.handleExportAll)
		secured.POST("/import/all", s.handleImportAll)
		secured.POST("/admin/save-snapshot", s.handleManualSave)
	}
}

func (s *Server) handleHealth(c *gin.Context) {
	payload := gin.H{"status": "ok", "timestamp": time.Now().UTC().Format(time.RFC3339)}
	if s.Database != nil {
		if err := s.Database.PingContext(c.Request.Context()); err != nil {
			payload["database"] = gin.H{"status": "unavailable", "error": err.Error()}
		} else {
			payload["database"] = gin.H{"status": "ok"}
		}
	}
	c.JSON(http.StatusOK, payload)
}

// SDID nonce and base64 helpers removed as we now use username/password only

// SDID-related types removed

type passwordLoginRequest struct {
	Username string `json:"username"`
	Password string `json:"password"`
}

type changePasswordRequest struct {
	OldPassword string `json:"oldPassword"`
	NewPassword string `json:"newPassword"`
}

// SDID login handler removed

func (s *Server) handlePasswordLogin(c *gin.Context) {
	var req passwordLoginRequest
	if err := c.ShouldBindJSON(&req); err != nil {
		c.AbortWithStatusJSON(http.StatusBadRequest, gin.H{"error": "invalid_payload"})
		return
	}
	user, err := s.Store.AuthenticateUser(req.Username, req.Password)
	if err != nil {
		status := http.StatusUnauthorized
		if errors.Is(err, models.ErrUsernameInvalid) || errors.Is(err, models.ErrPasswordTooShort) {
			status = http.StatusBadRequest
		}
		c.AbortWithStatusJSON(status, gin.H{"error": err.Error()})
		return
	}
	session, err := s.Sessions.Issue(user.Username, user.ID)
	if err != nil {
		c.AbortWithStatusJSON(http.StatusInternalServerError, gin.H{"error": "session_issue_failed"})
		return
	}
	s.Store.RecordLogin(user.Username)
	c.JSON(http.StatusOK, gin.H{
		"token":     session.Token,
		"username":  user.Username,
		"admin":     user.Admin,
		"issuedAt":  session.IssuedAt,
		"expiresAt": session.ExpiresAt,
	})
}

func (s *Server) handleLogout(c *gin.Context) {
	header := c.GetHeader("Authorization")
	const prefix = "Bearer "
	if strings.HasPrefix(header, prefix) {
		token := strings.TrimSpace(strings.TrimPrefix(header, prefix))
		s.Sessions.Revoke(token)
	}
	c.JSON(http.StatusOK, gin.H{"status": "logged_out"})
}

func (s *Server) handleChangePassword(c *gin.Context) {
	session := currentSession(c, s.Sessions)
	if strings.TrimSpace(session) == "" || session == "system" {
		c.AbortWithStatusJSON(http.StatusUnauthorized, gin.H{"error": "unauthorized"})
		return
	}
	var req changePasswordRequest
	if err := c.ShouldBindJSON(&req); err != nil {
		c.AbortWithStatusJSON(http.StatusBadRequest, gin.H{"error": "invalid_payload"})
		return
	}
	if err := s.Store.ChangePassword(session, strings.TrimSpace(req.OldPassword), strings.TrimSpace(req.NewPassword), session); err != nil {
		status := http.StatusUnauthorized
		switch {
		case errors.Is(err, models.ErrPasswordTooShort), errors.Is(err, models.ErrPasswordTooWeak), errors.Is(err, models.ErrUsernameInvalid):
			status = http.StatusBadRequest
		case errors.Is(err, models.ErrUserNotFound):
			status = http.StatusNotFound
		}
		c.AbortWithStatusJSON(status, gin.H{"error": err.Error()})
		return
	}
	c.JSON(http.StatusOK, gin.H{"status": "password_changed"})
}

// Challenge resolution removed

// Approval submission removed

// Approval endpoints removed

func canonicalizeJSONValue(value any) string {
	switch v := value.(type) {
	case nil:
		return "null"
	case string:
		b, _ := json.Marshal(v)
		return string(b)
	case bool:
		if v {
			return "true"
		}
		return "false"
	case float64:
		return strconv.FormatFloat(v, 'f', -1, 64)
	case json.Number:
		return v.String()
	case []any:
		parts := make([]string, len(v))
		for i, item := range v {
			parts[i] = canonicalizeJSONValue(item)
		}
		return "[" + strings.Join(parts, ",") + "]"
	case map[string]any:
		keys := make([]string, 0, len(v))
		for key := range v {
			keys = append(keys, key)
		}
		sort.Strings(keys)
		parts := make([]string, 0, len(keys))
		for _, key := range keys {
			parts = append(parts, strconv.Quote(key)+":"+canonicalizeJSONValue(v[key]))
		}
		return "{" + strings.Join(parts, ",") + "}"
	default:
		b, _ := json.Marshal(v)
		return string(b)
	}
}

func canonicalizeJSON(raw json.RawMessage) (string, error) {
	if len(raw) == 0 {
		return "", nil
	}
	decoder := json.NewDecoder(strings.NewReader(string(raw)))
	decoder.UseNumber()
	var value any
	if err := decoder.Decode(&value); err != nil {
		return "", err
	}
	return canonicalizeJSONValue(value), nil
}

// JWK decode removed

// SDID claims helpers removed

// SDID verification removed

// SDID identity approval evaluation removed

// Approval helpers removed

// Challenge satisfaction removed

func clientIP(r *http.Request) string {
	if r == nil {
		return ""
	}
	if v := r.Header.Get("X-Forwarded-For"); v != "" {
		parts := strings.Split(v, ",")
		candidate := strings.TrimSpace(parts[0])
		if ip := net.ParseIP(candidate); ip != nil {
			return ip.String()
		}
	}
	host, _, err := net.SplitHostPort(r.RemoteAddr)
	if err != nil {
		if ip := net.ParseIP(strings.TrimSpace(r.RemoteAddr)); ip != nil {
			return ip.String()
		}
		return r.RemoteAddr
	}
	if ip := net.ParseIP(host); ip != nil {
		return ip.String()
	}
	return host
}

func (s *Server) handleListLedger(c *gin.Context) {
	typ, ok := parseLedgerType(c.Param("type"))
	if !ok {
		c.AbortWithStatusJSON(http.StatusNotFound, gin.H{"error": "unknown_ledger"})
		return
	}
	entries := s.Store.ListEntries(typ)
	c.JSON(http.StatusOK, gin.H{"items": entries})
}

type ledgerRequest struct {
	Name        string              `json:"name"`
	Description string              `json:"description"`
	Attributes  map[string]string   `json:"attributes"`
	Tags        []string            `json:"tags"`
	Links       map[string][]string `json:"links"`
}

type workspaceColumnPayload struct {
	ID    string `json:"id"`
	Title string `json:"title"`
	Width int    `json:"width,omitempty"`
}

type workspaceRowPayload struct {
	ID          string            `json:"id"`
	Cells       map[string]string `json:"cells"`
	Styles      map[string]string `json:"styles,omitempty"`
	Highlighted bool              `json:"highlighted,omitempty"`
	CreatedAt   time.Time         `json:"createdAt,omitempty"`
	UpdatedAt   time.Time         `json:"updatedAt,omitempty"`
}

type workspaceResponse struct {
	ID        string                   `json:"id"`
	Name      string                   `json:"name"`
	Kind      string                   `json:"kind"`
	ParentID  string                   `json:"parentId,omitempty"`
	Columns   []workspaceColumnPayload `json:"columns"`
	Rows      []workspaceRowPayload    `json:"rows"`
	Document  string                   `json:"document,omitempty"`
	CreatedAt time.Time                `json:"createdAt"`
	UpdatedAt time.Time                `json:"updatedAt"`
}

type workspaceTreeItem struct {
	ID        string              `json:"id"`
	Name      string              `json:"name"`
	Kind      string              `json:"kind"`
	ParentID  string              `json:"parentId,omitempty"`
	CreatedAt time.Time           `json:"createdAt"`
	UpdatedAt time.Time           `json:"updatedAt"`
	Children  []workspaceTreeItem `json:"children,omitempty"`
}

type userResponse struct {
	ID        string    `json:"id"`
	Username  string    `json:"username"`
	Admin     bool      `json:"admin"`
	CreatedAt time.Time `json:"createdAt"`
	UpdatedAt time.Time `json:"updatedAt"`
}

type userCreateRequest struct {
	Username string `json:"username"`
	Password string `json:"password"`
	Admin    bool   `json:"admin"`
}

type workspaceRequest struct {
	Name     string                   `json:"name"`
	Document string                   `json:"document"`
	Columns  []workspaceColumnPayload `json:"columns"`
	Rows     []workspaceRowPayload    `json:"rows"`
	Kind     string                   `json:"kind"`
	ParentID string                   `json:"parentId"`
}

type workspaceUpdateRequest struct {
	Name     *string                   `json:"name,omitempty"`
	Document *string                   `json:"document,omitempty"`
	Columns  *[]workspaceColumnPayload `json:"columns,omitempty"`
	Rows     *[]workspaceRowPayload    `json:"rows,omitempty"`
	ParentID *string                   `json:"parentId,omitempty"`
}

type workspaceTextImportRequest struct {
	Text      string `json:"text"`
	Delimiter string `json:"delimiter"`
	HasHeader *bool  `json:"hasHeader"`
}

func (s *Server) handleCreateLedger(c *gin.Context) {
	typ, ok := parseLedgerType(c.Param("type"))
	if !ok {
		c.AbortWithStatusJSON(http.StatusNotFound, gin.H{"error": "unknown_ledger"})
		return
	}
	var req ledgerRequest
	if err := c.ShouldBindJSON(&req); err != nil {
		c.AbortWithStatusJSON(http.StatusBadRequest, gin.H{"error": "invalid_payload"})
		return
	}
	entry := models.LedgerEntry{
		Name:        req.Name,
		Description: req.Description,
		Attributes:  req.Attributes,
		Tags:        req.Tags,
		Links:       convertLinks(req.Links),
	}
	session := currentSession(c, s.Sessions)
	created, err := s.Store.CreateEntry(typ, entry, session)
	if err != nil {
		c.AbortWithStatusJSON(http.StatusBadRequest, gin.H{"error": err.Error()})
		return
	}
	c.JSON(http.StatusOK, created)
}

func convertLinks(input map[string][]string) map[models.LedgerType][]string {
	if input == nil {
		return nil
	}
	out := make(map[models.LedgerType][]string, len(input))
	for key, values := range input {
		if typ, ok := parseLedgerType(key); ok {
			out[typ] = append([]string{}, values...)
		}
	}
	return out
}

func (s *Server) handleUpdateLedger(c *gin.Context) {
	typ, ok := parseLedgerType(c.Param("type"))
	if !ok {
		c.AbortWithStatusJSON(http.StatusNotFound, gin.H{"error": "unknown_ledger"})
		return
	}
	var req ledgerRequest
	if err := c.ShouldBindJSON(&req); err != nil {
		c.AbortWithStatusJSON(http.StatusBadRequest, gin.H{"error": "invalid_payload"})
		return
	}
	session := currentSession(c, s.Sessions)
	updated, err := s.Store.UpdateEntry(typ, c.Param("id"), models.LedgerEntry{
		Name:        req.Name,
		Description: req.Description,
		Attributes:  req.Attributes,
		Tags:        req.Tags,
		Links:       convertLinks(req.Links),
	}, session)
	if err != nil {
		status := http.StatusBadRequest
		if errors.Is(err, models.ErrEntryNotFound) {
			status = http.StatusNotFound
		}
		c.AbortWithStatusJSON(status, gin.H{"error": err.Error()})
		return
	}
	c.JSON(http.StatusOK, updated)
}

func (s *Server) handleDeleteLedger(c *gin.Context) {
	typ, ok := parseLedgerType(c.Param("type"))
	if !ok {
		c.AbortWithStatusJSON(http.StatusNotFound, gin.H{"error": "unknown_ledger"})
		return
	}
	session := currentSession(c, s.Sessions)
	if err := s.Store.DeleteEntry(typ, c.Param("id"), session); err != nil {
		status := http.StatusBadRequest
		if errors.Is(err, models.ErrEntryNotFound) {
			status = http.StatusNotFound
		}
		c.AbortWithStatusJSON(status, gin.H{"error": err.Error()})
		return
	}
	c.Status(http.StatusNoContent)
}

type reorderRequest struct {
	IDs []string `json:"ids"`
}

func (s *Server) handleReorderLedger(c *gin.Context) {
	typ, ok := parseLedgerType(c.Param("type"))
	if !ok {
		c.AbortWithStatusJSON(http.StatusNotFound, gin.H{"error": "unknown_ledger"})
		return
	}
	var req reorderRequest
	if err := c.ShouldBindJSON(&req); err != nil {
		c.AbortWithStatusJSON(http.StatusBadRequest, gin.H{"error": "invalid_payload"})
		return
	}
	session := currentSession(c, s.Sessions)
	entries, err := s.Store.ReorderEntries(typ, req.IDs, session)
	if err != nil {
		c.AbortWithStatusJSON(http.StatusBadRequest, gin.H{"error": err.Error()})
		return
	}
	c.JSON(http.StatusOK, gin.H{"items": entries})
}

type importRequest struct {
	Data string `json:"data"`
}

func (s *Server) handleImportLedger(c *gin.Context) {
	typ, ok := parseLedgerType(c.Param("type"))
	if !ok {
		c.AbortWithStatusJSON(http.StatusNotFound, gin.H{"error": "unknown_ledger"})
		return
	}
	var req importRequest
	if err := c.ShouldBindJSON(&req); err != nil {
		c.AbortWithStatusJSON(http.StatusBadRequest, gin.H{"error": "invalid_payload"})
		return
	}
	raw, err := base64.StdEncoding.DecodeString(req.Data)
	if err != nil {
		c.AbortWithStatusJSON(http.StatusBadRequest, gin.H{"error": "invalid_base64"})
		return
	}
	workbook, err := xlsx.Decode(raw)
	if err != nil {
		c.AbortWithStatusJSON(http.StatusBadRequest, gin.H{"error": "invalid_workbook"})
		return
	}
	sheetName := sheetNameForType(typ)
	sheet, ok := workbook.SheetByName(sheetName)
	if !ok {
		c.AbortWithStatusJSON(http.StatusBadRequest, gin.H{"error": "sheet_missing"})
		return
	}
	entries := parseLedgerSheet(typ, sheet)
	session := currentSession(c, s.Sessions)
	s.Store.ReplaceEntries(typ, entries, session)
	c.JSON(http.StatusOK, gin.H{"items": s.Store.ListEntries(typ)})
}

var ipRegex = regexp.MustCompile(`(?i)^(?:\d{1,3}\.){3}\d{1,3}$|^(?:[a-f0-9]{0,4}:){2,7}[a-f0-9]{0,4}$`)

func parseLedgerSheet(typ models.LedgerType, sheet xlsx.Sheet) []models.LedgerEntry {
	if len(sheet.Rows) == 0 {
		return nil
	}
	headers := normaliseHeaders(sheet.Rows[0])
	entries := make([]models.LedgerEntry, 0, len(sheet.Rows)-1)
	for _, row := range sheet.Rows[1:] {
		if len(row) == 0 {
			continue
		}
		entry := models.LedgerEntry{Attributes: map[string]string{}, Links: map[models.LedgerType][]string{}}
		for idx, header := range headers {
			if idx >= len(row) {
				continue
			}
			value := strings.TrimSpace(row[idx])
			switch header {
			case "id":
				entry.ID = value
			case "name":
				entry.Name = value
			case "description":
				entry.Description = value
			case "tags":
				entry.Tags = strings.Split(value, ";")
			default:
				if header == "" {
					if typ == models.LedgerTypeIP && ipRegex.MatchString(value) {
						entry.Attributes["address"] = value
						if entry.Name == "" {
							entry.Name = value
						}
					}
					continue
				}
				if strings.HasPrefix(header, "link_") {
					if typ, ok := parseLedgerType(strings.TrimPrefix(header, "link_")); ok {
						entry.Links[typ] = strings.FieldsFunc(value, func(r rune) bool { return r == ';' || r == ',' })
					}
					continue
				}
				if entry.Attributes == nil {
					entry.Attributes = make(map[string]string)
				}
				entry.Attributes[header] = value
			}
		}
		if typ == models.LedgerTypeIP && entry.Name == "" {
			if addr := entry.Attributes["address"]; addr != "" {
				entry.Name = addr
			}
		}
		if entry.ID == "" {
			entry.ID = models.GenerateID(string(typ))
		}
		entry.CreatedAt = time.Now().UTC()
		entries = append(entries, entry)
	}
	return entries
}

func normaliseHeaders(headers []string) []string {
	out := make([]string, len(headers))
	for i, header := range headers {
		h := strings.TrimSpace(strings.ToLower(header))
		out[i] = h
	}
	return out
}

func (s *Server) handleExportLedger(c *gin.Context) {
	workbook := s.buildWorkbook()
	data, err := xlsx.Encode(workbook)
	if err != nil {
		c.AbortWithStatusJSON(http.StatusInternalServerError, gin.H{"error": "export_failed"})
		return
	}
	c.Writer.Header().Set("Content-Type", "application/vnd.openxmlformats-officedocument.spreadsheetml.sheet")
	c.Writer.Header().Set("Content-Disposition", "attachment; filename=ledger.xlsx")
	_, _ = c.Writer.Write(data)
}

func (s *Server) handleImportWorkbook(c *gin.Context) {
	var req importRequest
	if err := c.ShouldBindJSON(&req); err != nil {
		c.AbortWithStatusJSON(http.StatusBadRequest, gin.H{"error": "invalid_payload"})
		return
	}
	raw, err := base64.StdEncoding.DecodeString(req.Data)
	if err != nil {
		c.AbortWithStatusJSON(http.StatusBadRequest, gin.H{"error": "invalid_base64"})
		return
	}
	workbook, err := xlsx.Decode(raw)
	if err != nil {
		c.AbortWithStatusJSON(http.StatusBadRequest, gin.H{"error": "invalid_workbook"})
		return
	}
	session := currentSession(c, s.Sessions)
	for _, typ := range models.AllLedgerTypes {
		sheetName := sheetNameForType(typ)
		if sheet, ok := workbook.SheetByName(sheetName); ok {
			entries := parseLedgerSheet(typ, sheet)
			s.Store.ReplaceEntries(typ, entries, session)
		}
	}
	c.JSON(http.StatusOK, gin.H{"status": "imported"})
}

func (s *Server) handleLedgerMatrix(c *gin.Context) {
	matrix := s.buildCartesianRows()
	c.JSON(http.StatusOK, gin.H{"rows": matrix})
}

func (s *Server) handleListWorkspaces(c *gin.Context) {
	items := s.Store.ListWorkspaces()
	buckets := make(map[string][]workspaceTreeItem)
	for _, item := range items {
		parent := strings.TrimSpace(item.ParentID)
		buckets[parent] = append(buckets[parent], workspaceTreeItemFromModel(item))
	}
	var build func(parent string) []workspaceTreeItem
	build = func(parent string) []workspaceTreeItem {
		nodes := buckets[parent]
		result := make([]workspaceTreeItem, len(nodes))
		for i, node := range nodes {
			node.Children = build(node.ID)
			result[i] = node
		}
		return result
	}
	c.JSON(http.StatusOK, gin.H{"items": build("")})
}

func (s *Server) handleCreateWorkspace(c *gin.Context) {
	var req workspaceRequest
	if err := c.ShouldBindJSON(&req); err != nil {
		c.AbortWithStatusJSON(http.StatusBadRequest, gin.H{"error": "invalid_payload"})
		return
	}
	actor := currentSession(c, s.Sessions)
	kind := models.ParseWorkspaceKind(req.Kind)
	workspace, err := s.Store.CreateWorkspace(
		req.Name,
		kind,
		req.ParentID,
		payloadColumnsToModel(req.Columns),
		payloadRowsToModel(req.Rows),
		req.Document,
		actor,
	)
	if err != nil {
		status := http.StatusInternalServerError
		if errors.Is(err, models.ErrWorkspaceParentInvalid) || errors.Is(err, models.ErrWorkspaceKindUnsupported) {
			status = http.StatusBadRequest
		}
		c.AbortWithStatusJSON(status, gin.H{"error": err.Error()})
		return
	}
	c.JSON(http.StatusCreated, gin.H{"workspace": workspaceToResponse(workspace)})
}

func (s *Server) handleGetWorkspace(c *gin.Context) {
	workspace, err := s.Store.GetWorkspace(c.Param("id"))
	if err != nil {
		status := http.StatusInternalServerError
		if errors.Is(err, models.ErrWorkspaceNotFound) {
			status = http.StatusNotFound
		}
		c.AbortWithStatusJSON(status, gin.H{"error": err.Error()})
		return
	}
	c.JSON(http.StatusOK, gin.H{"workspace": workspaceToResponse(workspace)})
}

func (s *Server) handleUpdateWorkspace(c *gin.Context) {
	var req workspaceUpdateRequest
	if err := c.ShouldBindJSON(&req); err != nil {
		c.AbortWithStatusJSON(http.StatusBadRequest, gin.H{"error": "invalid_payload"})
		return
	}
	update := models.WorkspaceUpdate{}
	if req.Name != nil {
		update.SetName = true
		update.Name = *req.Name
	}
	if req.Document != nil {
		update.SetDocument = true
		update.Document = *req.Document
	}
	if req.Columns != nil {
		update.SetColumns = true
		update.Columns = payloadColumnsToModel(*req.Columns)
	}
	if req.Rows != nil {
		update.SetRows = true
		update.Rows = payloadRowsToModel(*req.Rows)
	}
	if req.ParentID != nil {
		update.SetParent = true
		update.ParentID = strings.TrimSpace(*req.ParentID)
	}
	actor := currentSession(c, s.Sessions)
	workspace, err := s.Store.UpdateWorkspace(c.Param("id"), update, actor)
	if err != nil {
		status := http.StatusInternalServerError
		if errors.Is(err, models.ErrWorkspaceNotFound) {
			status = http.StatusNotFound
		} else if errors.Is(err, models.ErrWorkspaceParentInvalid) || errors.Is(err, models.ErrWorkspaceKindUnsupported) {
			status = http.StatusBadRequest
		}
		c.AbortWithStatusJSON(status, gin.H{"error": err.Error()})
		return
	}
	c.JSON(http.StatusOK, gin.H{"workspace": workspaceToResponse(workspace)})
}

func (s *Server) handleDeleteWorkspace(c *gin.Context) {
	if err := s.Store.DeleteWorkspace(c.Param("id"), currentSession(c, s.Sessions)); err != nil {
		status := http.StatusInternalServerError
		if errors.Is(err, models.ErrWorkspaceNotFound) {
			status = http.StatusNotFound
		}
		c.AbortWithStatusJSON(status, gin.H{"error": err.Error()})
		return
	}
	c.Status(http.StatusNoContent)
}

func (s *Server) handleImportWorkspaceExcel(c *gin.Context) {
	uploaded, _, err := c.Request.FormFile("file")
	if err != nil {
		c.AbortWithStatusJSON(http.StatusBadRequest, gin.H{"error": "missing_file"})
		return
	}
	defer uploaded.Close()

	data, err := io.ReadAll(uploaded)
	if err != nil {
		c.AbortWithStatusJSON(http.StatusInternalServerError, gin.H{"error": "file_read_failed"})
		return
	}

	workbook, err := xlsx.Decode(data)
	if err != nil {
		c.AbortWithStatusJSON(http.StatusBadRequest, gin.H{"error": "invalid_workbook"})
		return
	}
	if len(workbook.Sheets) == 0 {
		c.AbortWithStatusJSON(http.StatusBadRequest, gin.H{"error": "workbook_empty"})
		return
	}
	sheet := workbook.Sheets[0]
	headers := []string{}
	rows := [][]string{}
	if len(sheet.Rows) > 0 {
		headers = append(headers, sheet.Rows[0]...)
		for _, row := range sheet.Rows[1:] {
			copied := append([]string{}, row...)
			rows = append(rows, copied)
		}
	}
	actor := currentSession(c, s.Sessions)
	workspace, err := s.Store.ReplaceWorkspaceData(c.Param("id"), headers, rows, actor)
	if err != nil {
		status := http.StatusInternalServerError
		if errors.Is(err, models.ErrWorkspaceNotFound) {
			status = http.StatusNotFound
		} else if errors.Is(err, models.ErrWorkspaceKindUnsupported) {
			status = http.StatusBadRequest
		}
		c.AbortWithStatusJSON(status, gin.H{"error": err.Error()})
		return
	}
	c.JSON(http.StatusOK, gin.H{"workspace": workspaceToResponse(workspace)})
}

func (s *Server) handleImportWorkspaceText(c *gin.Context) {
	var req workspaceTextImportRequest
	if err := c.ShouldBindJSON(&req); err != nil {
		c.AbortWithStatusJSON(http.StatusBadRequest, gin.H{"error": "invalid_payload"})
		return
	}
	text := strings.TrimSpace(req.Text)
	if text == "" {
		c.AbortWithStatusJSON(http.StatusBadRequest, gin.H{"error": "empty_text"})
		return
	}
	delimiter := normaliseDelimiter(req.Delimiter)
	hasHeader := true
	if req.HasHeader != nil {
		hasHeader = *req.HasHeader
	}
	headers, records := parseDelimitedText(text, delimiter, hasHeader)
	actor := currentSession(c, s.Sessions)
	workspace, err := s.Store.ReplaceWorkspaceData(c.Param("id"), headers, records, actor)
	if err != nil {
		status := http.StatusInternalServerError
		if errors.Is(err, models.ErrWorkspaceNotFound) {
			status = http.StatusNotFound
		} else if errors.Is(err, models.ErrWorkspaceKindUnsupported) {
			status = http.StatusBadRequest
		}
		c.AbortWithStatusJSON(status, gin.H{"error": err.Error()})
		return
	}
	c.JSON(http.StatusOK, gin.H{"workspace": workspaceToResponse(workspace)})
}

func (s *Server) handleExportWorkspace(c *gin.Context) {
	workspace, err := s.Store.GetWorkspace(c.Param("id"))
	if err != nil {
		status := http.StatusInternalServerError
		if errors.Is(err, models.ErrWorkspaceNotFound) {
			status = http.StatusNotFound
		}
		c.AbortWithStatusJSON(status, gin.H{"error": err.Error()})
		return
	}

	if !models.WorkspaceKindSupportsTable(workspace.Kind) {
		c.AbortWithStatusJSON(http.StatusBadRequest, gin.H{"error": models.ErrWorkspaceKindUnsupported.Error()})
		return
	}

	rows := make([][]string, 0, len(workspace.Rows)+1)
	if len(workspace.Columns) > 0 {
		header := make([]string, len(workspace.Columns))
		for i, column := range workspace.Columns {
			header[i] = column.Title
		}
		rows = append(rows, header)
	}
	for _, row := range workspace.Rows {
		record := make([]string, len(workspace.Columns))
		for i, column := range workspace.Columns {
			record[i] = row.Cells[column.ID]
		}
		rows = append(rows, record)
	}
	sheetName := workspace.Name
	if strings.TrimSpace(sheetName) == "" {
		sheetName = "workspace"
	}
	workbook := xlsx.Workbook{Sheets: []xlsx.Sheet{{Name: sheetName, Rows: rows}}}
	encoded, err := xlsx.Encode(workbook)
	if err != nil {
		c.AbortWithStatusJSON(http.StatusInternalServerError, gin.H{"error": "encode_failed"})
		return
	}
	c.Writer.Header().Set("Content-Type", "application/vnd.openxmlformats-officedocument.spreadsheetml.sheet")
	c.Writer.Header().Set("Content-Disposition", fmt.Sprintf("attachment; filename=\"%s.xlsx\"", "workspace"))
	c.Writer.Write(encoded)
}

type exportSelectedRequest struct {
	RowIDs []string `json:"rowIds"`
}

func (s *Server) handleExportWorkspaceSelected(c *gin.Context) {
	workspace, err := s.Store.GetWorkspace(c.Param("id"))
	if err != nil {
		status := http.StatusInternalServerError
		if errors.Is(err, models.ErrWorkspaceNotFound) {
			status = http.StatusNotFound
		}
		c.AbortWithStatusJSON(status, gin.H{"error": err.Error()})
		return
	}
	if !models.WorkspaceKindSupportsTable(workspace.Kind) {
		c.AbortWithStatusJSON(http.StatusBadRequest, gin.H{"error": models.ErrWorkspaceKindUnsupported.Error()})
		return
	}
	var req exportSelectedRequest
	if err := c.ShouldBindJSON(&req); err != nil || len(req.RowIDs) == 0 {
		c.AbortWithStatusJSON(http.StatusBadRequest, gin.H{"error": "invalid_payload"})
		return
	}
	allow := make(map[string]struct{}, len(req.RowIDs))
	for _, id := range req.RowIDs {
		id = strings.TrimSpace(id)
		if id != "" {
			allow[id] = struct{}{}
		}
	}
	rows := make([][]string, 0, len(workspace.Rows)+1)
	if len(workspace.Columns) > 0 {
		header := make([]string, len(workspace.Columns))
		for i, column := range workspace.Columns {
			header[i] = column.Title
		}
		rows = append(rows, header)
	}
	for _, row := range workspace.Rows {
		if _, ok := allow[row.ID]; !ok {
			continue
		}
		record := make([]string, len(workspace.Columns))
		for i, column := range workspace.Columns {
			record[i] = row.Cells[column.ID]
		}
		rows = append(rows, record)
	}
	sheetName := workspace.Name
	if strings.TrimSpace(sheetName) == "" {
		sheetName = "workspace"
	}
	workbook := xlsx.Workbook{Sheets: []xlsx.Sheet{{Name: sheetName, Rows: rows}}}
	encoded, err := xlsx.Encode(workbook)
	if err != nil {
		c.AbortWithStatusJSON(http.StatusInternalServerError, gin.H{"error": "encode_failed"})
		return
	}
	c.Writer.Header().Set("Content-Type", "application/vnd.openxmlformats-officedocument.spreadsheetml.sheet")
	c.Writer.Header().Set("Content-Disposition", fmt.Sprintf("attachment; filename=\"%s_selected.xlsx\"", "workspace"))
	c.Writer.Write(encoded)
}

func (s *Server) handleListUsers(c *gin.Context) {
	session := currentSession(c, s.Sessions)
	if !s.Store.IsUserAdmin(session) {
		c.AbortWithStatusJSON(http.StatusForbidden, gin.H{"error": "admin_required"})
		return
	}
	users := s.Store.ListUsers()
	items := make([]userResponse, 0, len(users))
	for _, user := range users {
		items = append(items, userToResponse(user))
	}
	c.JSON(http.StatusOK, gin.H{"items": items})
}

func (s *Server) handleCreateUser(c *gin.Context) {
	session := currentSession(c, s.Sessions)
	if !s.Store.IsUserAdmin(session) {
		c.AbortWithStatusJSON(http.StatusForbidden, gin.H{"error": "admin_required"})
		return
	}
	var req userCreateRequest
	if err := c.ShouldBindJSON(&req); err != nil {
		c.AbortWithStatusJSON(http.StatusBadRequest, gin.H{"error": "invalid_payload"})
		return
	}
	user, err := s.Store.CreateUser(req.Username, req.Password, req.Admin, session)
	if err != nil {
		status := http.StatusInternalServerError
		switch {
		case errors.Is(err, models.ErrUsernameInvalid), errors.Is(err, models.ErrPasswordTooShort):
			status = http.StatusBadRequest
		case errors.Is(err, models.ErrUserExists):
			status = http.StatusConflict
		}
		c.AbortWithStatusJSON(status, gin.H{"error": err.Error()})
		return
	}
	c.JSON(http.StatusCreated, gin.H{"user": userToResponse(user)})
}

func (s *Server) handleDeleteUser(c *gin.Context) {
	session := currentSession(c, s.Sessions)
	if !s.Store.IsUserAdmin(session) {
		c.AbortWithStatusJSON(http.StatusForbidden, gin.H{"error": "admin_required"})
		return
	}
	if err := s.Store.DeleteUser(c.Param("id"), session); err != nil {
		status := http.StatusInternalServerError
		switch {
		case errors.Is(err, models.ErrUserNotFound):
			status = http.StatusNotFound
		case errors.Is(err, models.ErrUserDeleteLastAdmin):
			status = http.StatusBadRequest
		}
		c.AbortWithStatusJSON(status, gin.H{"error": err.Error()})
		return
	}
	c.Status(http.StatusNoContent)
}

func workspaceToResponse(workspace *models.Workspace) workspaceResponse {
	if workspace == nil {
		return workspaceResponse{}
	}
	columns := make([]workspaceColumnPayload, len(workspace.Columns))
	for i, column := range workspace.Columns {
		columns[i] = workspaceColumnPayload{ID: column.ID, Title: column.Title, Width: column.Width}
	}
	rows := make([]workspaceRowPayload, len(workspace.Rows))
	for i, row := range workspace.Rows {
		cells := make(map[string]string, len(row.Cells))
		for key, value := range row.Cells {
			cells[key] = value
		}
		styles := map[string]string{}
		if row.Styles != nil {
			for k, v := range row.Styles {
				styles[k] = v
			}
		}
		rows[i] = workspaceRowPayload{ID: row.ID, Cells: cells, Styles: styles, Highlighted: row.Highlighted, CreatedAt: row.CreatedAt, UpdatedAt: row.UpdatedAt}
	}
	return workspaceResponse{
		ID:        workspace.ID,
		Name:      workspace.Name,
		Kind:      string(models.NormalizeWorkspaceKind(workspace.Kind)),
		ParentID:  strings.TrimSpace(workspace.ParentID),
		Columns:   columns,
		Rows:      rows,
		Document:  workspace.Document,
		CreatedAt: workspace.CreatedAt,
		UpdatedAt: workspace.UpdatedAt,
	}
}

func workspaceTreeItemFromModel(workspace *models.Workspace) workspaceTreeItem {
	if workspace == nil {
		return workspaceTreeItem{}
	}
	return workspaceTreeItem{
		ID:        workspace.ID,
		Name:      workspace.Name,
		Kind:      string(models.NormalizeWorkspaceKind(workspace.Kind)),
		ParentID:  strings.TrimSpace(workspace.ParentID),
		CreatedAt: workspace.CreatedAt,
		UpdatedAt: workspace.UpdatedAt,
	}
}

func userToResponse(user *models.User) userResponse {
	if user == nil {
		return userResponse{}
	}
	return userResponse{
		ID:        user.ID,
		Username:  user.Username,
		Admin:     user.Admin,
		CreatedAt: user.CreatedAt,
		UpdatedAt: user.UpdatedAt,
	}
}

func payloadColumnsToModel(columns []workspaceColumnPayload) []models.WorkspaceColumn {
	if len(columns) == 0 {
		return nil
	}
	out := make([]models.WorkspaceColumn, 0, len(columns))
	for _, column := range columns {
		out = append(out, models.WorkspaceColumn{ID: strings.TrimSpace(column.ID), Title: column.Title, Width: column.Width})
	}
	return out
}

func payloadRowsToModel(rows []workspaceRowPayload) []models.WorkspaceRow {
	if len(rows) == 0 {
		return nil
	}
	out := make([]models.WorkspaceRow, 0, len(rows))
	for _, row := range rows {
		cells := make(map[string]string, len(row.Cells))
		for key, value := range row.Cells {
			cells[key] = value
		}
		styles := map[string]string{}
		if row.Styles != nil {
			for k, v := range row.Styles {
				styles[k] = v
			}
		}
		out = append(out, models.WorkspaceRow{ID: strings.TrimSpace(row.ID), Cells: cells, Styles: styles, Highlighted: row.Highlighted, CreatedAt: row.CreatedAt, UpdatedAt: row.UpdatedAt})
	}
	return out
}

func normaliseDelimiter(value string) string {
	trimmed := strings.ToLower(strings.TrimSpace(value))
	switch trimmed {
	case "", "tab", "\\t":
		return "\t"
	case "comma", ",":
		return ","
	case "semicolon", ";":
		return ";"
	case "space":
		return " "
	default:
		return trimmed
	}
}

func parseDelimitedText(text string, delimiter string, hasHeader bool) ([]string, [][]string) {
	normalized := strings.ReplaceAll(text, "\r\n", "\n")
	normalized = strings.ReplaceAll(normalized, "\r", "\n")
	lines := strings.Split(normalized, "\n")
	cleaned := make([]string, 0, len(lines))
	for _, line := range lines {
		if strings.TrimSpace(line) == "" {
			continue
		}
		cleaned = append(cleaned, line)
	}
	if len(cleaned) == 0 {
		return []string{}, [][]string{}
	}
	header := []string{}
	data := [][]string{}
	for idx, line := range cleaned {
		fields := splitWithDelimiter(line, delimiter)
		if idx == 0 && hasHeader {
			header = append(header, fields...)
			continue
		}
		data = append(data, fields)
	}
	return header, data
}

func splitWithDelimiter(line, delimiter string) []string {
	if delimiter == "" {
		return strings.Fields(line)
	}
	parts := strings.Split(line, delimiter)
	for i, part := range parts {
		parts[i] = strings.TrimSpace(part)
	}
	return parts
}

func (s *Server) handleListAllowlist(c *gin.Context) {
	entries := s.Store.ListAllowlist()
	c.JSON(http.StatusOK, gin.H{"items": entries})
}

type allowRequest struct {
	Label       string `json:"label"`
	CIDR        string `json:"cidr"`
	Description string `json:"description"`
}

func (s *Server) handleCreateAllowlist(c *gin.Context) {
	var req allowRequest
	if err := c.ShouldBindJSON(&req); err != nil {
		c.AbortWithStatusJSON(http.StatusBadRequest, gin.H{"error": "invalid_payload"})
		return
	}
	entry, err := s.Store.AppendAllowlist(&models.IPAllowlistEntry{Label: req.Label, CIDR: req.CIDR, Description: req.Description}, currentSession(c, s.Sessions))
	if err != nil {
		c.AbortWithStatusJSON(http.StatusBadRequest, gin.H{"error": err.Error()})
		return
	}
	c.JSON(http.StatusOK, entry)
}

func (s *Server) handleUpdateAllowlist(c *gin.Context) {
	var req allowRequest
	if err := c.ShouldBindJSON(&req); err != nil {
		c.AbortWithStatusJSON(http.StatusBadRequest, gin.H{"error": "invalid_payload"})
		return
	}
	entry := &models.IPAllowlistEntry{ID: c.Param("id"), Label: req.Label, CIDR: req.CIDR, Description: req.Description}
	updated, err := s.Store.AppendAllowlist(entry, currentSession(c, s.Sessions))
	if err != nil {
		c.AbortWithStatusJSON(http.StatusBadRequest, gin.H{"error": err.Error()})
		return
	}
	c.JSON(http.StatusOK, updated)
}

func (s *Server) handleDeleteAllowlist(c *gin.Context) {
	if !s.Store.RemoveAllowlist(c.Param("id"), currentSession(c, s.Sessions)) {
		c.AbortWithStatusJSON(http.StatusNotFound, gin.H{"error": "not_found"})
		return
	}
	c.Status(http.StatusNoContent)
}

func (s *Server) handleUndo(c *gin.Context) {
	if err := s.Store.Undo(); err != nil {
		c.AbortWithStatusJSON(http.StatusBadRequest, gin.H{"error": err.Error()})
		return
	}
	c.JSON(http.StatusOK, gin.H{"status": "ok"})
}

func (s *Server) handleRedo(c *gin.Context) {
	if err := s.Store.Redo(); err != nil {
		c.AbortWithStatusJSON(http.StatusBadRequest, gin.H{"error": err.Error()})
		return
	}
	c.JSON(http.StatusOK, gin.H{"status": "ok"})
}

func (s *Server) handleHistoryStatus(c *gin.Context) {
	c.JSON(http.StatusOK, gin.H{"undo": s.Store.CanUndo(), "redo": s.Store.CanRedo()})
}

func (s *Server) handleAuditLogs(c *gin.Context) {
	audits := s.Store.ListAudits()
	c.JSON(http.StatusOK, gin.H{"items": audits})
}

func (s *Server) handleAuditLogsVerify(c *gin.Context) {
	ok := s.Store.VerifyAuditChain()
	c.JSON(http.StatusOK, gin.H{"verified": ok})
}

func (s *Server) handleExportAll(c *gin.Context) {
<<<<<<< HEAD
	snapshot := s.Store.ExportSnapshot()
	c.JSON(http.StatusOK, snapshot)
}

func (s *Server) handleImportAll(c *gin.Context) {
	var snapshot models.Snapshot
	if err := c.ShouldBindJSON(&snapshot); err != nil {
		c.AbortWithStatusJSON(http.StatusBadRequest, gin.H{"error": "invalid_payload"})
		return
	}
	if err := s.Store.ImportSnapshot(&snapshot); err != nil {
		c.AbortWithStatusJSON(http.StatusBadRequest, gin.H{"error": err.Error()})
		return
	}
=======
	filename := fmt.Sprintf("ledger-export-%s.zip", time.Now().UTC().Format("20060102T150405Z"))
	c.Writer.Header().Set("Content-Type", "application/zip")
	c.Writer.Header().Set("Content-Disposition", fmt.Sprintf("attachment; filename=\"%s\"", filename))

	zipWriter := zip.NewWriter(c.Writer)
	entry, err := zipWriter.Create("snapshot.json")
	if err != nil {
		_ = zipWriter.Close()
		c.AbortWithStatusJSON(http.StatusInternalServerError, gin.H{"error": "export_failed"})
		return
	}
	if err := s.Store.WriteSnapshotJSON(entry); err != nil {
		_ = zipWriter.Close()
		c.AbortWithStatusJSON(http.StatusInternalServerError, gin.H{"error": "export_failed"})
		return
	}
	if err := zipWriter.Close(); err != nil {
		c.AbortWithStatusJSON(http.StatusInternalServerError, gin.H{"error": "export_failed"})
		return
	}
}

func (s *Server) handleImportAll(c *gin.Context) {
	contentType := strings.ToLower(strings.TrimSpace(c.Request.Header.Get("Content-Type")))
	if strings.HasPrefix(contentType, "application/json") || strings.HasPrefix(contentType, "text/json") {
		var snapshot models.Snapshot
		decoder := json.NewDecoder(c.Request.Body)
		if err := decoder.Decode(&snapshot); err != nil {
			c.AbortWithStatusJSON(http.StatusBadRequest, gin.H{"error": "invalid_payload"})
			return
		}
		if err := s.Store.ImportSnapshot(&snapshot); err != nil {
			c.AbortWithStatusJSON(http.StatusBadRequest, gin.H{"error": err.Error()})
			return
		}
		c.JSON(http.StatusOK, gin.H{"status": "imported"})
		return
	}

	path, err := resolveSnapshotUpload(c)
	if err != nil {
		status := http.StatusInternalServerError
		if errors.Is(err, errImportFileMissing) || errors.Is(err, errUnsupportedArchive) {
			status = http.StatusBadRequest
		}
		c.AbortWithStatusJSON(status, gin.H{"error": err.Error()})
		return
	}
	defer os.Remove(path)

	fh, err := os.Open(path)
	if err != nil {
		c.AbortWithStatusJSON(http.StatusInternalServerError, gin.H{"error": "import_open_failed"})
		return
	}
	defer fh.Close()

	info, err := fh.Stat()
	if err != nil {
		c.AbortWithStatusJSON(http.StatusInternalServerError, gin.H{"error": "import_stat_failed"})
		return
	}
	if err := importSnapshotFromFile(fh, info.Size(), s.Store); err != nil {
		status := http.StatusInternalServerError
		if errors.Is(err, errSnapshotMissing) || errors.Is(err, errSnapshotInvalid) {
			status = http.StatusBadRequest
		} else if errors.Is(err, errUnsupportedArchive) {
			status = http.StatusUnsupportedMediaType
		}
		c.AbortWithStatusJSON(status, gin.H{"error": err.Error()})
		return
	}

>>>>>>> f098f4e3
	c.JSON(http.StatusOK, gin.H{"status": "imported"})
}

func (s *Server) handleManualSave(c *gin.Context) {
	if strings.TrimSpace(s.DataDir) == "" {
		c.AbortWithStatusJSON(http.StatusBadRequest, gin.H{"error": "data_dir_not_configured"})
		return
	}
	if err := s.Store.SaveToWithRetention(s.DataDir, s.SnapshotRetention); err != nil {
		c.AbortWithStatusJSON(http.StatusInternalServerError, gin.H{"error": err.Error()})
		return
	}
	c.JSON(http.StatusOK, gin.H{"status": "saved"})
}
func resolveSnapshotUpload(c *gin.Context) (string, error) {
	if strings.HasPrefix(strings.ToLower(c.GetHeader("Content-Type")), "multipart/form-data") {
		reader, err := c.Request.MultipartReader()
		if err != nil {
			return "", err
		}
		for {
			part, err := reader.NextPart()
			if err == io.EOF {
				break
			}
			if err != nil {
				return "", err
			}
			if part.FormName() != "file" {
				_ = part.Close()
				continue
			}
			path, copyErr := spoolToTemp(part)
			_ = part.Close()
			if copyErr != nil {
				return "", copyErr
			}
			return path, nil
		}
		return "", errImportFileMissing
	}
	return spoolToTemp(c.Request.Body)
}

func spoolToTemp(r io.Reader) (string, error) {
	fh, err := os.CreateTemp("", "ledger-import-*.tmp")
	if err != nil {
		return "", err
	}
	defer func() {
		_ = fh.Close()
	}()
	if _, err := io.Copy(fh, r); err != nil {
		name := fh.Name()
		_ = os.Remove(name)
		return "", err
	}
	if err := fh.Close(); err != nil {
		name := fh.Name()
		_ = os.Remove(name)
		return "", err
	}
	return fh.Name(), nil
}

func importSnapshotFromFile(file *os.File, size int64, store *models.LedgerStore) error {
	header := make([]byte, 4)
	n, err := file.Read(header)
	if err != nil && !errors.Is(err, io.EOF) {
		return err
	}
	if _, err := file.Seek(0, io.SeekStart); err != nil {
		return err
	}
	if n == 4 && header[0] == 0x50 && header[1] == 0x4b && header[2] == 0x03 && header[3] == 0x04 {
		return importSnapshotFromZip(file, size, store)
	}
	decoder := json.NewDecoder(file)
	var snapshot models.Snapshot
	if err := decoder.Decode(&snapshot); err != nil {
		return fmt.Errorf("%w: %v", errSnapshotInvalid, err)
	}
	return store.ImportSnapshot(&snapshot)
}

func importSnapshotFromZip(readerAt io.ReaderAt, size int64, store *models.LedgerStore) error {
	zipReader, err := zip.NewReader(readerAt, size)
	if err != nil {
		return fmt.Errorf("%w: %v", errUnsupportedArchive, err)
	}
	var snapshot models.Snapshot
	found := false
	for _, file := range zipReader.File {
		if file.FileInfo().IsDir() {
			continue
		}
		name := filepath.Base(file.Name)
		if !strings.EqualFold(name, "snapshot.json") {
			continue
		}
		rc, err := file.Open()
		if err != nil {
			return fmt.Errorf("open_snapshot: %w", err)
		}
		decoder := json.NewDecoder(rc)
		if err := decoder.Decode(&snapshot); err != nil {
			_ = rc.Close()
			return fmt.Errorf("%w: %v", errSnapshotInvalid, err)
		}
		_ = rc.Close()
		found = true
		break
	}
	if !found {
		return errSnapshotMissing
	}
	return store.ImportSnapshot(&snapshot)
}

var (
	errImportFileMissing  = errors.New("import_file_missing")
	errSnapshotMissing    = errors.New("snapshot_missing")
	errSnapshotInvalid    = errors.New("snapshot_invalid")
	errUnsupportedArchive = errors.New("unsupported_archive")
)

func parseLedgerType(value string) (models.LedgerType, bool) {
	value = strings.ToLower(strings.TrimSpace(value))
	switch value {
	case "ips", "ip":
		return models.LedgerTypeIP, true
	case "personnel", "people", "person":
		return models.LedgerTypePersonnel, true
	case "systems", "system":
		return models.LedgerTypeSystem, true
	default:
		return "", false
	}
}

func currentSession(c *gin.Context, manager *auth.Manager) string {
	if c == nil {
		return "system"
	}
	if sessionAny, ok := c.Get(middleware.ContextSessionKey); ok {
		if session, ok := sessionAny.(*auth.Session); ok {
			return session.Username
		}
	}
	return "system"
}

func (s *Server) buildWorkbook() xlsx.Workbook {
	sheets := make([]xlsx.Sheet, 0, len(models.AllLedgerTypes)+1)
	for _, typ := range models.AllLedgerTypes {
		entries := s.Store.ListEntries(typ)
		sheet := xlsx.Sheet{Name: sheetNameForType(typ)}
		header := []string{"ID", "Name", "Description", "Tags"}
		keys := attributeKeys(entries)
		header = append(header, keys...)
		for _, other := range models.AllLedgerTypes {
			if other == typ {
				continue
			}
			header = append(header, "link_"+string(other))
		}
		sheet.Rows = append(sheet.Rows, header)
		for _, entry := range entries {
			row := []string{entry.ID, entry.Name, entry.Description, strings.Join(entry.Tags, ";")}
			for _, key := range keys {
				row = append(row, entry.Attributes[key])
			}
			for _, other := range models.AllLedgerTypes {
				if other == typ {
					continue
				}
				row = append(row, strings.Join(entry.Links[other], ";"))
			}
			sheet.Rows = append(sheet.Rows, row)
		}
		sheets = append(sheets, sheet)
	}
	combined := s.buildCartesianRows()
	matrixSheet := xlsx.Sheet{Name: "Matrix"}
	matrixHeader := []string{"IP", "Personnel", "System"}
	matrixSheet.Rows = append(matrixSheet.Rows, matrixHeader)
	matrixSheet.Rows = append(matrixSheet.Rows, combined...)
	sheets = append(sheets, matrixSheet)
	workbook := xlsx.Workbook{Sheets: sheets}
	workbook.SortSheets([]string{"IP", "Personnel", "System", "Matrix"})
	return workbook
}

func attributeKeys(entries []models.LedgerEntry) []string {
	keysMap := make(map[string]struct{})
	for _, entry := range entries {
		for key := range entry.Attributes {
			keysMap[key] = struct{}{}
		}
	}
	keys := make([]string, 0, len(keysMap))
	for key := range keysMap {
		keys = append(keys, key)
	}
	sort.Strings(keys)
	return keys
}

func (s *Server) buildCartesianRows() [][]string {
	ips := s.Store.ListEntries(models.LedgerTypeIP)
	personnel := s.Store.ListEntries(models.LedgerTypePersonnel)
	systems := s.Store.ListEntries(models.LedgerTypeSystem)

	rows := [][]string{}
	for _, system := range systems {
		linkedIPs := uniqueOrAll(system.Links[models.LedgerTypeIP], ips)
		linkedPersonnel := uniqueOrAll(system.Links[models.LedgerTypePersonnel], personnel)
		for _, ipID := range linkedIPs {
			ipName := lookupName(ipID, ips)
			for _, personID := range linkedPersonnel {
				personName := lookupName(personID, personnel)
				rows = append(rows, []string{ipName, personName, system.Name})
			}
		}
	}
	if len(rows) == 0 {
		rows = append(rows, []string{"", "", ""})
	}
	return rows
}

func uniqueOrAll(ids []string, entries []models.LedgerEntry) []string {
	if len(ids) == 0 {
		out := make([]string, 0, len(entries))
		for _, entry := range entries {
			out = append(out, entry.ID)
		}
		return out
	}
	seen := make(map[string]struct{}, len(ids))
	out := make([]string, 0, len(ids))
	for _, id := range ids {
		id = strings.TrimSpace(id)
		if id == "" {
			continue
		}
		if _, ok := seen[id]; ok {
			continue
		}
		seen[id] = struct{}{}
		out = append(out, id)
	}
	if len(out) == 0 {
		for _, entry := range entries {
			out = append(out, entry.ID)
		}
	}
	return out
}

func lookupName(id string, entries []models.LedgerEntry) string {
	for _, entry := range entries {
		if entry.ID == id {
			return entry.Name
		}
	}
	return id
}

func sheetNameForType(typ models.LedgerType) string {
	switch typ {
	case models.LedgerTypeIP:
		return "IP"
	case models.LedgerTypePersonnel:
		return "Personnel"
	case models.LedgerTypeSystem:
		return "System"
	default:
		return strings.Title(string(typ))
	}
}<|MERGE_RESOLUTION|>--- conflicted
+++ resolved
@@ -1,10 +1,7 @@
 package api
 
 import (
-<<<<<<< HEAD
-=======
 	"archive/zip"
->>>>>>> f098f4e3
 	"encoding/base64"
 	"encoding/json"
 	"errors"
@@ -12,11 +9,8 @@
 	"io"
 	"net"
 	"net/http"
-<<<<<<< HEAD
-=======
 	"os"
 	"path/filepath"
->>>>>>> f098f4e3
 	"regexp"
 	"sort"
 	"strconv"
@@ -1231,22 +1225,6 @@
 }
 
 func (s *Server) handleExportAll(c *gin.Context) {
-<<<<<<< HEAD
-	snapshot := s.Store.ExportSnapshot()
-	c.JSON(http.StatusOK, snapshot)
-}
-
-func (s *Server) handleImportAll(c *gin.Context) {
-	var snapshot models.Snapshot
-	if err := c.ShouldBindJSON(&snapshot); err != nil {
-		c.AbortWithStatusJSON(http.StatusBadRequest, gin.H{"error": "invalid_payload"})
-		return
-	}
-	if err := s.Store.ImportSnapshot(&snapshot); err != nil {
-		c.AbortWithStatusJSON(http.StatusBadRequest, gin.H{"error": err.Error()})
-		return
-	}
-=======
 	filename := fmt.Sprintf("ledger-export-%s.zip", time.Now().UTC().Format("20060102T150405Z"))
 	c.Writer.Header().Set("Content-Type", "application/zip")
 	c.Writer.Header().Set("Content-Disposition", fmt.Sprintf("attachment; filename=\"%s\"", filename))
@@ -1320,7 +1298,6 @@
 		return
 	}
 
->>>>>>> f098f4e3
 	c.JSON(http.StatusOK, gin.H{"status": "imported"})
 }
 
