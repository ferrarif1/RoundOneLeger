package api

import (
	"crypto/ecdsa"
	"crypto/elliptic"
	"crypto/sha256"
	"encoding/base64"
	"encoding/json"
	"errors"
<<<<<<< HEAD
=======
	"fmt"
	"io"
>>>>>>> d8eb9b47
	"math/big"
	"net"
	"net/http"
	"regexp"
	"sort"
	"strconv"
	"strings"
	"time"

	"github.com/gin-gonic/gin"

	"ledger/internal/auth"
	"ledger/internal/db"
	"ledger/internal/middleware"
	"ledger/internal/models"
	"ledger/internal/xlsx"
)

// Server wires handlers to the in-memory store and session manager.
type Server struct {
	Database *db.Database
	Store    *models.LedgerStore
	Sessions *auth.Manager
}

// RegisterRoutes attaches handlers to the gin engine.
func (s *Server) RegisterRoutes(router *gin.Engine) {
	router.GET("/health", s.handleHealth)

	authGroup := router.Group("/auth")
	{
		authGroup.POST("/request-nonce", s.handleRequestNonce)
		authGroup.POST("/login", s.handleLogin)
		authGroup.POST("/approvals", s.handleSubmitApproval)
	}

	secured := router.Group("/api/v1")
	secured.Use(middleware.RequireSession(s.Sessions))
	{
		secured.GET("/ledgers/:type", s.handleListLedger)
		secured.POST("/ledgers/:type", s.handleCreateLedger)
		secured.PUT("/ledgers/:type/:id", s.handleUpdateLedger)
		secured.DELETE("/ledgers/:type/:id", s.handleDeleteLedger)
		secured.POST("/ledgers/:type/reorder", s.handleReorderLedger)
		secured.POST("/ledgers/:type/import", s.handleImportLedger)
		secured.GET("/ledgers/export", s.handleExportLedger)
		secured.POST("/ledgers/import", s.handleImportWorkbook)
		secured.GET("/ledger-cartesian", s.handleLedgerMatrix)

		secured.GET("/workspaces", s.handleListWorkspaces)
		secured.POST("/workspaces", s.handleCreateWorkspace)
		secured.GET("/workspaces/:id", s.handleGetWorkspace)
		secured.PUT("/workspaces/:id", s.handleUpdateWorkspace)
		secured.DELETE("/workspaces/:id", s.handleDeleteWorkspace)
		secured.POST("/workspaces/:id/import/excel", s.handleImportWorkspaceExcel)
		secured.POST("/workspaces/:id/import/text", s.handleImportWorkspaceText)
		secured.GET("/workspaces/:id/export", s.handleExportWorkspace)

		secured.GET("/ip-allowlist", s.handleListAllowlist)
		secured.POST("/ip-allowlist", s.handleCreateAllowlist)
		secured.PUT("/ip-allowlist/:id", s.handleUpdateAllowlist)
		secured.DELETE("/ip-allowlist/:id", s.handleDeleteAllowlist)

		secured.POST("/history/undo", s.handleUndo)
		secured.POST("/history/redo", s.handleRedo)
		secured.GET("/history", s.handleHistoryStatus)

		secured.GET("/audit", s.handleAuditList)
		secured.GET("/audit/verify", s.handleAuditVerify)
		secured.GET("/approvals", s.handleListApprovals)
		secured.POST("/approvals/:id/approve", s.handleApproveRequest)
	}
}

func (s *Server) handleHealth(c *gin.Context) {
	payload := gin.H{"status": "ok", "timestamp": time.Now().UTC().Format(time.RFC3339)}
	if s.Database != nil {
		if err := s.Database.PingContext(c.Request.Context()); err != nil {
			payload["database"] = gin.H{"status": "unavailable", "error": err.Error()}
		} else {
			payload["database"] = gin.H{"status": "ok"}
		}
	}
	c.JSON(http.StatusOK, payload)
}

type nonceResponse struct {
	Nonce   string `json:"nonce"`
	Message string `json:"message"`
<<<<<<< HEAD
}

func decodeWebBase64(value string) ([]byte, error) {
	trimmed := strings.TrimSpace(value)
	if trimmed == "" {
		return nil, errors.New("empty")
	}
	if decoded, err := base64.RawStdEncoding.DecodeString(trimmed); err == nil {
		return decoded, nil
	}
	return base64.StdEncoding.DecodeString(trimmed)
}

func (s *Server) handleRequestNonce(c *gin.Context) {
	challenge := s.Store.CreateLoginChallenge()
	c.JSON(http.StatusOK, nonceResponse{Nonce: challenge.Nonce, Message: challenge.Message})
}

type jwk struct {
	KTY   string `json:"kty"`
	Curve string `json:"crv"`
	X     string `json:"x"`
	Y     string `json:"y"`
}

type sdidIdentity struct {
	DID          string          `json:"did"`
	Label        string          `json:"label"`
	Roles        []string        `json:"roles"`
	PublicKeyJWK json.RawMessage `json:"publicKeyJwk"`
	Authorized   bool            `json:"authorized"`
}

type sdidProof struct {
	SignatureValue string `json:"signatureValue"`
}

type sdidAuthentication struct {
	CanonicalRequest string          `json:"canonicalRequest"`
	Payload          json.RawMessage `json:"payload"`
}

type sdidLoginResponse struct {
	Identity       sdidIdentity        `json:"identity"`
	Challenge      string              `json:"challenge"`
	Signature      string              `json:"signature"`
	Proof          sdidProof           `json:"proof"`
	Authentication *sdidAuthentication `json:"authentication"`
	Authorized     bool                `json:"authorized"`
}

type approvalResponse struct {
	ID               string     `json:"id"`
	ApplicantDid     string     `json:"applicantDid"`
	ApplicantLabel   string     `json:"applicantLabel"`
	ApplicantRoles   []string   `json:"applicantRoles"`
	Status           string     `json:"status"`
	CreatedAt        time.Time  `json:"createdAt"`
	ApprovedAt       *time.Time `json:"approvedAt,omitempty"`
	ApproverDid      string     `json:"approverDid,omitempty"`
	ApproverLabel    string     `json:"approverLabel,omitempty"`
	ApproverRoles    []string   `json:"approverRoles,omitempty"`
	SigningChallenge string     `json:"signingChallenge,omitempty"`
}

type approvalClaims struct {
	Approved   bool   `json:"approved"`
	Approver   string `json:"approver"`
	ApproverID string `json:"approverDid"`
	ApprovedAt string `json:"approvedAt"`
}

type resourcesClaims struct {
	Roles         []string       `json:"roles"`
	Approved      bool           `json:"approved"`
	Certification approvalClaims `json:"certification"`
}

type authenticationClaims struct {
	Issuer        string          `json:"iss"`
	Subject       string          `json:"sub"`
	Audience      string          `json:"aud"`
	Purpose       string          `json:"purpose"`
	Statement     string          `json:"statement"`
	RequestID     string          `json:"requestId"`
	Nonce         string          `json:"nonce"`
	Resources     resourcesClaims `json:"resources"`
	Approved      bool            `json:"approved"`
	Certification approvalClaims  `json:"certification"`
}

type loginRequest struct {
	Nonce    string            `json:"nonce"`
	Response sdidLoginResponse `json:"response"`
}

=======
}

func decodeWebBase64(value string) ([]byte, error) {
	trimmed := strings.TrimSpace(value)
	if trimmed == "" {
		return nil, errors.New("empty")
	}
	if decoded, err := base64.RawStdEncoding.DecodeString(trimmed); err == nil {
		return decoded, nil
	}
	return base64.StdEncoding.DecodeString(trimmed)
}

func (s *Server) handleRequestNonce(c *gin.Context) {
	challenge := s.Store.CreateLoginChallenge()
	c.JSON(http.StatusOK, nonceResponse{Nonce: challenge.Nonce, Message: challenge.Message})
}

type jwk struct {
	KTY   string `json:"kty"`
	Curve string `json:"crv"`
	X     string `json:"x"`
	Y     string `json:"y"`
}

type sdidIdentity struct {
	DID          string          `json:"did"`
	Label        string          `json:"label"`
	Roles        []string        `json:"roles"`
	PublicKeyJWK json.RawMessage `json:"publicKeyJwk"`
	Authorized   bool            `json:"authorized"`
}

type sdidProof struct {
	SignatureValue string `json:"signatureValue"`
}

type sdidAuthentication struct {
	CanonicalRequest string          `json:"canonicalRequest"`
	Payload          json.RawMessage `json:"payload"`
}

type sdidLoginResponse struct {
	Identity       sdidIdentity        `json:"identity"`
	Challenge      string              `json:"challenge"`
	Signature      string              `json:"signature"`
	Proof          sdidProof           `json:"proof"`
	Authentication *sdidAuthentication `json:"authentication"`
	Authorized     bool                `json:"authorized"`
}

type approvalResponse struct {
	ID               string     `json:"id"`
	ApplicantDid     string     `json:"applicantDid"`
	ApplicantLabel   string     `json:"applicantLabel"`
	ApplicantRoles   []string   `json:"applicantRoles"`
	Status           string     `json:"status"`
	CreatedAt        time.Time  `json:"createdAt"`
	ApprovedAt       *time.Time `json:"approvedAt,omitempty"`
	ApproverDid      string     `json:"approverDid,omitempty"`
	ApproverLabel    string     `json:"approverLabel,omitempty"`
	ApproverRoles    []string   `json:"approverRoles,omitempty"`
	SigningChallenge string     `json:"signingChallenge,omitempty"`
}

type approvalClaims struct {
	Approved   bool   `json:"approved"`
	Approver   string `json:"approver"`
	ApproverID string `json:"approverDid"`
	ApprovedAt string `json:"approvedAt"`
}

type resourcesClaims struct {
	Roles         []string       `json:"roles"`
	Approved      bool           `json:"approved"`
	Certification approvalClaims `json:"certification"`
}

type authenticationClaims struct {
	Issuer        string          `json:"iss"`
	Subject       string          `json:"sub"`
	Audience      string          `json:"aud"`
	Purpose       string          `json:"purpose"`
	Statement     string          `json:"statement"`
	RequestID     string          `json:"requestId"`
	Nonce         string          `json:"nonce"`
	Resources     resourcesClaims `json:"resources"`
	Approved      bool            `json:"approved"`
	Certification approvalClaims  `json:"certification"`
}

type loginRequest struct {
	Nonce    string            `json:"nonce"`
	Response sdidLoginResponse `json:"response"`
}

>>>>>>> d8eb9b47
func (s *Server) handleLogin(c *gin.Context) {
	var req loginRequest
	if err := c.ShouldBindJSON(&req); err != nil {
		c.AbortWithStatusJSON(http.StatusBadRequest, gin.H{"error": "invalid_payload"})
		return
	}
	if strings.TrimSpace(req.Nonce) == "" {
		c.AbortWithStatusJSON(http.StatusBadRequest, gin.H{"error": "invalid_payload"})
		return
	}
	challenge, err := s.resolveChallenge(req.Nonce, &req.Response)
	if err != nil {
		c.AbortWithStatusJSON(http.StatusUnauthorized, gin.H{"error": err.Error()})
		return
	}
	claims, _, err := s.verifySdidLoginResponse(challenge, &req.Response)
	if err != nil {
		c.AbortWithStatusJSON(http.StatusUnauthorized, gin.H{"error": err.Error()})
		return
	}
	approvalStatus, approval, evalErr := s.evaluateIdentityApproval(&req.Response, claims)
	if evalErr != nil {
		status := http.StatusUnauthorized
		if errors.Is(evalErr, models.ErrIdentityNotApproved) {
			status = http.StatusForbidden
		}
		payload := gin.H{"error": evalErr.Error(), "status": approvalStatus}
		if approval != nil {
			payload["approval"] = approvalToResponse(approval)
		}
		c.AbortWithStatusJSON(status, payload)
		return
	}
	sdid := strings.TrimSpace(req.Response.Identity.DID)
	s.Store.RecordLogin(sdid)
	session, err := s.Sessions.Issue(sdid, sdid)
	if err != nil {
		c.AbortWithStatusJSON(http.StatusInternalServerError, gin.H{"error": "session_issue_failed"})
		return
	}
	c.JSON(http.StatusOK, session)
}

func (s *Server) resolveChallenge(nonce string, resp *sdidLoginResponse) (*models.LoginChallenge, error) {
	challenge, err := s.Store.ConsumeLoginChallenge(nonce)
	if err == nil {
		return challenge, nil
	}
	if !errors.Is(err, models.ErrLoginChallengeNotFound) {
		return nil, err
	}
	if resp == nil {
		return nil, models.ErrLoginChallengeNotFound
	}
	if strings.TrimSpace(resp.Challenge) != strings.TrimSpace(nonce) {
		return nil, models.ErrLoginChallengeNotFound
	}
	fallback := &models.LoginChallenge{
		Nonce:     strings.TrimSpace(nonce),
		Message:   strings.TrimSpace(resp.Challenge),
		CreatedAt: time.Now().UTC(),
	}
	if fallback.Message == "" {
		fallback.Message = fallback.Nonce
	}
	return fallback, nil
}

func (s *Server) handleSubmitApproval(c *gin.Context) {
	var req loginRequest
	if err := c.ShouldBindJSON(&req); err != nil {
		c.AbortWithStatusJSON(http.StatusBadRequest, gin.H{"error": "invalid_payload"})
		return
	}
	if strings.TrimSpace(req.Nonce) == "" {
		c.AbortWithStatusJSON(http.StatusBadRequest, gin.H{"error": "invalid_payload"})
		return
	}
	challenge, err := s.resolveChallenge(req.Nonce, &req.Response)
	if err != nil {
		c.AbortWithStatusJSON(http.StatusUnauthorized, gin.H{"error": err.Error()})
		return
	}
	claims, signed, err := s.verifySdidLoginResponse(challenge, &req.Response)
	if err != nil {
		c.AbortWithStatusJSON(http.StatusUnauthorized, gin.H{"error": err.Error()})
		return
	}
	status, approval, evalErr := s.evaluateIdentityApproval(&req.Response, claims)
	roles := mergeRoles(normaliseRoles(req.Response.Identity.Roles), normaliseRoles(claims.Resources.Roles))
	signatureValue := strings.TrimSpace(req.Response.Proof.SignatureValue)
	if signatureValue == "" {
		signatureValue = strings.TrimSpace(req.Response.Signature)
	}
	if evalErr == nil {
		payload := gin.H{"status": status}
		if approval != nil {
			view := approvalToResponse(approval)
			payload["approval"] = view
		}
		c.JSON(http.StatusOK, payload)
		return
	}
	if !errors.Is(evalErr, models.ErrIdentityNotApproved) {
		c.AbortWithStatusJSON(http.StatusUnauthorized, gin.H{"error": evalErr.Error()})
		return
	}
	record, submitErr := s.Store.SubmitApproval(req.Response.Identity.DID, req.Response.Identity.Label, roles, challenge.Message, signatureValue, signed)
	if submitErr != nil {
		if errors.Is(submitErr, models.ErrApprovalAlreadyPending) || errors.Is(submitErr, models.ErrApprovalAlreadyCompleted) {
			view := approvalToResponse(record)
			c.JSON(http.StatusOK, gin.H{"status": view.Status, "approval": view})
			return
		}
		c.AbortWithStatusJSON(http.StatusInternalServerError, gin.H{"error": submitErr.Error()})
		return
	}
	c.JSON(http.StatusCreated, gin.H{"status": record.Status, "approval": approvalToResponse(record)})
}

type approveRequest struct {
	Response sdidLoginResponse `json:"response"`
}

func (s *Server) handleListApprovals(c *gin.Context) {
	actor := currentSession(c, s.Sessions)
	if !s.Store.IdentityIsAdmin(actor) {
		c.AbortWithStatusJSON(http.StatusForbidden, gin.H{"error": "forbidden"})
		return
	}
	approvals := s.Store.ListApprovals()
	views := make([]approvalResponse, 0, len(approvals))
	for _, item := range approvals {
		views = append(views, approvalToResponse(item))
	}
	c.JSON(http.StatusOK, gin.H{"items": views})
}

func (s *Server) handleApproveRequest(c *gin.Context) {
	actor := currentSession(c, s.Sessions)
	if !s.Store.IdentityIsAdmin(actor) {
		c.AbortWithStatusJSON(http.StatusForbidden, gin.H{"error": "forbidden"})
		return
	}
	id := strings.TrimSpace(c.Param("id"))
	if id == "" {
		c.AbortWithStatusJSON(http.StatusBadRequest, gin.H{"error": "invalid_request"})
		return
	}
	approval, err := s.Store.ApprovalByID(id)
	if err != nil {
		status := http.StatusNotFound
		if !errors.Is(err, models.ErrApprovalNotFound) {
			status = http.StatusInternalServerError
		}
		c.AbortWithStatusJSON(status, gin.H{"error": err.Error()})
		return
	}
	if approval.Status != models.ApprovalStatusPending {
		c.AbortWithStatusJSON(http.StatusConflict, gin.H{"error": "approval_not_pending"})
		return
	}
	var req approveRequest
	if err := c.ShouldBindJSON(&req); err != nil {
		c.AbortWithStatusJSON(http.StatusBadRequest, gin.H{"error": "invalid_payload"})
		return
	}
	expectedChallenge := buildApprovalSigningChallenge(approval)
	pseudoChallenge := &models.LoginChallenge{Nonce: expectedChallenge, Message: expectedChallenge, CreatedAt: time.Now().UTC()}
	claims, _, err := s.verifySdidLoginResponse(pseudoChallenge, &req.Response)
	if err != nil {
		c.AbortWithStatusJSON(http.StatusUnauthorized, gin.H{"error": err.Error()})
<<<<<<< HEAD
		return
	}
	approverDID := strings.TrimSpace(req.Response.Identity.DID)
	if approverDID == "" || approverDID != actor {
		c.AbortWithStatusJSON(http.StatusForbidden, gin.H{"error": "admin_mismatch"})
		return
	}
=======
		return
	}
	approverDID := strings.TrimSpace(req.Response.Identity.DID)
	if approverDID == "" || approverDID != actor {
		c.AbortWithStatusJSON(http.StatusForbidden, gin.H{"error": "admin_mismatch"})
		return
	}
>>>>>>> d8eb9b47
	if !s.Store.IdentityIsAdmin(approverDID) {
		c.AbortWithStatusJSON(http.StatusForbidden, gin.H{"error": "admin_required"})
		return
	}
	_, _, evalErr := s.evaluateIdentityApproval(&req.Response, claims)
	if evalErr != nil && !errors.Is(evalErr, models.ErrIdentityNotApproved) {
		c.AbortWithStatusJSON(http.StatusUnauthorized, gin.H{"error": evalErr.Error()})
		return
	}
	signatureValue := strings.TrimSpace(req.Response.Proof.SignatureValue)
	if signatureValue == "" {
		signatureValue = strings.TrimSpace(req.Response.Signature)
	}
	approverProfile := s.Store.IdentityProfileByDID(approverDID)
	record, approveErr := s.Store.ApproveRequest(id, approverProfile, expectedChallenge, signatureValue)
	if approveErr != nil {
		status := http.StatusInternalServerError
		if errors.Is(approveErr, models.ErrApprovalAlreadyCompleted) {
			status = http.StatusConflict
		}
		c.AbortWithStatusJSON(status, gin.H{"error": approveErr.Error()})
		return
	}
	c.JSON(http.StatusOK, gin.H{"status": record.Status, "approval": approvalToResponse(record)})
}

func canonicalizeJSONValue(value any) string {
	switch v := value.(type) {
	case nil:
		return "null"
	case string:
		b, _ := json.Marshal(v)
		return string(b)
	case bool:
		if v {
			return "true"
		}
		return "false"
	case float64:
		return strconv.FormatFloat(v, 'f', -1, 64)
	case json.Number:
		return v.String()
	case []any:
		parts := make([]string, len(v))
		for i, item := range v {
			parts[i] = canonicalizeJSONValue(item)
		}
		return "[" + strings.Join(parts, ",") + "]"
	case map[string]any:
		keys := make([]string, 0, len(v))
		for key := range v {
			keys = append(keys, key)
		}
		sort.Strings(keys)
		parts := make([]string, 0, len(keys))
		for _, key := range keys {
			parts = append(parts, strconv.Quote(key)+":"+canonicalizeJSONValue(v[key]))
		}
		return "{" + strings.Join(parts, ",") + "}"
	default:
		b, _ := json.Marshal(v)
		return string(b)
	}
}

func canonicalizeJSON(raw json.RawMessage) (string, error) {
	if len(raw) == 0 {
		return "", nil
	}
	decoder := json.NewDecoder(strings.NewReader(string(raw)))
	decoder.UseNumber()
	var value any
	if err := decoder.Decode(&value); err != nil {
		return "", err
<<<<<<< HEAD
	}
	return canonicalizeJSONValue(value), nil
}

func decodeJWK(data json.RawMessage) (*ecdsa.PublicKey, error) {
	if len(data) == 0 {
		return nil, errors.New("missing_public_key")
	}
=======
	}
	return canonicalizeJSONValue(value), nil
}

func decodeJWK(data json.RawMessage) (*ecdsa.PublicKey, error) {
	if len(data) == 0 {
		return nil, errors.New("missing_public_key")
	}
>>>>>>> d8eb9b47
	var key jwk
	if err := json.Unmarshal(data, &key); err != nil {
		return nil, errors.New("invalid_public_key")
	}
	if !strings.EqualFold(key.KTY, "EC") {
		return nil, errors.New("unsupported_public_key")
	}
	if key.Curve != "P-256" && key.Curve != "secp256r1" {
		return nil, errors.New("unsupported_curve")
	}
	decodeCoordinate := func(value string) (*big.Int, error) {
		bytes, err := base64.RawURLEncoding.DecodeString(strings.TrimSpace(value))
		if err != nil {
			return nil, err
		}
		return new(big.Int).SetBytes(bytes), nil
	}
	x, err := decodeCoordinate(key.X)
	if err != nil {
		return nil, errors.New("invalid_public_key")
	}
	y, err := decodeCoordinate(key.Y)
	if err != nil {
		return nil, errors.New("invalid_public_key")
	}
	curve := elliptic.P256()
	if !curve.IsOnCurve(x, y) {
		return nil, errors.New("invalid_public_key")
	}
	return &ecdsa.PublicKey{Curve: curve, X: x, Y: y}, nil
}

func normaliseRoles(roles []string) []string {
	out := make([]string, 0, len(roles))
	for _, role := range roles {
		trimmed := strings.TrimSpace(role)
		if trimmed == "" {
			continue
		}
		out = append(out, trimmed)
	}
	return out
}

func mergeRoles(sets ...[]string) []string {
	total := 0
	for _, set := range sets {
		total += len(set)
	}
	merged := make([]string, 0, total)
	for _, set := range sets {
		if len(set) == 0 {
			continue
		}
		merged = append(merged, set...)
	}
	return merged
}

func containsAdminRole(roles []string) bool {
	for _, role := range roles {
		lowered := strings.ToLower(role)
		if lowered == "" {
			continue
		}
		if strings.Contains(lowered, "admin") || lowered == "approver" || strings.Contains(lowered, "approver") {
			return true
		}
	}
	return false
}

func claimsApproved(claims authenticationClaims) bool {
	if claims.Approved || claims.Certification.Approved {
		return true
	}
	if claims.Resources.Approved || claims.Resources.Certification.Approved {
		return true
<<<<<<< HEAD
	}
	if claims.Certification.Approver != "" || claims.Certification.ApproverID != "" {
		return true
	}
	if claims.Resources.Certification.Approver != "" || claims.Resources.Certification.ApproverID != "" {
		return true
	}
	if claims.Certification.ApprovedAt != "" || claims.Resources.Certification.ApprovedAt != "" {
		return true
	}
	return false
}

func (s *Server) verifySdidLoginResponse(challenge *models.LoginChallenge, resp *sdidLoginResponse) (authenticationClaims, string, error) {
	if resp == nil {
		return authenticationClaims{}, "", errors.New("invalid_payload")
	}
	sdid := strings.TrimSpace(resp.Identity.DID)
	if sdid == "" {
		return authenticationClaims{}, "", errors.New("missing_sdid")
	}
	expectedChallenge := ""
	challengeMessage := ""
	if challenge != nil {
		expectedChallenge = strings.TrimSpace(challenge.Nonce)
		challengeMessage = strings.TrimSpace(challenge.Message)
	}
=======
	}
	if claims.Certification.Approver != "" || claims.Certification.ApproverID != "" {
		return true
	}
	if claims.Resources.Certification.Approver != "" || claims.Resources.Certification.ApproverID != "" {
		return true
	}
	if claims.Certification.ApprovedAt != "" || claims.Resources.Certification.ApprovedAt != "" {
		return true
	}
	return false
}

func (s *Server) verifySdidLoginResponse(challenge *models.LoginChallenge, resp *sdidLoginResponse) (authenticationClaims, string, error) {
	if resp == nil {
		return authenticationClaims{}, "", errors.New("invalid_payload")
	}
	sdid := strings.TrimSpace(resp.Identity.DID)
	if sdid == "" {
		return authenticationClaims{}, "", errors.New("missing_sdid")
	}
	expectedChallenge := ""
	challengeMessage := ""
	if challenge != nil {
		expectedChallenge = strings.TrimSpace(challenge.Nonce)
		challengeMessage = strings.TrimSpace(challenge.Message)
	}
>>>>>>> d8eb9b47
	providedChallenge := strings.TrimSpace(resp.Challenge)
	signatureValue := strings.TrimSpace(resp.Proof.SignatureValue)
	if signatureValue == "" {
		signatureValue = strings.TrimSpace(resp.Signature)
	}
	if signatureValue == "" {
		return authenticationClaims{}, "", errors.New("missing_signature")
	}
	sigBytes, err := decodeWebBase64(signatureValue)
	if err != nil {
		return authenticationClaims{}, "", errors.New("invalid_signature")
	}
	publicKey, err := decodeJWK(resp.Identity.PublicKeyJWK)
	if err != nil {
		return authenticationClaims{}, "", err
	}
	signedData := ""
	var claims authenticationClaims
	if resp.Authentication != nil {
		signedData = strings.TrimSpace(resp.Authentication.CanonicalRequest)
		if len(resp.Authentication.Payload) > 0 {
			_ = json.Unmarshal(resp.Authentication.Payload, &claims)
			canonical, err := canonicalizeJSON(resp.Authentication.Payload)
			if err != nil {
				return authenticationClaims{}, "", errors.New("invalid_authentication_payload")
			}
			if signedData != "" && canonical != signedData {
				return authenticationClaims{}, "", errors.New("authentication_mismatch")
			}
			if signedData == "" {
				signedData = canonical
			}
		}
	}
	if signedData == "" {
		signedData = providedChallenge
	}
	if signedData == "" {
		signedData = challengeMessage
	}
	if signedData == "" {
		return authenticationClaims{}, "", errors.New("missing_challenge")
	}
	hash := sha256.Sum256([]byte(signedData))
	verified := ecdsa.VerifyASN1(publicKey, hash[:], sigBytes)
	raw := sigBytes
	if len(raw) == 65 && raw[0] == 0x00 {
		raw = raw[1:]
	}
	if !verified && len(raw) == 64 {
		r := new(big.Int).SetBytes(raw[:32])
		sVal := new(big.Int).SetBytes(raw[32:])
		if ecdsa.Verify(publicKey, hash[:], r, sVal) {
			verified = true
		}
	}
	if !verified {
		return authenticationClaims{}, "", models.ErrSignatureInvalid
	}
	if !challengeSatisfied(expectedChallenge, providedChallenge, signedData, claims.Nonce, challengeMessage) {
		return authenticationClaims{}, "", errors.New("challenge_mismatch")
	}
	return claims, signedData, nil
}

func (s *Server) evaluateIdentityApproval(resp *sdidLoginResponse, claims authenticationClaims) (string, *models.IdentityApproval, error) {
	if resp == nil {
		return models.ApprovalStatusMissing, nil, errors.New("invalid_payload")
	}
	sdid := strings.TrimSpace(resp.Identity.DID)
	if sdid == "" {
		return models.ApprovalStatusMissing, nil, errors.New("missing_sdid")
	}
	roles := normaliseRoles(resp.Identity.Roles)
	resourceRoles := normaliseRoles(claims.Resources.Roles)
	mergedRoles := mergeRoles(roles, resourceRoles)
	admin := containsAdminRole(mergedRoles)
	approvedByClaims := resp.Identity.Authorized || resp.Authorized || claimsApproved(claims)
	profile := s.Store.UpdateIdentityProfile(sdid, resp.Identity.Label, mergedRoles, admin, approvedByClaims)
	if profile.Admin || profile.Approved {
		return models.ApprovalStatusApproved, nil, nil
	}
	status, approval := s.Store.IdentityApprovalState(sdid)
	if status == models.ApprovalStatusApproved {
		s.Store.UpdateIdentityProfile(sdid, resp.Identity.Label, mergedRoles, profile.Admin, true)
		return status, approval, nil
	}
	return status, approval, models.ErrIdentityNotApproved
}

func approvalToResponse(approval *models.IdentityApproval) approvalResponse {
	if approval == nil {
		return approvalResponse{}
	}
	resp := approvalResponse{
		ID:             approval.ID,
		ApplicantDid:   approval.ApplicantDid,
		ApplicantLabel: approval.ApplicantLabel,
		ApplicantRoles: append([]string{}, approval.ApplicantRoles...),
		Status:         approval.Status,
		CreatedAt:      approval.CreatedAt,
	}
	if approval.ApprovedAt != nil {
		approved := *approval.ApprovedAt
		resp.ApprovedAt = &approved
	}
	if approval.ApproverDid != "" {
		resp.ApproverDid = approval.ApproverDid
	}
	if approval.ApproverLabel != "" {
		resp.ApproverLabel = approval.ApproverLabel
	}
	if len(approval.ApproverRoles) > 0 {
		resp.ApproverRoles = append([]string{}, approval.ApproverRoles...)
	}
	if approval.Status == models.ApprovalStatusPending {
		resp.SigningChallenge = buildApprovalSigningChallenge(approval)
	}
	return resp
}

func buildApprovalSigningChallenge(approval *models.IdentityApproval) string {
	if approval == nil {
		return ""
	}
	payload := map[string]any{
		"type":           "roundone:identity-approval",
		"approvalId":     approval.ID,
		"applicantDid":   approval.ApplicantDid,
		"applicantLabel": approval.ApplicantLabel,
		"applicantRoles": approval.ApplicantRoles,
		"submittedAt":    approval.CreatedAt.UTC().Format(time.RFC3339Nano),
	}
	return canonicalizeJSONValue(payload)
}

func challengeSatisfied(expected, provided, signedData, claimsNonce, challengeMessage string) bool {
	expected = strings.TrimSpace(expected)
	if expected == "" {
		return true
	}
	candidates := []string{
		strings.TrimSpace(provided),
		strings.TrimSpace(signedData),
		strings.TrimSpace(claimsNonce),
		strings.TrimSpace(challengeMessage),
	}
	for _, candidate := range candidates {
		if candidate == "" {
			continue
		}
		if candidate == expected {
			return true
		}
	}
	return false
}

func clientIP(r *http.Request) string {
	if r == nil {
		return ""
	}
	if v := r.Header.Get("X-Forwarded-For"); v != "" {
		parts := strings.Split(v, ",")
		candidate := strings.TrimSpace(parts[0])
		if ip := net.ParseIP(candidate); ip != nil {
			return ip.String()
		}
<<<<<<< HEAD
	}
	host, _, err := net.SplitHostPort(r.RemoteAddr)
	if err != nil {
		if ip := net.ParseIP(strings.TrimSpace(r.RemoteAddr)); ip != nil {
			return ip.String()
		}
		return r.RemoteAddr
	}
=======
	}
	host, _, err := net.SplitHostPort(r.RemoteAddr)
	if err != nil {
		if ip := net.ParseIP(strings.TrimSpace(r.RemoteAddr)); ip != nil {
			return ip.String()
		}
		return r.RemoteAddr
	}
>>>>>>> d8eb9b47
	if ip := net.ParseIP(host); ip != nil {
		return ip.String()
	}
	return host
}

func (s *Server) handleListLedger(c *gin.Context) {
	typ, ok := parseLedgerType(c.Param("type"))
	if !ok {
		c.AbortWithStatusJSON(http.StatusNotFound, gin.H{"error": "unknown_ledger"})
		return
	}
	entries := s.Store.ListEntries(typ)
	c.JSON(http.StatusOK, gin.H{"items": entries})
}

type ledgerRequest struct {
	Name        string              `json:"name"`
	Description string              `json:"description"`
	Attributes  map[string]string   `json:"attributes"`
	Tags        []string            `json:"tags"`
	Links       map[string][]string `json:"links"`
}

type workspaceColumnPayload struct {
	ID    string `json:"id"`
	Title string `json:"title"`
	Width int    `json:"width,omitempty"`
}

type workspaceRowPayload struct {
	ID        string            `json:"id"`
	Cells     map[string]string `json:"cells"`
	CreatedAt time.Time         `json:"createdAt,omitempty"`
	UpdatedAt time.Time         `json:"updatedAt,omitempty"`
}

type workspaceResponse struct {
	ID        string                   `json:"id"`
	Name      string                   `json:"name"`
	Columns   []workspaceColumnPayload `json:"columns"`
	Rows      []workspaceRowPayload    `json:"rows"`
	Document  string                   `json:"document,omitempty"`
	CreatedAt time.Time                `json:"createdAt"`
	UpdatedAt time.Time                `json:"updatedAt"`
}

type workspaceRequest struct {
	Name     string                   `json:"name"`
	Document string                   `json:"document"`
	Columns  []workspaceColumnPayload `json:"columns"`
	Rows     []workspaceRowPayload    `json:"rows"`
}

type workspaceUpdateRequest struct {
	Name     *string                   `json:"name,omitempty"`
	Document *string                   `json:"document,omitempty"`
	Columns  *[]workspaceColumnPayload `json:"columns,omitempty"`
	Rows     *[]workspaceRowPayload    `json:"rows,omitempty"`
}

type workspaceTextImportRequest struct {
	Text      string `json:"text"`
	Delimiter string `json:"delimiter"`
	HasHeader *bool  `json:"hasHeader"`
}

func (s *Server) handleCreateLedger(c *gin.Context) {
	typ, ok := parseLedgerType(c.Param("type"))
	if !ok {
		c.AbortWithStatusJSON(http.StatusNotFound, gin.H{"error": "unknown_ledger"})
		return
	}
	var req ledgerRequest
	if err := c.ShouldBindJSON(&req); err != nil {
		c.AbortWithStatusJSON(http.StatusBadRequest, gin.H{"error": "invalid_payload"})
		return
	}
	entry := models.LedgerEntry{
		Name:        req.Name,
		Description: req.Description,
		Attributes:  req.Attributes,
		Tags:        req.Tags,
		Links:       convertLinks(req.Links),
	}
	session := currentSession(c, s.Sessions)
	created, err := s.Store.CreateEntry(typ, entry, session)
	if err != nil {
		c.AbortWithStatusJSON(http.StatusBadRequest, gin.H{"error": err.Error()})
		return
	}
	c.JSON(http.StatusOK, created)
}

func convertLinks(input map[string][]string) map[models.LedgerType][]string {
	if input == nil {
		return nil
	}
	out := make(map[models.LedgerType][]string, len(input))
	for key, values := range input {
		if typ, ok := parseLedgerType(key); ok {
			out[typ] = append([]string{}, values...)
		}
	}
	return out
}

func (s *Server) handleUpdateLedger(c *gin.Context) {
	typ, ok := parseLedgerType(c.Param("type"))
	if !ok {
		c.AbortWithStatusJSON(http.StatusNotFound, gin.H{"error": "unknown_ledger"})
		return
	}
	var req ledgerRequest
	if err := c.ShouldBindJSON(&req); err != nil {
		c.AbortWithStatusJSON(http.StatusBadRequest, gin.H{"error": "invalid_payload"})
		return
	}
	session := currentSession(c, s.Sessions)
	updated, err := s.Store.UpdateEntry(typ, c.Param("id"), models.LedgerEntry{
		Name:        req.Name,
		Description: req.Description,
		Attributes:  req.Attributes,
		Tags:        req.Tags,
		Links:       convertLinks(req.Links),
	}, session)
	if err != nil {
		status := http.StatusBadRequest
		if errors.Is(err, models.ErrEntryNotFound) {
			status = http.StatusNotFound
		}
		c.AbortWithStatusJSON(status, gin.H{"error": err.Error()})
		return
	}
	c.JSON(http.StatusOK, updated)
}

func (s *Server) handleDeleteLedger(c *gin.Context) {
	typ, ok := parseLedgerType(c.Param("type"))
	if !ok {
		c.AbortWithStatusJSON(http.StatusNotFound, gin.H{"error": "unknown_ledger"})
		return
	}
	session := currentSession(c, s.Sessions)
	if err := s.Store.DeleteEntry(typ, c.Param("id"), session); err != nil {
		status := http.StatusBadRequest
		if errors.Is(err, models.ErrEntryNotFound) {
			status = http.StatusNotFound
		}
		c.AbortWithStatusJSON(status, gin.H{"error": err.Error()})
		return
	}
	c.Status(http.StatusNoContent)
}

type reorderRequest struct {
	IDs []string `json:"ids"`
}

func (s *Server) handleReorderLedger(c *gin.Context) {
	typ, ok := parseLedgerType(c.Param("type"))
	if !ok {
		c.AbortWithStatusJSON(http.StatusNotFound, gin.H{"error": "unknown_ledger"})
		return
	}
	var req reorderRequest
	if err := c.ShouldBindJSON(&req); err != nil {
		c.AbortWithStatusJSON(http.StatusBadRequest, gin.H{"error": "invalid_payload"})
		return
	}
	session := currentSession(c, s.Sessions)
	entries, err := s.Store.ReorderEntries(typ, req.IDs, session)
	if err != nil {
		c.AbortWithStatusJSON(http.StatusBadRequest, gin.H{"error": err.Error()})
		return
	}
	c.JSON(http.StatusOK, gin.H{"items": entries})
}

type importRequest struct {
	Data string `json:"data"`
}

func (s *Server) handleImportLedger(c *gin.Context) {
	typ, ok := parseLedgerType(c.Param("type"))
	if !ok {
		c.AbortWithStatusJSON(http.StatusNotFound, gin.H{"error": "unknown_ledger"})
		return
	}
	var req importRequest
	if err := c.ShouldBindJSON(&req); err != nil {
		c.AbortWithStatusJSON(http.StatusBadRequest, gin.H{"error": "invalid_payload"})
		return
	}
	raw, err := base64.StdEncoding.DecodeString(req.Data)
	if err != nil {
		c.AbortWithStatusJSON(http.StatusBadRequest, gin.H{"error": "invalid_base64"})
		return
	}
	workbook, err := xlsx.Decode(raw)
	if err != nil {
		c.AbortWithStatusJSON(http.StatusBadRequest, gin.H{"error": "invalid_workbook"})
		return
	}
	sheetName := sheetNameForType(typ)
	sheet, ok := workbook.SheetByName(sheetName)
	if !ok {
		c.AbortWithStatusJSON(http.StatusBadRequest, gin.H{"error": "sheet_missing"})
		return
	}
	entries := parseLedgerSheet(typ, sheet)
	session := currentSession(c, s.Sessions)
	s.Store.ReplaceEntries(typ, entries, session)
	c.JSON(http.StatusOK, gin.H{"items": s.Store.ListEntries(typ)})
}

var ipRegex = regexp.MustCompile(`(?i)^(?:\d{1,3}\.){3}\d{1,3}$|^(?:[a-f0-9]{0,4}:){2,7}[a-f0-9]{0,4}$`)

func parseLedgerSheet(typ models.LedgerType, sheet xlsx.Sheet) []models.LedgerEntry {
	if len(sheet.Rows) == 0 {
		return nil
	}
	headers := normaliseHeaders(sheet.Rows[0])
	entries := make([]models.LedgerEntry, 0, len(sheet.Rows)-1)
	for _, row := range sheet.Rows[1:] {
		if len(row) == 0 {
			continue
		}
		entry := models.LedgerEntry{Attributes: map[string]string{}, Links: map[models.LedgerType][]string{}}
		for idx, header := range headers {
			if idx >= len(row) {
				continue
			}
			value := strings.TrimSpace(row[idx])
			switch header {
			case "id":
				entry.ID = value
			case "name":
				entry.Name = value
			case "description":
				entry.Description = value
			case "tags":
				entry.Tags = strings.Split(value, ";")
			default:
				if header == "" {
					if typ == models.LedgerTypeIP && ipRegex.MatchString(value) {
						entry.Attributes["address"] = value
						if entry.Name == "" {
							entry.Name = value
						}
					}
					continue
				}
				if strings.HasPrefix(header, "link_") {
					if typ, ok := parseLedgerType(strings.TrimPrefix(header, "link_")); ok {
						entry.Links[typ] = strings.FieldsFunc(value, func(r rune) bool { return r == ';' || r == ',' })
					}
					continue
				}
				if entry.Attributes == nil {
					entry.Attributes = make(map[string]string)
				}
				entry.Attributes[header] = value
			}
		}
		if typ == models.LedgerTypeIP && entry.Name == "" {
			if addr := entry.Attributes["address"]; addr != "" {
				entry.Name = addr
			}
		}
		if entry.ID == "" {
			entry.ID = models.GenerateID(string(typ))
		}
		entry.CreatedAt = time.Now().UTC()
		entries = append(entries, entry)
	}
	return entries
}

func normaliseHeaders(headers []string) []string {
	out := make([]string, len(headers))
	for i, header := range headers {
		h := strings.TrimSpace(strings.ToLower(header))
		out[i] = h
	}
	return out
}

func (s *Server) handleExportLedger(c *gin.Context) {
	workbook := s.buildWorkbook()
	data, err := xlsx.Encode(workbook)
	if err != nil {
		c.AbortWithStatusJSON(http.StatusInternalServerError, gin.H{"error": "export_failed"})
		return
	}
	c.Writer.Header().Set("Content-Type", "application/vnd.openxmlformats-officedocument.spreadsheetml.sheet")
	c.Writer.Header().Set("Content-Disposition", "attachment; filename=ledger.xlsx")
	_, _ = c.Writer.Write(data)
}

func (s *Server) handleImportWorkbook(c *gin.Context) {
	var req importRequest
	if err := c.ShouldBindJSON(&req); err != nil {
		c.AbortWithStatusJSON(http.StatusBadRequest, gin.H{"error": "invalid_payload"})
		return
	}
	raw, err := base64.StdEncoding.DecodeString(req.Data)
	if err != nil {
		c.AbortWithStatusJSON(http.StatusBadRequest, gin.H{"error": "invalid_base64"})
		return
	}
	workbook, err := xlsx.Decode(raw)
	if err != nil {
		c.AbortWithStatusJSON(http.StatusBadRequest, gin.H{"error": "invalid_workbook"})
		return
	}
	session := currentSession(c, s.Sessions)
	for _, typ := range models.AllLedgerTypes {
		sheetName := sheetNameForType(typ)
		if sheet, ok := workbook.SheetByName(sheetName); ok {
			entries := parseLedgerSheet(typ, sheet)
			s.Store.ReplaceEntries(typ, entries, session)
		}
	}
	c.JSON(http.StatusOK, gin.H{"status": "imported"})
}

func (s *Server) handleLedgerMatrix(c *gin.Context) {
	matrix := s.buildCartesianRows()
	c.JSON(http.StatusOK, gin.H{"rows": matrix})
}

func (s *Server) handleListWorkspaces(c *gin.Context) {
	items := s.Store.ListWorkspaces()
	responses := make([]workspaceResponse, 0, len(items))
	for _, item := range items {
		responses = append(responses, workspaceToResponse(item))
	}
	c.JSON(http.StatusOK, gin.H{"items": responses})
}

func (s *Server) handleCreateWorkspace(c *gin.Context) {
	var req workspaceRequest
	if err := c.ShouldBindJSON(&req); err != nil {
		c.AbortWithStatusJSON(http.StatusBadRequest, gin.H{"error": "invalid_payload"})
		return
	}
	actor := currentSession(c, s.Sessions)
	workspace, err := s.Store.CreateWorkspace(req.Name, payloadColumnsToModel(req.Columns), payloadRowsToModel(req.Rows), req.Document, actor)
	if err != nil {
		c.AbortWithStatusJSON(http.StatusInternalServerError, gin.H{"error": err.Error()})
		return
	}
	c.JSON(http.StatusCreated, gin.H{"workspace": workspaceToResponse(workspace)})
}

func (s *Server) handleGetWorkspace(c *gin.Context) {
	workspace, err := s.Store.GetWorkspace(c.Param("id"))
	if err != nil {
		status := http.StatusInternalServerError
		if errors.Is(err, models.ErrWorkspaceNotFound) {
			status = http.StatusNotFound
		}
		c.AbortWithStatusJSON(status, gin.H{"error": err.Error()})
		return
	}
	c.JSON(http.StatusOK, gin.H{"workspace": workspaceToResponse(workspace)})
}

func (s *Server) handleUpdateWorkspace(c *gin.Context) {
	var req workspaceUpdateRequest
	if err := c.ShouldBindJSON(&req); err != nil {
		c.AbortWithStatusJSON(http.StatusBadRequest, gin.H{"error": "invalid_payload"})
		return
	}
	update := models.WorkspaceUpdate{}
	if req.Name != nil {
		update.SetName = true
		update.Name = *req.Name
	}
	if req.Document != nil {
		update.SetDocument = true
		update.Document = *req.Document
	}
	if req.Columns != nil {
		update.SetColumns = true
		update.Columns = payloadColumnsToModel(*req.Columns)
	}
	if req.Rows != nil {
		update.SetRows = true
		update.Rows = payloadRowsToModel(*req.Rows)
	}
	actor := currentSession(c, s.Sessions)
	workspace, err := s.Store.UpdateWorkspace(c.Param("id"), update, actor)
	if err != nil {
		status := http.StatusInternalServerError
		if errors.Is(err, models.ErrWorkspaceNotFound) {
			status = http.StatusNotFound
		}
		c.AbortWithStatusJSON(status, gin.H{"error": err.Error()})
		return
	}
	c.JSON(http.StatusOK, gin.H{"workspace": workspaceToResponse(workspace)})
}

func (s *Server) handleDeleteWorkspace(c *gin.Context) {
	if err := s.Store.DeleteWorkspace(c.Param("id"), currentSession(c, s.Sessions)); err != nil {
		status := http.StatusInternalServerError
		if errors.Is(err, models.ErrWorkspaceNotFound) {
			status = http.StatusNotFound
		}
		c.AbortWithStatusJSON(status, gin.H{"error": err.Error()})
		return
	}
	c.Status(http.StatusNoContent)
}

func (s *Server) handleImportWorkspaceExcel(c *gin.Context) {
	uploaded, _, err := c.Request.FormFile("file")
	if err != nil {
		c.AbortWithStatusJSON(http.StatusBadRequest, gin.H{"error": "missing_file"})
		return
	}
	defer uploaded.Close()

	data, err := io.ReadAll(uploaded)
	if err != nil {
		c.AbortWithStatusJSON(http.StatusInternalServerError, gin.H{"error": "file_read_failed"})
		return
	}

	workbook, err := xlsx.Decode(data)
	if err != nil {
		c.AbortWithStatusJSON(http.StatusBadRequest, gin.H{"error": "invalid_workbook"})
		return
	}
	if len(workbook.Sheets) == 0 {
		c.AbortWithStatusJSON(http.StatusBadRequest, gin.H{"error": "workbook_empty"})
		return
	}
	sheet := workbook.Sheets[0]
	headers := []string{}
	rows := [][]string{}
	if len(sheet.Rows) > 0 {
		headers = append(headers, sheet.Rows[0]...)
		for _, row := range sheet.Rows[1:] {
			copied := append([]string{}, row...)
			rows = append(rows, copied)
		}
	}
	actor := currentSession(c, s.Sessions)
	workspace, err := s.Store.ReplaceWorkspaceData(c.Param("id"), headers, rows, actor)
	if err != nil {
		status := http.StatusInternalServerError
		if errors.Is(err, models.ErrWorkspaceNotFound) {
			status = http.StatusNotFound
		}
		c.AbortWithStatusJSON(status, gin.H{"error": err.Error()})
		return
	}
	c.JSON(http.StatusOK, gin.H{"workspace": workspaceToResponse(workspace)})
}

func (s *Server) handleImportWorkspaceText(c *gin.Context) {
	var req workspaceTextImportRequest
	if err := c.ShouldBindJSON(&req); err != nil {
		c.AbortWithStatusJSON(http.StatusBadRequest, gin.H{"error": "invalid_payload"})
		return
	}
	text := strings.TrimSpace(req.Text)
	if text == "" {
		c.AbortWithStatusJSON(http.StatusBadRequest, gin.H{"error": "empty_text"})
		return
	}
	delimiter := normaliseDelimiter(req.Delimiter)
	hasHeader := true
	if req.HasHeader != nil {
		hasHeader = *req.HasHeader
	}
	headers, records := parseDelimitedText(text, delimiter, hasHeader)
	actor := currentSession(c, s.Sessions)
	workspace, err := s.Store.ReplaceWorkspaceData(c.Param("id"), headers, records, actor)
	if err != nil {
		status := http.StatusInternalServerError
		if errors.Is(err, models.ErrWorkspaceNotFound) {
			status = http.StatusNotFound
		}
		c.AbortWithStatusJSON(status, gin.H{"error": err.Error()})
		return
	}
	c.JSON(http.StatusOK, gin.H{"workspace": workspaceToResponse(workspace)})
}

func (s *Server) handleExportWorkspace(c *gin.Context) {
	workspace, err := s.Store.GetWorkspace(c.Param("id"))
	if err != nil {
		status := http.StatusInternalServerError
		if errors.Is(err, models.ErrWorkspaceNotFound) {
			status = http.StatusNotFound
		}
		c.AbortWithStatusJSON(status, gin.H{"error": err.Error()})
		return
	}

	rows := make([][]string, 0, len(workspace.Rows)+1)
	if len(workspace.Columns) > 0 {
		header := make([]string, len(workspace.Columns))
		for i, column := range workspace.Columns {
			header[i] = column.Title
		}
		rows = append(rows, header)
	}
	for _, row := range workspace.Rows {
		record := make([]string, len(workspace.Columns))
		for i, column := range workspace.Columns {
			record[i] = row.Cells[column.ID]
		}
		rows = append(rows, record)
	}
	sheetName := workspace.Name
	if strings.TrimSpace(sheetName) == "" {
		sheetName = "workspace"
	}
	workbook := xlsx.Workbook{Sheets: []xlsx.Sheet{{Name: sheetName, Rows: rows}}}
	encoded, err := xlsx.Encode(workbook)
	if err != nil {
		c.AbortWithStatusJSON(http.StatusInternalServerError, gin.H{"error": "encode_failed"})
		return
	}
	c.Writer.Header().Set("Content-Type", "application/vnd.openxmlformats-officedocument.spreadsheetml.sheet")
	c.Writer.Header().Set("Content-Disposition", fmt.Sprintf("attachment; filename=\"%s.xlsx\"", "workspace"))
	c.Writer.Write(encoded)
}

func workspaceToResponse(workspace *models.Workspace) workspaceResponse {
	if workspace == nil {
		return workspaceResponse{}
	}
	columns := make([]workspaceColumnPayload, len(workspace.Columns))
	for i, column := range workspace.Columns {
		columns[i] = workspaceColumnPayload{ID: column.ID, Title: column.Title, Width: column.Width}
	}
	rows := make([]workspaceRowPayload, len(workspace.Rows))
	for i, row := range workspace.Rows {
		cells := make(map[string]string, len(row.Cells))
		for key, value := range row.Cells {
			cells[key] = value
		}
		rows[i] = workspaceRowPayload{ID: row.ID, Cells: cells, CreatedAt: row.CreatedAt, UpdatedAt: row.UpdatedAt}
	}
	return workspaceResponse{
		ID:        workspace.ID,
		Name:      workspace.Name,
		Columns:   columns,
		Rows:      rows,
		Document:  workspace.Document,
		CreatedAt: workspace.CreatedAt,
		UpdatedAt: workspace.UpdatedAt,
	}
}

func payloadColumnsToModel(columns []workspaceColumnPayload) []models.WorkspaceColumn {
	if len(columns) == 0 {
		return nil
	}
	out := make([]models.WorkspaceColumn, 0, len(columns))
	for _, column := range columns {
		out = append(out, models.WorkspaceColumn{ID: strings.TrimSpace(column.ID), Title: column.Title, Width: column.Width})
	}
	return out
}

func payloadRowsToModel(rows []workspaceRowPayload) []models.WorkspaceRow {
	if len(rows) == 0 {
		return nil
	}
	out := make([]models.WorkspaceRow, 0, len(rows))
	for _, row := range rows {
		cells := make(map[string]string, len(row.Cells))
		for key, value := range row.Cells {
			cells[key] = value
		}
		out = append(out, models.WorkspaceRow{ID: strings.TrimSpace(row.ID), Cells: cells, CreatedAt: row.CreatedAt, UpdatedAt: row.UpdatedAt})
	}
	return out
}

func normaliseDelimiter(value string) string {
	trimmed := strings.ToLower(strings.TrimSpace(value))
	switch trimmed {
	case "", "tab", "\\t":
		return "\t"
	case "comma", ",":
		return ","
	case "semicolon", ";":
		return ";"
	case "space":
		return " "
	default:
		return trimmed
	}
}

func parseDelimitedText(text string, delimiter string, hasHeader bool) ([]string, [][]string) {
	normalized := strings.ReplaceAll(text, "\r\n", "\n")
	normalized = strings.ReplaceAll(normalized, "\r", "\n")
	lines := strings.Split(normalized, "\n")
	cleaned := make([]string, 0, len(lines))
	for _, line := range lines {
		if strings.TrimSpace(line) == "" {
			continue
		}
		cleaned = append(cleaned, line)
	}
	if len(cleaned) == 0 {
		return []string{}, [][]string{}
	}
	header := []string{}
	data := [][]string{}
	for idx, line := range cleaned {
		fields := splitWithDelimiter(line, delimiter)
		if idx == 0 && hasHeader {
			header = append(header, fields...)
			continue
		}
		data = append(data, fields)
	}
	return header, data
}

func splitWithDelimiter(line, delimiter string) []string {
	if delimiter == "" {
		return strings.Fields(line)
	}
	parts := strings.Split(line, delimiter)
	for i, part := range parts {
		parts[i] = strings.TrimSpace(part)
	}
	return parts
}

func (s *Server) handleListAllowlist(c *gin.Context) {
	entries := s.Store.ListAllowlist()
	c.JSON(http.StatusOK, gin.H{"items": entries})
}

type allowRequest struct {
	Label       string `json:"label"`
	CIDR        string `json:"cidr"`
	Description string `json:"description"`
}

func (s *Server) handleCreateAllowlist(c *gin.Context) {
	var req allowRequest
	if err := c.ShouldBindJSON(&req); err != nil {
		c.AbortWithStatusJSON(http.StatusBadRequest, gin.H{"error": "invalid_payload"})
		return
	}
	entry, err := s.Store.AppendAllowlist(&models.IPAllowlistEntry{Label: req.Label, CIDR: req.CIDR, Description: req.Description}, currentSession(c, s.Sessions))
	if err != nil {
		c.AbortWithStatusJSON(http.StatusBadRequest, gin.H{"error": err.Error()})
		return
	}
	c.JSON(http.StatusOK, entry)
}

func (s *Server) handleUpdateAllowlist(c *gin.Context) {
	var req allowRequest
	if err := c.ShouldBindJSON(&req); err != nil {
		c.AbortWithStatusJSON(http.StatusBadRequest, gin.H{"error": "invalid_payload"})
		return
	}
	entry := &models.IPAllowlistEntry{ID: c.Param("id"), Label: req.Label, CIDR: req.CIDR, Description: req.Description}
	updated, err := s.Store.AppendAllowlist(entry, currentSession(c, s.Sessions))
	if err != nil {
		c.AbortWithStatusJSON(http.StatusBadRequest, gin.H{"error": err.Error()})
		return
	}
	c.JSON(http.StatusOK, updated)
}

func (s *Server) handleDeleteAllowlist(c *gin.Context) {
	if !s.Store.RemoveAllowlist(c.Param("id"), currentSession(c, s.Sessions)) {
		c.AbortWithStatusJSON(http.StatusNotFound, gin.H{"error": "not_found"})
		return
	}
	c.Status(http.StatusNoContent)
}

func (s *Server) handleUndo(c *gin.Context) {
	if err := s.Store.Undo(); err != nil {
		c.AbortWithStatusJSON(http.StatusBadRequest, gin.H{"error": err.Error()})
		return
	}
	c.JSON(http.StatusOK, gin.H{"status": "ok"})
}

func (s *Server) handleRedo(c *gin.Context) {
	if err := s.Store.Redo(); err != nil {
		c.AbortWithStatusJSON(http.StatusBadRequest, gin.H{"error": err.Error()})
		return
	}
	c.JSON(http.StatusOK, gin.H{"status": "ok"})
}

func (s *Server) handleHistoryStatus(c *gin.Context) {
	c.JSON(http.StatusOK, gin.H{"undo": s.Store.CanUndo(), "redo": s.Store.CanRedo()})
}

func (s *Server) handleAuditList(c *gin.Context) {
	audits := s.Store.ListAudits()
	c.JSON(http.StatusOK, gin.H{"items": audits})
}

func (s *Server) handleAuditVerify(c *gin.Context) {
	ok := s.Store.VerifyAuditChain()
	c.JSON(http.StatusOK, gin.H{"verified": ok})
}

func parseLedgerType(value string) (models.LedgerType, bool) {
	value = strings.ToLower(strings.TrimSpace(value))
	switch value {
	case "ips", "ip":
		return models.LedgerTypeIP, true
	case "personnel", "people", "person":
		return models.LedgerTypePersonnel, true
	case "systems", "system":
		return models.LedgerTypeSystem, true
	default:
		return "", false
	}
}

func currentSession(c *gin.Context, manager *auth.Manager) string {
	if c == nil {
		return "system"
	}
	if sessionAny, ok := c.Get(middleware.ContextSessionKey); ok {
		if session, ok := sessionAny.(*auth.Session); ok {
			return session.Username
		}
	}
	return "system"
}

func (s *Server) buildWorkbook() xlsx.Workbook {
	sheets := make([]xlsx.Sheet, 0, len(models.AllLedgerTypes)+1)
	for _, typ := range models.AllLedgerTypes {
		entries := s.Store.ListEntries(typ)
		sheet := xlsx.Sheet{Name: sheetNameForType(typ)}
		header := []string{"ID", "Name", "Description", "Tags"}
		keys := attributeKeys(entries)
		header = append(header, keys...)
		for _, other := range models.AllLedgerTypes {
			if other == typ {
				continue
			}
			header = append(header, "link_"+string(other))
		}
		sheet.Rows = append(sheet.Rows, header)
		for _, entry := range entries {
			row := []string{entry.ID, entry.Name, entry.Description, strings.Join(entry.Tags, ";")}
			for _, key := range keys {
				row = append(row, entry.Attributes[key])
			}
			for _, other := range models.AllLedgerTypes {
				if other == typ {
					continue
				}
				row = append(row, strings.Join(entry.Links[other], ";"))
			}
			sheet.Rows = append(sheet.Rows, row)
		}
		sheets = append(sheets, sheet)
	}
	combined := s.buildCartesianRows()
	matrixSheet := xlsx.Sheet{Name: "Matrix"}
	matrixHeader := []string{"IP", "Personnel", "System"}
	matrixSheet.Rows = append(matrixSheet.Rows, matrixHeader)
	matrixSheet.Rows = append(matrixSheet.Rows, combined...)
	sheets = append(sheets, matrixSheet)
	workbook := xlsx.Workbook{Sheets: sheets}
	workbook.SortSheets([]string{"IP", "Personnel", "System", "Matrix"})
	return workbook
}

func attributeKeys(entries []models.LedgerEntry) []string {
	keysMap := make(map[string]struct{})
	for _, entry := range entries {
		for key := range entry.Attributes {
			keysMap[key] = struct{}{}
		}
	}
	keys := make([]string, 0, len(keysMap))
	for key := range keysMap {
		keys = append(keys, key)
	}
	sort.Strings(keys)
	return keys
}

func (s *Server) buildCartesianRows() [][]string {
	ips := s.Store.ListEntries(models.LedgerTypeIP)
	personnel := s.Store.ListEntries(models.LedgerTypePersonnel)
	systems := s.Store.ListEntries(models.LedgerTypeSystem)

	rows := [][]string{}
	for _, system := range systems {
		linkedIPs := uniqueOrAll(system.Links[models.LedgerTypeIP], ips)
		linkedPersonnel := uniqueOrAll(system.Links[models.LedgerTypePersonnel], personnel)
		for _, ipID := range linkedIPs {
			ipName := lookupName(ipID, ips)
			for _, personID := range linkedPersonnel {
				personName := lookupName(personID, personnel)
				rows = append(rows, []string{ipName, personName, system.Name})
			}
		}
	}
	if len(rows) == 0 {
		rows = append(rows, []string{"", "", ""})
	}
	return rows
}

func uniqueOrAll(ids []string, entries []models.LedgerEntry) []string {
	if len(ids) == 0 {
		out := make([]string, 0, len(entries))
		for _, entry := range entries {
			out = append(out, entry.ID)
		}
		return out
	}
	seen := make(map[string]struct{}, len(ids))
	out := make([]string, 0, len(ids))
	for _, id := range ids {
		id = strings.TrimSpace(id)
		if id == "" {
			continue
		}
		if _, ok := seen[id]; ok {
			continue
		}
		seen[id] = struct{}{}
		out = append(out, id)
	}
	if len(out) == 0 {
		for _, entry := range entries {
			out = append(out, entry.ID)
		}
	}
	return out
}

func lookupName(id string, entries []models.LedgerEntry) string {
	for _, entry := range entries {
		if entry.ID == id {
			return entry.Name
		}
	}
	return id
}

func sheetNameForType(typ models.LedgerType) string {
	switch typ {
	case models.LedgerTypeIP:
		return "IP"
	case models.LedgerTypePersonnel:
		return "Personnel"
	case models.LedgerTypeSystem:
		return "System"
	default:
		return strings.Title(string(typ))
	}
}<|MERGE_RESOLUTION|>--- conflicted
+++ resolved
@@ -7,11 +7,8 @@
 	"encoding/base64"
 	"encoding/json"
 	"errors"
-<<<<<<< HEAD
-=======
 	"fmt"
 	"io"
->>>>>>> d8eb9b47
 	"math/big"
 	"net"
 	"net/http"
@@ -101,7 +98,6 @@
 type nonceResponse struct {
 	Nonce   string `json:"nonce"`
 	Message string `json:"message"`
-<<<<<<< HEAD
 }
 
 func decodeWebBase64(value string) ([]byte, error) {
@@ -198,104 +194,6 @@
 	Response sdidLoginResponse `json:"response"`
 }
 
-=======
-}
-
-func decodeWebBase64(value string) ([]byte, error) {
-	trimmed := strings.TrimSpace(value)
-	if trimmed == "" {
-		return nil, errors.New("empty")
-	}
-	if decoded, err := base64.RawStdEncoding.DecodeString(trimmed); err == nil {
-		return decoded, nil
-	}
-	return base64.StdEncoding.DecodeString(trimmed)
-}
-
-func (s *Server) handleRequestNonce(c *gin.Context) {
-	challenge := s.Store.CreateLoginChallenge()
-	c.JSON(http.StatusOK, nonceResponse{Nonce: challenge.Nonce, Message: challenge.Message})
-}
-
-type jwk struct {
-	KTY   string `json:"kty"`
-	Curve string `json:"crv"`
-	X     string `json:"x"`
-	Y     string `json:"y"`
-}
-
-type sdidIdentity struct {
-	DID          string          `json:"did"`
-	Label        string          `json:"label"`
-	Roles        []string        `json:"roles"`
-	PublicKeyJWK json.RawMessage `json:"publicKeyJwk"`
-	Authorized   bool            `json:"authorized"`
-}
-
-type sdidProof struct {
-	SignatureValue string `json:"signatureValue"`
-}
-
-type sdidAuthentication struct {
-	CanonicalRequest string          `json:"canonicalRequest"`
-	Payload          json.RawMessage `json:"payload"`
-}
-
-type sdidLoginResponse struct {
-	Identity       sdidIdentity        `json:"identity"`
-	Challenge      string              `json:"challenge"`
-	Signature      string              `json:"signature"`
-	Proof          sdidProof           `json:"proof"`
-	Authentication *sdidAuthentication `json:"authentication"`
-	Authorized     bool                `json:"authorized"`
-}
-
-type approvalResponse struct {
-	ID               string     `json:"id"`
-	ApplicantDid     string     `json:"applicantDid"`
-	ApplicantLabel   string     `json:"applicantLabel"`
-	ApplicantRoles   []string   `json:"applicantRoles"`
-	Status           string     `json:"status"`
-	CreatedAt        time.Time  `json:"createdAt"`
-	ApprovedAt       *time.Time `json:"approvedAt,omitempty"`
-	ApproverDid      string     `json:"approverDid,omitempty"`
-	ApproverLabel    string     `json:"approverLabel,omitempty"`
-	ApproverRoles    []string   `json:"approverRoles,omitempty"`
-	SigningChallenge string     `json:"signingChallenge,omitempty"`
-}
-
-type approvalClaims struct {
-	Approved   bool   `json:"approved"`
-	Approver   string `json:"approver"`
-	ApproverID string `json:"approverDid"`
-	ApprovedAt string `json:"approvedAt"`
-}
-
-type resourcesClaims struct {
-	Roles         []string       `json:"roles"`
-	Approved      bool           `json:"approved"`
-	Certification approvalClaims `json:"certification"`
-}
-
-type authenticationClaims struct {
-	Issuer        string          `json:"iss"`
-	Subject       string          `json:"sub"`
-	Audience      string          `json:"aud"`
-	Purpose       string          `json:"purpose"`
-	Statement     string          `json:"statement"`
-	RequestID     string          `json:"requestId"`
-	Nonce         string          `json:"nonce"`
-	Resources     resourcesClaims `json:"resources"`
-	Approved      bool            `json:"approved"`
-	Certification approvalClaims  `json:"certification"`
-}
-
-type loginRequest struct {
-	Nonce    string            `json:"nonce"`
-	Response sdidLoginResponse `json:"response"`
-}
-
->>>>>>> d8eb9b47
 func (s *Server) handleLogin(c *gin.Context) {
 	var req loginRequest
 	if err := c.ShouldBindJSON(&req); err != nil {
@@ -468,7 +366,6 @@
 	claims, _, err := s.verifySdidLoginResponse(pseudoChallenge, &req.Response)
 	if err != nil {
 		c.AbortWithStatusJSON(http.StatusUnauthorized, gin.H{"error": err.Error()})
-<<<<<<< HEAD
 		return
 	}
 	approverDID := strings.TrimSpace(req.Response.Identity.DID)
@@ -476,15 +373,6 @@
 		c.AbortWithStatusJSON(http.StatusForbidden, gin.H{"error": "admin_mismatch"})
 		return
 	}
-=======
-		return
-	}
-	approverDID := strings.TrimSpace(req.Response.Identity.DID)
-	if approverDID == "" || approverDID != actor {
-		c.AbortWithStatusJSON(http.StatusForbidden, gin.H{"error": "admin_mismatch"})
-		return
-	}
->>>>>>> d8eb9b47
 	if !s.Store.IdentityIsAdmin(approverDID) {
 		c.AbortWithStatusJSON(http.StatusForbidden, gin.H{"error": "admin_required"})
 		return
@@ -559,7 +447,6 @@
 	var value any
 	if err := decoder.Decode(&value); err != nil {
 		return "", err
-<<<<<<< HEAD
 	}
 	return canonicalizeJSONValue(value), nil
 }
@@ -568,16 +455,6 @@
 	if len(data) == 0 {
 		return nil, errors.New("missing_public_key")
 	}
-=======
-	}
-	return canonicalizeJSONValue(value), nil
-}
-
-func decodeJWK(data json.RawMessage) (*ecdsa.PublicKey, error) {
-	if len(data) == 0 {
-		return nil, errors.New("missing_public_key")
-	}
->>>>>>> d8eb9b47
 	var key jwk
 	if err := json.Unmarshal(data, &key); err != nil {
 		return nil, errors.New("invalid_public_key")
@@ -656,7 +533,6 @@
 	}
 	if claims.Resources.Approved || claims.Resources.Certification.Approved {
 		return true
-<<<<<<< HEAD
 	}
 	if claims.Certification.Approver != "" || claims.Certification.ApproverID != "" {
 		return true
@@ -684,35 +560,6 @@
 		expectedChallenge = strings.TrimSpace(challenge.Nonce)
 		challengeMessage = strings.TrimSpace(challenge.Message)
 	}
-=======
-	}
-	if claims.Certification.Approver != "" || claims.Certification.ApproverID != "" {
-		return true
-	}
-	if claims.Resources.Certification.Approver != "" || claims.Resources.Certification.ApproverID != "" {
-		return true
-	}
-	if claims.Certification.ApprovedAt != "" || claims.Resources.Certification.ApprovedAt != "" {
-		return true
-	}
-	return false
-}
-
-func (s *Server) verifySdidLoginResponse(challenge *models.LoginChallenge, resp *sdidLoginResponse) (authenticationClaims, string, error) {
-	if resp == nil {
-		return authenticationClaims{}, "", errors.New("invalid_payload")
-	}
-	sdid := strings.TrimSpace(resp.Identity.DID)
-	if sdid == "" {
-		return authenticationClaims{}, "", errors.New("missing_sdid")
-	}
-	expectedChallenge := ""
-	challengeMessage := ""
-	if challenge != nil {
-		expectedChallenge = strings.TrimSpace(challenge.Nonce)
-		challengeMessage = strings.TrimSpace(challenge.Message)
-	}
->>>>>>> d8eb9b47
 	providedChallenge := strings.TrimSpace(resp.Challenge)
 	signatureValue := strings.TrimSpace(resp.Proof.SignatureValue)
 	if signatureValue == "" {
@@ -881,7 +728,6 @@
 		if ip := net.ParseIP(candidate); ip != nil {
 			return ip.String()
 		}
-<<<<<<< HEAD
 	}
 	host, _, err := net.SplitHostPort(r.RemoteAddr)
 	if err != nil {
@@ -890,16 +736,6 @@
 		}
 		return r.RemoteAddr
 	}
-=======
-	}
-	host, _, err := net.SplitHostPort(r.RemoteAddr)
-	if err != nil {
-		if ip := net.ParseIP(strings.TrimSpace(r.RemoteAddr)); ip != nil {
-			return ip.String()
-		}
-		return r.RemoteAddr
-	}
->>>>>>> d8eb9b47
 	if ip := net.ParseIP(host); ip != nil {
 		return ip.String()
 	}
