--- conflicted
+++ resolved
@@ -1,20 +1,13 @@
 package api
 
 import (
-<<<<<<< HEAD
-	"crypto/ed25519"
-=======
 	"crypto/ecdsa"
 	"crypto/elliptic"
 	"crypto/sha256"
->>>>>>> 86fe9e3b
 	"encoding/base64"
 	"encoding/json"
 	"errors"
-<<<<<<< HEAD
-=======
 	"math/big"
->>>>>>> 86fe9e3b
 	"net"
 	"net/http"
 	"regexp"
@@ -102,22 +95,6 @@
 		return decoded, nil
 	}
 	return base64.StdEncoding.DecodeString(trimmed)
-<<<<<<< HEAD
-}
-
-func (s *Server) handleRequestNonce(c *gin.Context) {
-	challenge := s.Store.CreateLoginChallenge()
-	c.JSON(http.StatusOK, nonceResponse{Nonce: challenge.Nonce, Message: challenge.Message})
-}
-
-type loginRequest struct {
-	SDID      string `json:"sdid"`
-	Nonce     string `json:"nonce"`
-	Signature string `json:"signature"`
-	PublicKey string `json:"public_key"`
-}
-
-=======
 }
 
 func (s *Server) handleRequestNonce(c *gin.Context) {
@@ -161,58 +138,26 @@
 	Response sdidLoginResponse `json:"response"`
 }
 
->>>>>>> 86fe9e3b
 func (s *Server) handleLogin(c *gin.Context) {
 	var req loginRequest
 	if err := c.ShouldBindJSON(&req); err != nil {
 		c.AbortWithStatusJSON(http.StatusBadRequest, gin.H{"error": "invalid_payload"})
-<<<<<<< HEAD
-		return
-	}
-	sdid := strings.TrimSpace(req.SDID)
-	if sdid == "" || strings.TrimSpace(req.Nonce) == "" || strings.TrimSpace(req.Signature) == "" || strings.TrimSpace(req.PublicKey) == "" {
-		c.AbortWithStatusJSON(http.StatusBadRequest, gin.H{"error": "invalid_payload"})
-		return
-	}
-	sig, err := decodeWebBase64(req.Signature)
-	if err != nil || len(sig) != ed25519.SignatureSize {
-		c.AbortWithStatusJSON(http.StatusBadRequest, gin.H{"error": "invalid_signature"})
-		return
-	}
-	publicKey, err := decodeWebBase64(req.PublicKey)
-	if err != nil || len(publicKey) != ed25519.PublicKeySize {
-		c.AbortWithStatusJSON(http.StatusBadRequest, gin.H{"error": "invalid_public_key"})
-		return
-	}
-=======
 		return
 	}
 	if strings.TrimSpace(req.Nonce) == "" {
 		c.AbortWithStatusJSON(http.StatusBadRequest, gin.H{"error": "invalid_payload"})
 		return
 	}
->>>>>>> 86fe9e3b
 	challenge, err := s.Store.ConsumeLoginChallenge(req.Nonce)
 	if err != nil {
 		c.AbortWithStatusJSON(http.StatusUnauthorized, gin.H{"error": models.ErrLoginChallengeNotFound.Error()})
 		return
 	}
-<<<<<<< HEAD
-	message := challenge.Message
-	if message == "" {
-		message = challenge.Nonce
-	}
-	if !ed25519.Verify(ed25519.PublicKey(publicKey), []byte(message), sig) {
-		c.AbortWithStatusJSON(http.StatusUnauthorized, gin.H{"error": models.ErrSignatureInvalid.Error()})
-		return
-	}
-=======
 	if err := s.verifySdidLoginResponse(challenge, &req.Response); err != nil {
 		c.AbortWithStatusJSON(http.StatusUnauthorized, gin.H{"error": err.Error()})
 		return
 	}
 	sdid := strings.TrimSpace(req.Response.Identity.DID)
->>>>>>> 86fe9e3b
 	s.Store.RecordLogin(sdid)
 	session, err := s.Sessions.Issue(sdid, sdid)
 	if err != nil {
