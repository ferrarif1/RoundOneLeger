package api

import (
<<<<<<< HEAD
	"encoding/base64"
=======
	"archive/zip"
	"bytes"
	"crypto/sha256"
	"encoding/base64"
	"encoding/hex"
>>>>>>> b93fa695
	"encoding/json"
	"errors"
	"fmt"
	"io"
	"net"
	"net/http"
<<<<<<< HEAD
=======
	"path/filepath"
>>>>>>> b93fa695
	"regexp"
	"sort"
	"strconv"
	"strings"
	"time"

	"github.com/gin-gonic/gin"

	"ledger/internal/auth"
	"ledger/internal/db"
	"ledger/internal/middleware"
	"ledger/internal/models"
	"ledger/internal/xlsx"
)

// Server wires handlers to the in-memory store and session manager.
type Server struct {
	Database          *db.Database
	Store             *models.LedgerStore
	Sessions          *auth.Manager
	DataDir           string
	SnapshotRetention int
}

// RegisterRoutes attaches handlers to the gin engine.
func (s *Server) RegisterRoutes(router *gin.Engine) {
	router.GET("/health", s.handleHealth)

	authGroup := router.Group("/auth")
	{
		authGroup.POST("/password-login", s.handlePasswordLogin)
		authGroup.POST("/logout", s.handleLogout)
		authGroup.POST("/change-password", s.handleChangePassword)
	}

	secured := router.Group("/api/v1")
	secured.Use(middleware.RequireSession(s.Sessions))
	{
		secured.GET("/ledgers/:type", s.handleListLedger)
		secured.POST("/ledgers/:type", s.handleCreateLedger)
		secured.PUT("/ledgers/:type/:id", s.handleUpdateLedger)
		secured.DELETE("/ledgers/:type/:id", s.handleDeleteLedger)
		secured.POST("/ledgers/:type/reorder", s.handleReorderLedger)
		secured.POST("/ledgers/:type/import", s.handleImportLedger)
		secured.GET("/ledgers/export", s.handleExportLedger)
		secured.POST("/ledgers/import", s.handleImportWorkbook)
		secured.GET("/ledger-cartesian", s.handleLedgerMatrix)
		secured.GET("/overview", s.handleOverview)

		secured.GET("/workspaces", s.handleListWorkspaces)
		secured.POST("/workspaces", s.handleCreateWorkspace)
		secured.GET("/workspaces/:id", s.handleGetWorkspace)
		secured.PUT("/workspaces/:id", s.handleUpdateWorkspace)
		secured.DELETE("/workspaces/:id", s.handleDeleteWorkspace)
		secured.POST("/workspaces/:id/import/excel", s.handleImportWorkspaceExcel)
		secured.POST("/workspaces/:id/import/text", s.handleImportWorkspaceText)
		secured.GET("/workspaces/:id/export", s.handleExportWorkspace)
		secured.POST("/workspaces/:id/export/selected", s.handleExportWorkspaceSelected)

		secured.GET("/users", s.handleListUsers)
		secured.POST("/users", s.handleCreateUser)
		secured.DELETE("/users/:id", s.handleDeleteUser)

		secured.GET("/ip-allowlist", s.handleListAllowlist)
		secured.POST("/ip-allowlist", s.handleCreateAllowlist)
		secured.PUT("/ip-allowlist/:id", s.handleUpdateAllowlist)
		secured.DELETE("/ip-allowlist/:id", s.handleDeleteAllowlist)

		secured.POST("/history/undo", s.handleUndo)
		secured.POST("/history/redo", s.handleRedo)
		secured.GET("/history", s.handleHistoryStatus)

		secured.GET("/audit", s.handleAuditList)
		secured.GET("/audit/verify", s.handleAuditVerify)
		secured.GET("/export/all", s.handleExportAll)
		secured.POST("/import/all", s.handleImportAll)
		secured.POST("/import/archive", s.handleImportArchive)
		secured.POST("/admin/save-snapshot", s.handleManualSave)
	}
}

func (s *Server) handleHealth(c *gin.Context) {
	payload := gin.H{"status": "ok", "timestamp": time.Now().UTC().Format(time.RFC3339)}
	if s.Database != nil {
		if err := s.Database.PingContext(c.Request.Context()); err != nil {
			payload["database"] = gin.H{"status": "unavailable", "error": err.Error()}
		} else {
			payload["database"] = gin.H{"status": "ok"}
		}
	}
	c.JSON(http.StatusOK, payload)
}

// SDID nonce and base64 helpers removed as we now use username/password only

// SDID-related types removed

type passwordLoginRequest struct {
	Username string `json:"username"`
	Password string `json:"password"`
}

type changePasswordRequest struct {
	OldPassword string `json:"oldPassword"`
	NewPassword string `json:"newPassword"`
}

// SDID login handler removed

func (s *Server) handlePasswordLogin(c *gin.Context) {
	var req passwordLoginRequest
	if err := c.ShouldBindJSON(&req); err != nil {
		c.AbortWithStatusJSON(http.StatusBadRequest, gin.H{"error": "invalid_payload"})
		return
	}
	user, err := s.Store.AuthenticateUser(req.Username, req.Password)
	if err != nil {
		status := http.StatusUnauthorized
		if errors.Is(err, models.ErrUsernameInvalid) || errors.Is(err, models.ErrPasswordTooShort) {
			status = http.StatusBadRequest
		}
		c.AbortWithStatusJSON(status, gin.H{"error": err.Error()})
		return
	}
	session, err := s.Sessions.Issue(user.Username, user.ID)
	if err != nil {
		c.AbortWithStatusJSON(http.StatusInternalServerError, gin.H{"error": "session_issue_failed"})
		return
	}
	s.Store.RecordLogin(user.Username)
	c.JSON(http.StatusOK, gin.H{
		"token":     session.Token,
		"username":  user.Username,
		"admin":     user.Admin,
		"issuedAt":  session.IssuedAt,
		"expiresAt": session.ExpiresAt,
	})
}

func (s *Server) handleLogout(c *gin.Context) {
	header := c.GetHeader("Authorization")
	const prefix = "Bearer "
	if strings.HasPrefix(header, prefix) {
		token := strings.TrimSpace(strings.TrimPrefix(header, prefix))
		s.Sessions.Revoke(token)
	}
	c.JSON(http.StatusOK, gin.H{"status": "logged_out"})
}

func (s *Server) handleChangePassword(c *gin.Context) {
	session := currentSession(c, s.Sessions)
	if strings.TrimSpace(session) == "" || session == "system" {
		c.AbortWithStatusJSON(http.StatusUnauthorized, gin.H{"error": "unauthorized"})
		return
	}
	var req changePasswordRequest
	if err := c.ShouldBindJSON(&req); err != nil {
		c.AbortWithStatusJSON(http.StatusBadRequest, gin.H{"error": "invalid_payload"})
		return
	}
	if err := s.Store.ChangePassword(session, strings.TrimSpace(req.OldPassword), strings.TrimSpace(req.NewPassword), session); err != nil {
		status := http.StatusUnauthorized
		if errors.Is(err, models.ErrPasswordTooShort) {
			status = http.StatusBadRequest
		}
		c.AbortWithStatusJSON(status, gin.H{"error": err.Error()})
		return
	}
	c.JSON(http.StatusOK, gin.H{"status": "password_changed"})
}

// Challenge resolution removed

// Approval submission removed

// Approval endpoints removed

func canonicalizeJSONValue(value any) string {
	switch v := value.(type) {
	case nil:
		return "null"
	case string:
		b, _ := json.Marshal(v)
		return string(b)
	case bool:
		if v {
			return "true"
		}
		return "false"
	case float64:
		return strconv.FormatFloat(v, 'f', -1, 64)
	case json.Number:
		return v.String()
	case []any:
		parts := make([]string, len(v))
		for i, item := range v {
			parts[i] = canonicalizeJSONValue(item)
		}
		return "[" + strings.Join(parts, ",") + "]"
	case map[string]any:
		keys := make([]string, 0, len(v))
		for key := range v {
			keys = append(keys, key)
		}
		sort.Strings(keys)
		parts := make([]string, 0, len(keys))
		for _, key := range keys {
			parts = append(parts, strconv.Quote(key)+":"+canonicalizeJSONValue(v[key]))
		}
		return "{" + strings.Join(parts, ",") + "}"
	default:
		b, _ := json.Marshal(v)
		return string(b)
	}
}

func canonicalizeJSON(raw json.RawMessage) (string, error) {
	if len(raw) == 0 {
		return "", nil
	}
	decoder := json.NewDecoder(strings.NewReader(string(raw)))
	decoder.UseNumber()
	var value any
	if err := decoder.Decode(&value); err != nil {
		return "", err
	}
	return canonicalizeJSONValue(value), nil
}

// JWK decode removed

// SDID claims helpers removed

// SDID verification removed

// SDID identity approval evaluation removed

// Approval helpers removed

// Challenge satisfaction removed

func clientIP(r *http.Request) string {
	if r == nil {
		return ""
	}
	if v := r.Header.Get("X-Forwarded-For"); v != "" {
		parts := strings.Split(v, ",")
		candidate := strings.TrimSpace(parts[0])
		if ip := net.ParseIP(candidate); ip != nil {
			return ip.String()
		}
	}
	host, _, err := net.SplitHostPort(r.RemoteAddr)
	if err != nil {
		if ip := net.ParseIP(strings.TrimSpace(r.RemoteAddr)); ip != nil {
			return ip.String()
		}
		return r.RemoteAddr
	}
	if ip := net.ParseIP(host); ip != nil {
		return ip.String()
	}
	return host
}

func (s *Server) handleListLedger(c *gin.Context) {
	typ, ok := parseLedgerType(c.Param("type"))
	if !ok {
		c.AbortWithStatusJSON(http.StatusNotFound, gin.H{"error": "unknown_ledger"})
		return
	}
	entries := s.Store.ListEntries(typ)
	c.JSON(http.StatusOK, gin.H{"items": entries})
}

type ledgerRequest struct {
	Name        string              `json:"name"`
	Description string              `json:"description"`
	Attributes  map[string]string   `json:"attributes"`
	Tags        []string            `json:"tags"`
	Links       map[string][]string `json:"links"`
}

type workspaceColumnPayload struct {
	ID    string `json:"id"`
	Title string `json:"title"`
	Width int    `json:"width,omitempty"`
}

type workspaceRowPayload struct {
	ID          string            `json:"id"`
	Cells       map[string]string `json:"cells"`
	Styles      map[string]string `json:"styles,omitempty"`
	Highlighted bool              `json:"highlighted,omitempty"`
	CreatedAt   time.Time         `json:"createdAt,omitempty"`
	UpdatedAt   time.Time         `json:"updatedAt,omitempty"`
}

type workspaceResponse struct {
	ID        string                   `json:"id"`
	Name      string                   `json:"name"`
	Kind      string                   `json:"kind"`
	ParentID  string                   `json:"parentId,omitempty"`
	Columns   []workspaceColumnPayload `json:"columns"`
	Rows      []workspaceRowPayload    `json:"rows"`
	Document  string                   `json:"document,omitempty"`
	CreatedAt time.Time                `json:"createdAt"`
	UpdatedAt time.Time                `json:"updatedAt"`
}

type workspaceTreeItem struct {
	ID        string              `json:"id"`
	Name      string              `json:"name"`
	Kind      string              `json:"kind"`
	ParentID  string              `json:"parentId,omitempty"`
	CreatedAt time.Time           `json:"createdAt"`
	UpdatedAt time.Time           `json:"updatedAt"`
	Children  []workspaceTreeItem `json:"children,omitempty"`
}

type userResponse struct {
	ID        string    `json:"id"`
	Username  string    `json:"username"`
	Admin     bool      `json:"admin"`
	CreatedAt time.Time `json:"createdAt"`
	UpdatedAt time.Time `json:"updatedAt"`
}

type userCreateRequest struct {
	Username string `json:"username"`
	Password string `json:"password"`
	Admin    bool   `json:"admin"`
}

type workspaceRequest struct {
	Name     string                   `json:"name"`
	Document string                   `json:"document"`
	Columns  []workspaceColumnPayload `json:"columns"`
	Rows     []workspaceRowPayload    `json:"rows"`
	Kind     string                   `json:"kind"`
	ParentID string                   `json:"parentId"`
}

type workspaceUpdateRequest struct {
	Name     *string                   `json:"name,omitempty"`
	Document *string                   `json:"document,omitempty"`
	Columns  *[]workspaceColumnPayload `json:"columns,omitempty"`
	Rows     *[]workspaceRowPayload    `json:"rows,omitempty"`
	ParentID *string                   `json:"parentId,omitempty"`
}

type workspaceTextImportRequest struct {
	Text      string `json:"text"`
	Delimiter string `json:"delimiter"`
	HasHeader *bool  `json:"hasHeader"`
}

func (s *Server) handleCreateLedger(c *gin.Context) {
	typ, ok := parseLedgerType(c.Param("type"))
	if !ok {
		c.AbortWithStatusJSON(http.StatusNotFound, gin.H{"error": "unknown_ledger"})
		return
	}
	var req ledgerRequest
	if err := c.ShouldBindJSON(&req); err != nil {
		c.AbortWithStatusJSON(http.StatusBadRequest, gin.H{"error": "invalid_payload"})
		return
	}
	entry := models.LedgerEntry{
		Name:        req.Name,
		Description: req.Description,
		Attributes:  req.Attributes,
		Tags:        req.Tags,
		Links:       convertLinks(req.Links),
	}
	session := currentSession(c, s.Sessions)
	created, err := s.Store.CreateEntry(typ, entry, session)
	if err != nil {
		c.AbortWithStatusJSON(http.StatusBadRequest, gin.H{"error": err.Error()})
		return
	}
	c.JSON(http.StatusOK, created)
}

func convertLinks(input map[string][]string) map[models.LedgerType][]string {
	if input == nil {
		return nil
	}
	out := make(map[models.LedgerType][]string, len(input))
	for key, values := range input {
		if typ, ok := parseLedgerType(key); ok {
			out[typ] = append([]string{}, values...)
		}
	}
	return out
}

func (s *Server) handleUpdateLedger(c *gin.Context) {
	typ, ok := parseLedgerType(c.Param("type"))
	if !ok {
		c.AbortWithStatusJSON(http.StatusNotFound, gin.H{"error": "unknown_ledger"})
		return
	}
	var req ledgerRequest
	if err := c.ShouldBindJSON(&req); err != nil {
		c.AbortWithStatusJSON(http.StatusBadRequest, gin.H{"error": "invalid_payload"})
		return
	}
	session := currentSession(c, s.Sessions)
	updated, err := s.Store.UpdateEntry(typ, c.Param("id"), models.LedgerEntry{
		Name:        req.Name,
		Description: req.Description,
		Attributes:  req.Attributes,
		Tags:        req.Tags,
		Links:       convertLinks(req.Links),
	}, session)
	if err != nil {
		status := http.StatusBadRequest
		if errors.Is(err, models.ErrEntryNotFound) {
			status = http.StatusNotFound
		}
		c.AbortWithStatusJSON(status, gin.H{"error": err.Error()})
		return
	}
	c.JSON(http.StatusOK, updated)
}

func (s *Server) handleDeleteLedger(c *gin.Context) {
	typ, ok := parseLedgerType(c.Param("type"))
	if !ok {
		c.AbortWithStatusJSON(http.StatusNotFound, gin.H{"error": "unknown_ledger"})
		return
	}
	session := currentSession(c, s.Sessions)
	if err := s.Store.DeleteEntry(typ, c.Param("id"), session); err != nil {
		status := http.StatusBadRequest
		if errors.Is(err, models.ErrEntryNotFound) {
			status = http.StatusNotFound
		}
		c.AbortWithStatusJSON(status, gin.H{"error": err.Error()})
		return
	}
	c.Status(http.StatusNoContent)
}

type reorderRequest struct {
	IDs []string `json:"ids"`
}

func (s *Server) handleReorderLedger(c *gin.Context) {
	typ, ok := parseLedgerType(c.Param("type"))
	if !ok {
		c.AbortWithStatusJSON(http.StatusNotFound, gin.H{"error": "unknown_ledger"})
		return
	}
	var req reorderRequest
	if err := c.ShouldBindJSON(&req); err != nil {
		c.AbortWithStatusJSON(http.StatusBadRequest, gin.H{"error": "invalid_payload"})
		return
	}
	session := currentSession(c, s.Sessions)
	entries, err := s.Store.ReorderEntries(typ, req.IDs, session)
	if err != nil {
		c.AbortWithStatusJSON(http.StatusBadRequest, gin.H{"error": err.Error()})
		return
	}
	c.JSON(http.StatusOK, gin.H{"items": entries})
}

type importRequest struct {
	Data string `json:"data"`
}

func (s *Server) handleImportLedger(c *gin.Context) {
	typ, ok := parseLedgerType(c.Param("type"))
	if !ok {
		c.AbortWithStatusJSON(http.StatusNotFound, gin.H{"error": "unknown_ledger"})
		return
	}
	var req importRequest
	if err := c.ShouldBindJSON(&req); err != nil {
		c.AbortWithStatusJSON(http.StatusBadRequest, gin.H{"error": "invalid_payload"})
		return
	}
	raw, err := base64.StdEncoding.DecodeString(req.Data)
	if err != nil {
		c.AbortWithStatusJSON(http.StatusBadRequest, gin.H{"error": "invalid_base64"})
		return
	}
	workbook, err := xlsx.Decode(raw)
	if err != nil {
		c.AbortWithStatusJSON(http.StatusBadRequest, gin.H{"error": "invalid_workbook"})
		return
	}
	sheetName := sheetNameForType(typ)
	sheet, ok := workbook.SheetByName(sheetName)
	if !ok {
		c.AbortWithStatusJSON(http.StatusBadRequest, gin.H{"error": "sheet_missing"})
		return
	}
	entries := parseLedgerSheet(typ, sheet)
	session := currentSession(c, s.Sessions)
	s.Store.ReplaceEntries(typ, entries, session)
	c.JSON(http.StatusOK, gin.H{"items": s.Store.ListEntries(typ)})
}

var ipRegex = regexp.MustCompile(`(?i)^(?:\d{1,3}\.){3}\d{1,3}$|^(?:[a-f0-9]{0,4}:){2,7}[a-f0-9]{0,4}$`)

func parseLedgerSheet(typ models.LedgerType, sheet xlsx.Sheet) []models.LedgerEntry {
	if len(sheet.Rows) == 0 {
		return nil
	}
	headers := normaliseHeaders(sheet.Rows[0])
	entries := make([]models.LedgerEntry, 0, len(sheet.Rows)-1)
	for _, row := range sheet.Rows[1:] {
		if len(row) == 0 {
			continue
		}
		entry := models.LedgerEntry{Attributes: map[string]string{}, Links: map[models.LedgerType][]string{}}
		for idx, header := range headers {
			if idx >= len(row) {
				continue
			}
			value := strings.TrimSpace(row[idx])
			switch header {
			case "id":
				entry.ID = value
			case "name":
				entry.Name = value
			case "description":
				entry.Description = value
			case "tags":
				entry.Tags = strings.Split(value, ";")
			default:
				if header == "" {
					if typ == models.LedgerTypeIP && ipRegex.MatchString(value) {
						entry.Attributes["address"] = value
						if entry.Name == "" {
							entry.Name = value
						}
					}
					continue
				}
				if strings.HasPrefix(header, "link_") {
					if typ, ok := parseLedgerType(strings.TrimPrefix(header, "link_")); ok {
						entry.Links[typ] = strings.FieldsFunc(value, func(r rune) bool { return r == ';' || r == ',' })
					}
					continue
				}
				if entry.Attributes == nil {
					entry.Attributes = make(map[string]string)
				}
				entry.Attributes[header] = value
			}
		}
		if typ == models.LedgerTypeIP && entry.Name == "" {
			if addr := entry.Attributes["address"]; addr != "" {
				entry.Name = addr
			}
		}
		if entry.ID == "" {
			entry.ID = models.GenerateID(string(typ))
		}
		entry.CreatedAt = time.Now().UTC()
		entries = append(entries, entry)
	}
	return entries
}

func normaliseHeaders(headers []string) []string {
	out := make([]string, len(headers))
	for i, header := range headers {
		h := strings.TrimSpace(strings.ToLower(header))
		out[i] = h
	}
	return out
}

func (s *Server) handleExportLedger(c *gin.Context) {
	workbook := s.buildWorkbook()
	data, err := xlsx.Encode(workbook)
	if err != nil {
		c.AbortWithStatusJSON(http.StatusInternalServerError, gin.H{"error": "export_failed"})
		return
	}
	c.Writer.Header().Set("Content-Type", "application/vnd.openxmlformats-officedocument.spreadsheetml.sheet")
	c.Writer.Header().Set("Content-Disposition", "attachment; filename=ledger.xlsx")
	_, _ = c.Writer.Write(data)
}

func (s *Server) handleImportWorkbook(c *gin.Context) {
	var req importRequest
	if err := c.ShouldBindJSON(&req); err != nil {
		c.AbortWithStatusJSON(http.StatusBadRequest, gin.H{"error": "invalid_payload"})
		return
	}
	raw, err := base64.StdEncoding.DecodeString(req.Data)
	if err != nil {
		c.AbortWithStatusJSON(http.StatusBadRequest, gin.H{"error": "invalid_base64"})
		return
	}
	workbook, err := xlsx.Decode(raw)
	if err != nil {
		c.AbortWithStatusJSON(http.StatusBadRequest, gin.H{"error": "invalid_workbook"})
		return
	}
	session := currentSession(c, s.Sessions)
	for _, typ := range models.AllLedgerTypes {
		sheetName := sheetNameForType(typ)
		if sheet, ok := workbook.SheetByName(sheetName); ok {
			entries := parseLedgerSheet(typ, sheet)
			s.Store.ReplaceEntries(typ, entries, session)
		}
	}
	c.JSON(http.StatusOK, gin.H{"status": "imported"})
}

func (s *Server) handleLedgerMatrix(c *gin.Context) {
	matrix := s.buildCartesianRows()
	c.JSON(http.StatusOK, gin.H{"rows": matrix})
}

func (s *Server) handleOverview(c *gin.Context) {
	summary := s.Store.OverviewSummary(time.Now().UTC())
	c.JSON(http.StatusOK, gin.H{"overview": summary})
}

func (s *Server) handleListWorkspaces(c *gin.Context) {
	items := s.Store.ListWorkspaces()
	buckets := make(map[string][]workspaceTreeItem)
	for _, item := range items {
		parent := strings.TrimSpace(item.ParentID)
		buckets[parent] = append(buckets[parent], workspaceTreeItemFromModel(item))
	}
	var build func(parent string) []workspaceTreeItem
	build = func(parent string) []workspaceTreeItem {
		nodes := buckets[parent]
		result := make([]workspaceTreeItem, len(nodes))
		for i, node := range nodes {
			node.Children = build(node.ID)
			result[i] = node
		}
		return result
	}
	c.JSON(http.StatusOK, gin.H{"items": build("")})
}

func (s *Server) handleCreateWorkspace(c *gin.Context) {
	var req workspaceRequest
	if err := c.ShouldBindJSON(&req); err != nil {
		c.AbortWithStatusJSON(http.StatusBadRequest, gin.H{"error": "invalid_payload"})
		return
	}
	actor := currentSession(c, s.Sessions)
	kind := models.ParseWorkspaceKind(req.Kind)
	workspace, err := s.Store.CreateWorkspace(
		req.Name,
		kind,
		req.ParentID,
		payloadColumnsToModel(req.Columns),
		payloadRowsToModel(req.Rows),
		req.Document,
		actor,
	)
	if err != nil {
		status := http.StatusInternalServerError
		if errors.Is(err, models.ErrWorkspaceParentInvalid) || errors.Is(err, models.ErrWorkspaceKindUnsupported) {
			status = http.StatusBadRequest
		}
		c.AbortWithStatusJSON(status, gin.H{"error": err.Error()})
		return
	}
	c.JSON(http.StatusCreated, gin.H{"workspace": workspaceToResponse(workspace)})
}

func (s *Server) handleGetWorkspace(c *gin.Context) {
	workspace, err := s.Store.GetWorkspace(c.Param("id"))
	if err != nil {
		status := http.StatusInternalServerError
		if errors.Is(err, models.ErrWorkspaceNotFound) {
			status = http.StatusNotFound
		}
		c.AbortWithStatusJSON(status, gin.H{"error": err.Error()})
		return
	}
	c.JSON(http.StatusOK, gin.H{"workspace": workspaceToResponse(workspace)})
}

func (s *Server) handleUpdateWorkspace(c *gin.Context) {
	var req workspaceUpdateRequest
	if err := c.ShouldBindJSON(&req); err != nil {
		c.AbortWithStatusJSON(http.StatusBadRequest, gin.H{"error": "invalid_payload"})
		return
	}
	update := models.WorkspaceUpdate{}
	if req.Name != nil {
		update.SetName = true
		update.Name = *req.Name
	}
	if req.Document != nil {
		update.SetDocument = true
		update.Document = *req.Document
	}
	if req.Columns != nil {
		update.SetColumns = true
		update.Columns = payloadColumnsToModel(*req.Columns)
	}
	if req.Rows != nil {
		update.SetRows = true
		update.Rows = payloadRowsToModel(*req.Rows)
	}
	if req.ParentID != nil {
		update.SetParent = true
		update.ParentID = strings.TrimSpace(*req.ParentID)
	}
	actor := currentSession(c, s.Sessions)
	workspace, err := s.Store.UpdateWorkspace(c.Param("id"), update, actor)
	if err != nil {
		status := http.StatusInternalServerError
		if errors.Is(err, models.ErrWorkspaceNotFound) {
			status = http.StatusNotFound
		} else if errors.Is(err, models.ErrWorkspaceParentInvalid) || errors.Is(err, models.ErrWorkspaceKindUnsupported) {
			status = http.StatusBadRequest
		}
		c.AbortWithStatusJSON(status, gin.H{"error": err.Error()})
		return
	}
	c.JSON(http.StatusOK, gin.H{"workspace": workspaceToResponse(workspace)})
}

func (s *Server) handleDeleteWorkspace(c *gin.Context) {
	if err := s.Store.DeleteWorkspace(c.Param("id"), currentSession(c, s.Sessions)); err != nil {
		status := http.StatusInternalServerError
		if errors.Is(err, models.ErrWorkspaceNotFound) {
			status = http.StatusNotFound
		}
		c.AbortWithStatusJSON(status, gin.H{"error": err.Error()})
		return
	}
	c.Status(http.StatusNoContent)
}

func (s *Server) handleImportWorkspaceExcel(c *gin.Context) {
	uploaded, _, err := c.Request.FormFile("file")
	if err != nil {
		c.AbortWithStatusJSON(http.StatusBadRequest, gin.H{"error": "missing_file"})
		return
	}
	defer uploaded.Close()

	data, err := io.ReadAll(uploaded)
	if err != nil {
		c.AbortWithStatusJSON(http.StatusInternalServerError, gin.H{"error": "file_read_failed"})
		return
	}

	workbook, err := xlsx.Decode(data)
	if err != nil {
		c.AbortWithStatusJSON(http.StatusBadRequest, gin.H{"error": "invalid_workbook"})
		return
	}
	if len(workbook.Sheets) == 0 {
		c.AbortWithStatusJSON(http.StatusBadRequest, gin.H{"error": "workbook_empty"})
		return
	}
	sheet := workbook.Sheets[0]
	headers := []string{}
	rows := [][]string{}
	if len(sheet.Rows) > 0 {
		headers = append(headers, sheet.Rows[0]...)
		for _, row := range sheet.Rows[1:] {
			copied := append([]string{}, row...)
			rows = append(rows, copied)
		}
	}
	actor := currentSession(c, s.Sessions)
	workspace, err := s.Store.ReplaceWorkspaceData(c.Param("id"), headers, rows, actor)
	if err != nil {
		status := http.StatusInternalServerError
		if errors.Is(err, models.ErrWorkspaceNotFound) {
			status = http.StatusNotFound
		} else if errors.Is(err, models.ErrWorkspaceKindUnsupported) {
			status = http.StatusBadRequest
		}
		c.AbortWithStatusJSON(status, gin.H{"error": err.Error()})
		return
	}
	c.JSON(http.StatusOK, gin.H{"workspace": workspaceToResponse(workspace)})
}

func (s *Server) handleImportWorkspaceText(c *gin.Context) {
	var req workspaceTextImportRequest
	if err := c.ShouldBindJSON(&req); err != nil {
		c.AbortWithStatusJSON(http.StatusBadRequest, gin.H{"error": "invalid_payload"})
		return
	}
	text := strings.TrimSpace(req.Text)
	if text == "" {
		c.AbortWithStatusJSON(http.StatusBadRequest, gin.H{"error": "empty_text"})
		return
	}
	delimiter := normaliseDelimiter(req.Delimiter)
	hasHeader := true
	if req.HasHeader != nil {
		hasHeader = *req.HasHeader
	}
	headers, records := parseDelimitedText(text, delimiter, hasHeader)
	actor := currentSession(c, s.Sessions)
	workspace, err := s.Store.ReplaceWorkspaceData(c.Param("id"), headers, records, actor)
	if err != nil {
		status := http.StatusInternalServerError
		if errors.Is(err, models.ErrWorkspaceNotFound) {
			status = http.StatusNotFound
		} else if errors.Is(err, models.ErrWorkspaceKindUnsupported) {
			status = http.StatusBadRequest
		}
		c.AbortWithStatusJSON(status, gin.H{"error": err.Error()})
		return
	}
	c.JSON(http.StatusOK, gin.H{"workspace": workspaceToResponse(workspace)})
}

func (s *Server) handleExportWorkspace(c *gin.Context) {
	workspace, err := s.Store.GetWorkspace(c.Param("id"))
	if err != nil {
		status := http.StatusInternalServerError
		if errors.Is(err, models.ErrWorkspaceNotFound) {
			status = http.StatusNotFound
		}
		c.AbortWithStatusJSON(status, gin.H{"error": err.Error()})
		return
	}

	if !models.WorkspaceKindSupportsTable(workspace.Kind) {
		c.AbortWithStatusJSON(http.StatusBadRequest, gin.H{"error": models.ErrWorkspaceKindUnsupported.Error()})
		return
	}

	rows := make([][]string, 0, len(workspace.Rows)+1)
	if len(workspace.Columns) > 0 {
		header := make([]string, len(workspace.Columns))
		for i, column := range workspace.Columns {
			header[i] = column.Title
		}
		rows = append(rows, header)
	}
	for _, row := range workspace.Rows {
		record := make([]string, len(workspace.Columns))
		for i, column := range workspace.Columns {
			record[i] = row.Cells[column.ID]
		}
		rows = append(rows, record)
	}
	sheetName := workspace.Name
	if strings.TrimSpace(sheetName) == "" {
		sheetName = "workspace"
	}
	workbook := xlsx.Workbook{Sheets: []xlsx.Sheet{{Name: sheetName, Rows: rows}}}
	encoded, err := xlsx.Encode(workbook)
	if err != nil {
		c.AbortWithStatusJSON(http.StatusInternalServerError, gin.H{"error": "encode_failed"})
		return
	}
	c.Writer.Header().Set("Content-Type", "application/vnd.openxmlformats-officedocument.spreadsheetml.sheet")
	c.Writer.Header().Set("Content-Disposition", fmt.Sprintf("attachment; filename=\"%s.xlsx\"", "workspace"))
	c.Writer.Write(encoded)
}

type exportSelectedRequest struct {
	RowIDs []string `json:"rowIds"`
}

func (s *Server) handleExportWorkspaceSelected(c *gin.Context) {
	workspace, err := s.Store.GetWorkspace(c.Param("id"))
	if err != nil {
		status := http.StatusInternalServerError
		if errors.Is(err, models.ErrWorkspaceNotFound) {
			status = http.StatusNotFound
		}
		c.AbortWithStatusJSON(status, gin.H{"error": err.Error()})
		return
	}
	if !models.WorkspaceKindSupportsTable(workspace.Kind) {
		c.AbortWithStatusJSON(http.StatusBadRequest, gin.H{"error": models.ErrWorkspaceKindUnsupported.Error()})
		return
	}
	var req exportSelectedRequest
	if err := c.ShouldBindJSON(&req); err != nil || len(req.RowIDs) == 0 {
		c.AbortWithStatusJSON(http.StatusBadRequest, gin.H{"error": "invalid_payload"})
		return
	}
	allow := make(map[string]struct{}, len(req.RowIDs))
	for _, id := range req.RowIDs {
		id = strings.TrimSpace(id)
		if id != "" {
			allow[id] = struct{}{}
		}
	}
	rows := make([][]string, 0, len(workspace.Rows)+1)
	if len(workspace.Columns) > 0 {
		header := make([]string, len(workspace.Columns))
		for i, column := range workspace.Columns {
			header[i] = column.Title
		}
		rows = append(rows, header)
	}
	for _, row := range workspace.Rows {
		if _, ok := allow[row.ID]; !ok {
			continue
		}
		record := make([]string, len(workspace.Columns))
		for i, column := range workspace.Columns {
			record[i] = row.Cells[column.ID]
		}
		rows = append(rows, record)
	}
	sheetName := workspace.Name
	if strings.TrimSpace(sheetName) == "" {
		sheetName = "workspace"
	}
	workbook := xlsx.Workbook{Sheets: []xlsx.Sheet{{Name: sheetName, Rows: rows}}}
	encoded, err := xlsx.Encode(workbook)
	if err != nil {
		c.AbortWithStatusJSON(http.StatusInternalServerError, gin.H{"error": "encode_failed"})
		return
	}
	c.Writer.Header().Set("Content-Type", "application/vnd.openxmlformats-officedocument.spreadsheetml.sheet")
	c.Writer.Header().Set("Content-Disposition", fmt.Sprintf("attachment; filename=\"%s_selected.xlsx\"", "workspace"))
	c.Writer.Write(encoded)
}

func (s *Server) handleListUsers(c *gin.Context) {
	session := currentSession(c, s.Sessions)
	if !s.Store.IsUserAdmin(session) {
		c.AbortWithStatusJSON(http.StatusForbidden, gin.H{"error": "admin_required"})
		return
	}
	users := s.Store.ListUsers()
	items := make([]userResponse, 0, len(users))
	for _, user := range users {
		items = append(items, userToResponse(user))
	}
	c.JSON(http.StatusOK, gin.H{"items": items})
}

func (s *Server) handleCreateUser(c *gin.Context) {
	session := currentSession(c, s.Sessions)
	if !s.Store.IsUserAdmin(session) {
		c.AbortWithStatusJSON(http.StatusForbidden, gin.H{"error": "admin_required"})
		return
	}
	var req userCreateRequest
	if err := c.ShouldBindJSON(&req); err != nil {
		c.AbortWithStatusJSON(http.StatusBadRequest, gin.H{"error": "invalid_payload"})
		return
	}
	user, err := s.Store.CreateUser(req.Username, req.Password, req.Admin, session)
	if err != nil {
		status := http.StatusInternalServerError
		switch {
		case errors.Is(err, models.ErrUsernameInvalid), errors.Is(err, models.ErrPasswordTooShort):
			status = http.StatusBadRequest
		case errors.Is(err, models.ErrUserExists):
			status = http.StatusConflict
		}
		c.AbortWithStatusJSON(status, gin.H{"error": err.Error()})
		return
	}
	c.JSON(http.StatusCreated, gin.H{"user": userToResponse(user)})
}

func (s *Server) handleDeleteUser(c *gin.Context) {
	session := currentSession(c, s.Sessions)
	if !s.Store.IsUserAdmin(session) {
		c.AbortWithStatusJSON(http.StatusForbidden, gin.H{"error": "admin_required"})
		return
	}
	if err := s.Store.DeleteUser(c.Param("id"), session); err != nil {
		status := http.StatusInternalServerError
		switch {
		case errors.Is(err, models.ErrUserNotFound):
			status = http.StatusNotFound
		case errors.Is(err, models.ErrUserDeleteLastAdmin):
			status = http.StatusBadRequest
		}
		c.AbortWithStatusJSON(status, gin.H{"error": err.Error()})
		return
	}
	c.Status(http.StatusNoContent)
}

func workspaceToResponse(workspace *models.Workspace) workspaceResponse {
	if workspace == nil {
		return workspaceResponse{}
	}
	columns := make([]workspaceColumnPayload, len(workspace.Columns))
	for i, column := range workspace.Columns {
		columns[i] = workspaceColumnPayload{ID: column.ID, Title: column.Title, Width: column.Width}
	}
	rows := make([]workspaceRowPayload, len(workspace.Rows))
	for i, row := range workspace.Rows {
		cells := make(map[string]string, len(row.Cells))
		for key, value := range row.Cells {
			cells[key] = value
		}
		styles := map[string]string{}
		if row.Styles != nil {
			for k, v := range row.Styles {
				styles[k] = v
			}
		}
		rows[i] = workspaceRowPayload{ID: row.ID, Cells: cells, Styles: styles, Highlighted: row.Highlighted, CreatedAt: row.CreatedAt, UpdatedAt: row.UpdatedAt}
	}
	return workspaceResponse{
		ID:        workspace.ID,
		Name:      workspace.Name,
		Kind:      string(models.NormalizeWorkspaceKind(workspace.Kind)),
		ParentID:  strings.TrimSpace(workspace.ParentID),
		Columns:   columns,
		Rows:      rows,
		Document:  workspace.Document,
		CreatedAt: workspace.CreatedAt,
		UpdatedAt: workspace.UpdatedAt,
	}
}

func workspaceTreeItemFromModel(workspace *models.Workspace) workspaceTreeItem {
	if workspace == nil {
		return workspaceTreeItem{}
	}
	return workspaceTreeItem{
		ID:        workspace.ID,
		Name:      workspace.Name,
		Kind:      string(models.NormalizeWorkspaceKind(workspace.Kind)),
		ParentID:  strings.TrimSpace(workspace.ParentID),
		CreatedAt: workspace.CreatedAt,
		UpdatedAt: workspace.UpdatedAt,
	}
}

func userToResponse(user *models.User) userResponse {
	if user == nil {
		return userResponse{}
	}
	return userResponse{
		ID:        user.ID,
		Username:  user.Username,
		Admin:     user.Admin,
		CreatedAt: user.CreatedAt,
		UpdatedAt: user.UpdatedAt,
	}
}

func payloadColumnsToModel(columns []workspaceColumnPayload) []models.WorkspaceColumn {
	if len(columns) == 0 {
		return nil
	}
	out := make([]models.WorkspaceColumn, 0, len(columns))
	for _, column := range columns {
		out = append(out, models.WorkspaceColumn{ID: strings.TrimSpace(column.ID), Title: column.Title, Width: column.Width})
	}
	return out
}

func payloadRowsToModel(rows []workspaceRowPayload) []models.WorkspaceRow {
	if len(rows) == 0 {
		return nil
	}
	out := make([]models.WorkspaceRow, 0, len(rows))
	for _, row := range rows {
		cells := make(map[string]string, len(row.Cells))
		for key, value := range row.Cells {
			cells[key] = value
		}
		styles := map[string]string{}
		if row.Styles != nil {
			for k, v := range row.Styles {
				styles[k] = v
			}
		}
		out = append(out, models.WorkspaceRow{ID: strings.TrimSpace(row.ID), Cells: cells, Styles: styles, Highlighted: row.Highlighted, CreatedAt: row.CreatedAt, UpdatedAt: row.UpdatedAt})
	}
	return out
}

func normaliseDelimiter(value string) string {
	trimmed := strings.ToLower(strings.TrimSpace(value))
	switch trimmed {
	case "", "tab", "\\t":
		return "\t"
	case "comma", ",":
		return ","
	case "semicolon", ";":
		return ";"
	case "space":
		return " "
	default:
		return trimmed
	}
}

func parseDelimitedText(text string, delimiter string, hasHeader bool) ([]string, [][]string) {
	normalized := strings.ReplaceAll(text, "\r\n", "\n")
	normalized = strings.ReplaceAll(normalized, "\r", "\n")
	lines := strings.Split(normalized, "\n")
	cleaned := make([]string, 0, len(lines))
	for _, line := range lines {
		if strings.TrimSpace(line) == "" {
			continue
		}
		cleaned = append(cleaned, line)
	}
	if len(cleaned) == 0 {
		return []string{}, [][]string{}
	}
	header := []string{}
	data := [][]string{}
	for idx, line := range cleaned {
		fields := splitWithDelimiter(line, delimiter)
		if idx == 0 && hasHeader {
			header = append(header, fields...)
			continue
		}
		data = append(data, fields)
	}
	return header, data
}

func splitWithDelimiter(line, delimiter string) []string {
	if delimiter == "" {
		return strings.Fields(line)
	}
	parts := strings.Split(line, delimiter)
	for i, part := range parts {
		parts[i] = strings.TrimSpace(part)
	}
	return parts
}

func (s *Server) handleListAllowlist(c *gin.Context) {
	entries := s.Store.ListAllowlist()
	c.JSON(http.StatusOK, gin.H{"items": entries})
}

type allowRequest struct {
	Label       string `json:"label"`
	CIDR        string `json:"cidr"`
	Description string `json:"description"`
}

func (s *Server) handleCreateAllowlist(c *gin.Context) {
	session := currentSession(c, s.Sessions)
	if !s.Store.IsUserAdmin(session) {
		c.AbortWithStatusJSON(http.StatusForbidden, gin.H{"error": "admin_required"})
		return
	}
	var req allowRequest
	if err := c.ShouldBindJSON(&req); err != nil {
		c.AbortWithStatusJSON(http.StatusBadRequest, gin.H{"error": "invalid_payload"})
		return
	}
	entry, err := s.Store.AppendAllowlist(&models.IPAllowlistEntry{Label: req.Label, CIDR: req.CIDR, Description: req.Description}, session)
	if err != nil {
		c.AbortWithStatusJSON(http.StatusBadRequest, gin.H{"error": err.Error()})
		return
	}
	c.JSON(http.StatusOK, entry)
}

func (s *Server) handleUpdateAllowlist(c *gin.Context) {
	session := currentSession(c, s.Sessions)
	if !s.Store.IsUserAdmin(session) {
		c.AbortWithStatusJSON(http.StatusForbidden, gin.H{"error": "admin_required"})
		return
	}
	var req allowRequest
	if err := c.ShouldBindJSON(&req); err != nil {
		c.AbortWithStatusJSON(http.StatusBadRequest, gin.H{"error": "invalid_payload"})
		return
	}
	entry := &models.IPAllowlistEntry{ID: c.Param("id"), Label: req.Label, CIDR: req.CIDR, Description: req.Description}
	updated, err := s.Store.AppendAllowlist(entry, session)
	if err != nil {
		c.AbortWithStatusJSON(http.StatusBadRequest, gin.H{"error": err.Error()})
		return
	}
	c.JSON(http.StatusOK, updated)
}

func (s *Server) handleDeleteAllowlist(c *gin.Context) {
	session := currentSession(c, s.Sessions)
	if !s.Store.IsUserAdmin(session) {
		c.AbortWithStatusJSON(http.StatusForbidden, gin.H{"error": "admin_required"})
		return
	}
	if !s.Store.RemoveAllowlist(c.Param("id"), session) {
		c.AbortWithStatusJSON(http.StatusNotFound, gin.H{"error": "not_found"})
		return
	}
	c.Status(http.StatusNoContent)
}

func (s *Server) handleUndo(c *gin.Context) {
	if err := s.Store.Undo(); err != nil {
		c.AbortWithStatusJSON(http.StatusBadRequest, gin.H{"error": err.Error()})
		return
	}
	c.JSON(http.StatusOK, gin.H{"status": "ok"})
}

func (s *Server) handleRedo(c *gin.Context) {
	if err := s.Store.Redo(); err != nil {
		c.AbortWithStatusJSON(http.StatusBadRequest, gin.H{"error": err.Error()})
		return
	}
	c.JSON(http.StatusOK, gin.H{"status": "ok"})
}

func (s *Server) handleHistoryStatus(c *gin.Context) {
	c.JSON(http.StatusOK, gin.H{"undo": s.Store.CanUndo(), "redo": s.Store.CanRedo()})
}

func (s *Server) handleAuditList(c *gin.Context) {
	audits := s.Store.ListAudits()
	c.JSON(http.StatusOK, gin.H{"items": audits})
}

func (s *Server) handleAuditVerify(c *gin.Context) {
	ok := s.Store.VerifyAuditChain()
	c.JSON(http.StatusOK, gin.H{"verified": ok})
}

func (s *Server) handleExportAll(c *gin.Context) {
	snapshot := s.Store.ExportSnapshot()
<<<<<<< HEAD
	c.JSON(http.StatusOK, snapshot)
=======
	if snapshot == nil {
		c.AbortWithStatusJSON(http.StatusInternalServerError, gin.H{"error": "snapshot_unavailable"})
		return
	}

	resources := models.CollectSnapshotResources(snapshot)

	buffer := &bytes.Buffer{}
	writer := zip.NewWriter(buffer)

	snapshotFile, err := writer.Create("snapshot.json")
	if err != nil {
		c.AbortWithStatusJSON(http.StatusInternalServerError, gin.H{"error": err.Error()})
		return
	}
	encoder := json.NewEncoder(snapshotFile)
	encoder.SetIndent("", "  ")
	if err := encoder.Encode(snapshot); err != nil {
		c.AbortWithStatusJSON(http.StatusInternalServerError, gin.H{"error": err.Error()})
		return
	}

	if len(resources) > 0 {
		manifestEntries := make([]models.SnapshotResource, 0, len(resources))
		for _, resource := range resources {
			entry, err := writer.Create(fmt.Sprintf("resources/%s", resource.Filename))
			if err != nil {
				c.AbortWithStatusJSON(http.StatusInternalServerError, gin.H{"error": err.Error()})
				return
			}
			if _, err := entry.Write(resource.Data); err != nil {
				c.AbortWithStatusJSON(http.StatusInternalServerError, gin.H{"error": err.Error()})
				return
			}
			manifestEntries = append(manifestEntries, models.SnapshotResource{
				Filename: resource.Filename,
				Mime:     resource.Mime,
				Hash:     resource.Hash,
			})
		}
		manifestFile, err := writer.Create("resources/manifest.json")
		if err != nil {
			c.AbortWithStatusJSON(http.StatusInternalServerError, gin.H{"error": err.Error()})
			return
		}
		manifestEncoder := json.NewEncoder(manifestFile)
		manifestEncoder.SetIndent("", "  ")
		if err := manifestEncoder.Encode(manifestEntries); err != nil {
			c.AbortWithStatusJSON(http.StatusInternalServerError, gin.H{"error": err.Error()})
			return
		}
	}

	if err := writer.Close(); err != nil {
		c.AbortWithStatusJSON(http.StatusInternalServerError, gin.H{"error": err.Error()})
		return
	}

	filename := fmt.Sprintf("roundone_ledger_export_%d.zip", time.Now().Unix())
	c.Writer.Header().Set("Content-Disposition", fmt.Sprintf("attachment; filename=\"%s\"", filename))
	c.Writer.Header().Set("Content-Type", "application/zip")
	c.Status(http.StatusOK)
	_, _ = c.Writer.Write(buffer.Bytes())
>>>>>>> b93fa695
}

func (s *Server) handleImportAll(c *gin.Context) {
	var snapshot models.Snapshot
	if err := c.ShouldBindJSON(&snapshot); err != nil {
		c.AbortWithStatusJSON(http.StatusBadRequest, gin.H{"error": "invalid_payload"})
		return
	}
	if err := s.Store.ImportSnapshot(&snapshot); err != nil {
		c.AbortWithStatusJSON(http.StatusBadRequest, gin.H{"error": err.Error()})
		return
	}
	c.JSON(http.StatusOK, gin.H{"status": "imported"})
<<<<<<< HEAD
=======
}

func (s *Server) handleImportArchive(c *gin.Context) {
	if c.Request == nil {
		c.AbortWithStatusJSON(http.StatusBadRequest, gin.H{"error": "archive_file_required"})
		return
	}
	file, _, err := c.Request.FormFile("archive")
	if err != nil {
		file, _, err = c.Request.FormFile("file")
		if err != nil {
			c.AbortWithStatusJSON(http.StatusBadRequest, gin.H{"error": "archive_file_required"})
			return
		}
	}
	if err != nil {
		c.AbortWithStatusJSON(http.StatusBadRequest, gin.H{"error": err.Error()})
		return
	}
	defer file.Close()

	buf := &bytes.Buffer{}
	if _, err := io.Copy(buf, file); err != nil {
		c.AbortWithStatusJSON(http.StatusBadRequest, gin.H{"error": err.Error()})
		return
	}

	reader, err := zip.NewReader(bytes.NewReader(buf.Bytes()), int64(buf.Len()))
	if err != nil {
		c.AbortWithStatusJSON(http.StatusBadRequest, gin.H{"error": err.Error()})
		return
	}

	var snapshot models.Snapshot
	snapshotFound := false
	assetsData := make(map[string][]byte)
	manifestEntries := make(map[string]models.SnapshotResource)

	for _, zipFile := range reader.File {
		if zipFile.FileInfo().IsDir() {
			continue
		}
		name := zipFile.Name
		base := filepath.Base(name)
		lowerName := strings.ToLower(name)

		rc, err := zipFile.Open()
		if err != nil {
			c.AbortWithStatusJSON(http.StatusBadRequest, gin.H{"error": err.Error()})
			return
		}

		switch {
		case strings.EqualFold(base, "snapshot.json"):
			payload, readErr := io.ReadAll(rc)
			rc.Close()
			if readErr != nil {
				c.AbortWithStatusJSON(http.StatusBadRequest, gin.H{"error": readErr.Error()})
				return
			}
			if err := json.Unmarshal(payload, &snapshot); err != nil {
				c.AbortWithStatusJSON(http.StatusBadRequest, gin.H{"error": err.Error()})
				return
			}
			snapshotFound = true
		case strings.HasPrefix(lowerName, "resources/") && strings.EqualFold(base, "manifest.json"):
			payload, readErr := io.ReadAll(rc)
			rc.Close()
			if readErr != nil {
				c.AbortWithStatusJSON(http.StatusBadRequest, gin.H{"error": readErr.Error()})
				return
			}
			var manifest []models.SnapshotResource
			if err := json.Unmarshal(payload, &manifest); err != nil {
				c.AbortWithStatusJSON(http.StatusBadRequest, gin.H{"error": err.Error()})
				return
			}
			for _, entry := range manifest {
				manifestEntries[entry.Filename] = entry
			}
		case strings.HasPrefix(lowerName, "resources/"):
			payload, readErr := io.ReadAll(rc)
			rc.Close()
			if readErr != nil {
				c.AbortWithStatusJSON(http.StatusBadRequest, gin.H{"error": readErr.Error()})
				return
			}
			assetsData[base] = payload
		default:
			rc.Close()
		}
	}

	if !snapshotFound {
		c.AbortWithStatusJSON(http.StatusBadRequest, gin.H{"error": "snapshot_missing"})
		return
	}

	assets := make([]models.SnapshotResource, 0, len(assetsData))
	for filename, data := range assetsData {
		entry, ok := manifestEntries[filename]
		if !ok {
			entry = models.SnapshotResource{Filename: filename}
		}
		if strings.TrimSpace(entry.Mime) == "" {
			entry.Mime = http.DetectContentType(data)
		}
		if entry.Hash == "" {
			hash := sha256.Sum256(data)
			entry.Hash = hex.EncodeToString(hash[:])
		}
		entry.Data = data
		assets = append(assets, entry)
	}

	models.EmbedSnapshotResources(&snapshot, assets)

	if err := s.Store.ImportSnapshot(&snapshot); err != nil {
		c.AbortWithStatusJSON(http.StatusBadRequest, gin.H{"error": err.Error()})
		return
	}
	c.JSON(http.StatusOK, gin.H{"status": "imported"})
>>>>>>> b93fa695
}

func (s *Server) handleManualSave(c *gin.Context) {
	if strings.TrimSpace(s.DataDir) == "" {
		c.AbortWithStatusJSON(http.StatusBadRequest, gin.H{"error": "data_dir_not_configured"})
		return
	}
	if err := s.Store.SaveToWithRetention(s.DataDir, s.SnapshotRetention); err != nil {
		c.AbortWithStatusJSON(http.StatusInternalServerError, gin.H{"error": err.Error()})
		return
	}
	c.JSON(http.StatusOK, gin.H{"status": "saved"})
}

func parseLedgerType(value string) (models.LedgerType, bool) {
	value = strings.ToLower(strings.TrimSpace(value))
	switch value {
	case "ips", "ip":
		return models.LedgerTypeIP, true
	case "personnel", "people", "person":
		return models.LedgerTypePersonnel, true
	case "systems", "system":
		return models.LedgerTypeSystem, true
	default:
		return "", false
	}
}

func currentSession(c *gin.Context, manager *auth.Manager) string {
	if c == nil {
		return "system"
	}
	if sessionAny, ok := c.Get(middleware.ContextSessionKey); ok {
		if session, ok := sessionAny.(*auth.Session); ok {
			return session.Username
		}
	}
	return "system"
}

func (s *Server) buildWorkbook() xlsx.Workbook {
	sheets := make([]xlsx.Sheet, 0, len(models.AllLedgerTypes)+1)
	for _, typ := range models.AllLedgerTypes {
		entries := s.Store.ListEntries(typ)
		sheet := xlsx.Sheet{Name: sheetNameForType(typ)}
		header := []string{"ID", "Name", "Description", "Tags"}
		keys := attributeKeys(entries)
		header = append(header, keys...)
		for _, other := range models.AllLedgerTypes {
			if other == typ {
				continue
			}
			header = append(header, "link_"+string(other))
		}
		sheet.Rows = append(sheet.Rows, header)
		for _, entry := range entries {
			row := []string{entry.ID, entry.Name, entry.Description, strings.Join(entry.Tags, ";")}
			for _, key := range keys {
				row = append(row, entry.Attributes[key])
			}
			for _, other := range models.AllLedgerTypes {
				if other == typ {
					continue
				}
				row = append(row, strings.Join(entry.Links[other], ";"))
			}
			sheet.Rows = append(sheet.Rows, row)
		}
		sheets = append(sheets, sheet)
	}
	combined := s.buildCartesianRows()
	matrixSheet := xlsx.Sheet{Name: "Matrix"}
	matrixHeader := []string{"IP", "Personnel", "System"}
	matrixSheet.Rows = append(matrixSheet.Rows, matrixHeader)
	matrixSheet.Rows = append(matrixSheet.Rows, combined...)
	sheets = append(sheets, matrixSheet)
	workbook := xlsx.Workbook{Sheets: sheets}
	workbook.SortSheets([]string{"IP", "Personnel", "System", "Matrix"})
	return workbook
}

func attributeKeys(entries []models.LedgerEntry) []string {
	keysMap := make(map[string]struct{})
	for _, entry := range entries {
		for key := range entry.Attributes {
			keysMap[key] = struct{}{}
		}
	}
	keys := make([]string, 0, len(keysMap))
	for key := range keysMap {
		keys = append(keys, key)
	}
	sort.Strings(keys)
	return keys
}

func (s *Server) buildCartesianRows() [][]string {
	ips := s.Store.ListEntries(models.LedgerTypeIP)
	personnel := s.Store.ListEntries(models.LedgerTypePersonnel)
	systems := s.Store.ListEntries(models.LedgerTypeSystem)

	rows := [][]string{}
	for _, system := range systems {
		linkedIPs := uniqueOrAll(system.Links[models.LedgerTypeIP], ips)
		linkedPersonnel := uniqueOrAll(system.Links[models.LedgerTypePersonnel], personnel)
		for _, ipID := range linkedIPs {
			ipName := lookupName(ipID, ips)
			for _, personID := range linkedPersonnel {
				personName := lookupName(personID, personnel)
				rows = append(rows, []string{ipName, personName, system.Name})
			}
		}
	}
	if len(rows) == 0 {
		rows = append(rows, []string{"", "", ""})
	}
	return rows
}

func uniqueOrAll(ids []string, entries []models.LedgerEntry) []string {
	if len(ids) == 0 {
		out := make([]string, 0, len(entries))
		for _, entry := range entries {
			out = append(out, entry.ID)
		}
		return out
	}
	seen := make(map[string]struct{}, len(ids))
	out := make([]string, 0, len(ids))
	for _, id := range ids {
		id = strings.TrimSpace(id)
		if id == "" {
			continue
		}
		if _, ok := seen[id]; ok {
			continue
		}
		seen[id] = struct{}{}
		out = append(out, id)
	}
	if len(out) == 0 {
		for _, entry := range entries {
			out = append(out, entry.ID)
		}
	}
	return out
}

func lookupName(id string, entries []models.LedgerEntry) string {
	for _, entry := range entries {
		if entry.ID == id {
			return entry.Name
		}
	}
	return id
}

func sheetNameForType(typ models.LedgerType) string {
	switch typ {
	case models.LedgerTypeIP:
		return "IP"
	case models.LedgerTypePersonnel:
		return "Personnel"
	case models.LedgerTypeSystem:
		return "System"
	default:
		return strings.Title(string(typ))
	}
}<|MERGE_RESOLUTION|>--- conflicted
+++ resolved
@@ -1,25 +1,18 @@
 package api
 
 import (
-<<<<<<< HEAD
-	"encoding/base64"
-=======
 	"archive/zip"
 	"bytes"
 	"crypto/sha256"
 	"encoding/base64"
 	"encoding/hex"
->>>>>>> b93fa695
 	"encoding/json"
 	"errors"
 	"fmt"
 	"io"
 	"net"
 	"net/http"
-<<<<<<< HEAD
-=======
 	"path/filepath"
->>>>>>> b93fa695
 	"regexp"
 	"sort"
 	"strconv"
@@ -1254,9 +1247,6 @@
 
 func (s *Server) handleExportAll(c *gin.Context) {
 	snapshot := s.Store.ExportSnapshot()
-<<<<<<< HEAD
-	c.JSON(http.StatusOK, snapshot)
-=======
 	if snapshot == nil {
 		c.AbortWithStatusJSON(http.StatusInternalServerError, gin.H{"error": "snapshot_unavailable"})
 		return
@@ -1320,7 +1310,6 @@
 	c.Writer.Header().Set("Content-Type", "application/zip")
 	c.Status(http.StatusOK)
 	_, _ = c.Writer.Write(buffer.Bytes())
->>>>>>> b93fa695
 }
 
 func (s *Server) handleImportAll(c *gin.Context) {
@@ -1334,8 +1323,6 @@
 		return
 	}
 	c.JSON(http.StatusOK, gin.H{"status": "imported"})
-<<<<<<< HEAD
-=======
 }
 
 func (s *Server) handleImportArchive(c *gin.Context) {
@@ -1458,7 +1445,6 @@
 		return
 	}
 	c.JSON(http.StatusOK, gin.H{"status": "imported"})
->>>>>>> b93fa695
 }
 
 func (s *Server) handleManualSave(c *gin.Context) {
