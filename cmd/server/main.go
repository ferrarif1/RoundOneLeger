package main

import (
	"context"
	"encoding/base64"
	"log"
	"net/http"
	"os/signal"
	"strings"
	"syscall"
	"time"

	"ledger/internal/api"
	"ledger/internal/auth"
	"ledger/internal/db"
	"ledger/internal/models"
)

func main() {
	ctx, stop := signal.NotifyContext(context.Background(), syscall.SIGINT, syscall.SIGTERM)
	defer stop()

	database, err := db.ConnectFromEnv(ctx)
	if err != nil {
		log.Printf("database connection warning: %v", err)
	}

	if database != nil {
		defer func() {
			if err := database.Close(); err != nil {
				log.Printf("database close error: %v", err)
			}
		}()
	}

<<<<<<< HEAD
	fingerprintSecret := []byte(os.Getenv("FINGERPRINT_SECRET"))
	store := models.NewLedgerStore(fingerprintSecret)
	adminKeyEncoded := strings.TrimSpace(os.Getenv("ADMIN_SIGNING_PUBLIC_KEY"))
	if adminKeyEncoded == "" {
		log.Fatal("ADMIN_SIGNING_PUBLIC_KEY must be provided")
	}
	adminKey, err := base64.StdEncoding.DecodeString(adminKeyEncoded)
	if err != nil {
		adminKey, err = base64.RawStdEncoding.DecodeString(adminKeyEncoded)
		if err != nil {
			log.Fatalf("invalid ADMIN_SIGNING_PUBLIC_KEY: %v", err)
		}
	}
	if err := store.SetAdminPublicKey(adminKey); err != nil {
		log.Fatalf("configure admin signing key: %v", err)
	}
=======
	store := models.NewLedgerStore()
>>>>>>> 53fb5535

	sessions := auth.NewManager(12 * time.Hour)

	router := api.NewRouter(api.Config{Database: database, Store: store, Sessions: sessions})

	srv := &http.Server{
		Addr:              ":8080",
		Handler:           router,
		ReadHeaderTimeout: 5 * time.Second,
	}

	go func() {
		if err := srv.ListenAndServe(); err != nil && err != http.ErrServerClosed {
			log.Fatalf("server failed: %v", err)
		}
	}()

	<-ctx.Done()
	stop()

	shutdownCtx, cancel := context.WithTimeout(context.Background(), 5*time.Second)
	defer cancel()

	if err := srv.Shutdown(shutdownCtx); err != nil {
		log.Printf("server shutdown error: %v", err)
	}
}<|MERGE_RESOLUTION|>--- conflicted
+++ resolved
@@ -2,11 +2,9 @@
 
 import (
 	"context"
-	"encoding/base64"
 	"log"
 	"net/http"
 	"os/signal"
-	"strings"
 	"syscall"
 	"time"
 
@@ -33,26 +31,7 @@
 		}()
 	}
 
-<<<<<<< HEAD
-	fingerprintSecret := []byte(os.Getenv("FINGERPRINT_SECRET"))
-	store := models.NewLedgerStore(fingerprintSecret)
-	adminKeyEncoded := strings.TrimSpace(os.Getenv("ADMIN_SIGNING_PUBLIC_KEY"))
-	if adminKeyEncoded == "" {
-		log.Fatal("ADMIN_SIGNING_PUBLIC_KEY must be provided")
-	}
-	adminKey, err := base64.StdEncoding.DecodeString(adminKeyEncoded)
-	if err != nil {
-		adminKey, err = base64.RawStdEncoding.DecodeString(adminKeyEncoded)
-		if err != nil {
-			log.Fatalf("invalid ADMIN_SIGNING_PUBLIC_KEY: %v", err)
-		}
-	}
-	if err := store.SetAdminPublicKey(adminKey); err != nil {
-		log.Fatalf("configure admin signing key: %v", err)
-	}
-=======
 	store := models.NewLedgerStore()
->>>>>>> 53fb5535
 
 	sessions := auth.NewManager(12 * time.Hour)
 
