--- conflicted
+++ resolved
@@ -29,11 +29,7 @@
 );
 
 INSERT INTO users (username, password_hash, is_admin)
-<<<<<<< HEAD
-    VALUES ('hzdsz_admin', 'gLgPjUGkVuL1Pzwh5sM55w:cKnqW27kGVuQPr+sOHqC50e5TldcsLNFyaTTzAr+UnM', TRUE)
-=======
     VALUES ('hzdsz_admin', '120000:yJIaw3VgQ+Mop2i+oiCl4w:wd1JIMInNs+yz96EYgEq93xagByH7lT+8RFDOdji1GE', TRUE)
->>>>>>> a568ef52
     ON CONFLICT (username) DO UPDATE
         SET password_hash = EXCLUDED.password_hash,
             is_admin = EXCLUDED.is_admin,
