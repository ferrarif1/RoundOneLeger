openapi: 3.0.3
info:
  title: Ledger Backend API
  version: 1.0.0
servers:
  - url: http://localhost:8080
components:
  securitySchemes:
    bearerAuth:
      type: http
      scheme: bearer
      bearerFormat: JWT
  schemas:
    LedgerEntry:
      type: object
      properties:
        id:
          type: string
        name:
          type: string
        description:
          type: string
        attributes:
          type: object
          additionalProperties:
            type: string
        tags:
          type: array
          items:
            type: string
        links:
          type: object
          additionalProperties:
            type: array
            items:
              type: string
        order:
          type: integer
        created_at:
          type: string
          format: date-time
        updated_at:
          type: string
          format: date-time
    LedgerListResponse:
      type: object
      properties:
        items:
          type: array
          items:
            $ref: '#/components/schemas/LedgerEntry'
    LedgerReorderRequest:
      type: object
      required:
        - ids
      properties:
        ids:
          type: array
          items:
            type: string
    LedgerImportRequest:
      type: object
      required:
        - data
      properties:
        data:
          type: string
          format: byte
          description: Base64-encoded XLSX payload
    AllowlistEntry:
      type: object
      properties:
        id:
          type: string
        label:
          type: string
        cidr:
          type: string
        description:
          type: string
        created_at:
          type: string
          format: date-time
        updated_at:
          type: string
          format: date-time
    AllowlistRequest:
      type: object
      required:
        - label
        - cidr
      properties:
        label:
          type: string
        cidr:
          type: string
        description:
          type: string
    AllowlistListResponse:
      type: object
      properties:
        items:
          type: array
          items:
            $ref: '#/components/schemas/AllowlistEntry'
    AuditEntry:
      type: object
      properties:
        id:
          type: string
        actor:
          type: string
        action:
          type: string
        details:
          type: string
        hash:
          type: string
        prev_hash:
          type: string
        created_at:
          type: string
          format: date-time
    AuditListResponse:
      type: object
      properties:
        items:
          type: array
          items:
            $ref: '#/components/schemas/AuditEntry'
    Session:
      type: object
      properties:
        token:
          type: string
        username:
          type: string
        device_id:
          type: string
        issued_at:
          type: string
          format: date-time
        expires_at:
          type: string
          format: date-time
    EnrollmentRequest:
      type: object
      required:
        - device_name
        - public_key
      properties:
        username:
          type: string
          description: Optional operator account; defaults to the administrator when omitted
        device_name:
          type: string
        public_key:
          type: string
          description: Base64-encoded Ed25519 public key
    EnrollmentResponse:
      type: object
      properties:
        device_id:
          type: string
        nonce:
          type: string
    EnrollmentCompleteRequest:
      type: object
      required:
        - device_id
        - nonce
        - signature
        - admin_signature
        - fingerprint
      properties:
        username:
          type: string
          description: Optional operator account; defaults to the administrator when omitted
        device_id:
          type: string
        nonce:
          type: string
        signature:
          type: string
          description: Base64 signature of the nonce
        admin_signature:
          type: string
          description: Administrator-signed approval for the device public key (Base64)
        fingerprint:
          type: string
          description: Client fingerprint payload
    NonceRequest:
      type: object
<<<<<<< HEAD
      required:
        - username
=======
>>>>>>> 0164b8bb
      properties:
        username:
          type: string
          description: Optional operator account; defaults to the administrator when omitted
        device_id:
          type: string
        sdid:
          type: string
          description: Alternative identifier for the enrolled device
    NonceResponse:
      type: object
      properties:
        nonce:
          type: string
    LoginRequest:
      type: object
      required:
<<<<<<< HEAD
        - username
=======
>>>>>>> 0164b8bb
        - nonce
        - signature
        - fingerprint
      properties:
        username:
          type: string
          description: Optional operator account; defaults to the administrator when omitted
        device_id:
          type: string
        sdid:
          type: string
          description: Alias for device_id when using SDID 登录
        nonce:
          type: string
        signature:
          type: string
        fingerprint:
          type: string
    LoginPasswordRequest:
      type: object
      required:
        - username
        - password
      properties:
        username:
          type: string
        password:
          type: string
          format: password
    HistoryStatus:
      type: object
      properties:
        undo:
          type: boolean
        redo:
          type: boolean
paths:
  /health:
    get:
      summary: Health check
      responses:
        '200':
          description: Service status
          content:
            application/json:
              schema:
                type: object
  /auth/enroll-request:
    post:
      summary: Initiate device enrollment
      requestBody:
        required: true
        content:
          application/json:
            schema:
              $ref: '#/components/schemas/EnrollmentRequest'
      responses:
        '200':
          description: Enrollment nonce issued
          content:
            application/json:
              schema:
                $ref: '#/components/schemas/EnrollmentResponse'
  /auth/enroll-complete:
    post:
      summary: Complete device enrollment
      requestBody:
        required: true
        content:
          application/json:
            schema:
              $ref: '#/components/schemas/EnrollmentCompleteRequest'
      responses:
        '200':
          description: Device enrolled
          content:
            application/json:
              schema:
                type: object
                properties:
                  device_id:
                    type: string
                  fingerprint_sum:
                    type: string
                  bound_ip:
                    type: string
                    description: Canonical IP captured during enrollment for SDID binding
  /auth/request-nonce:
    post:
      summary: Request login nonce
      requestBody:
        required: true
        content:
          application/json:
            schema:
              $ref: '#/components/schemas/NonceRequest'
      responses:
        '200':
          description: Nonce issued
          content:
            application/json:
              schema:
                $ref: '#/components/schemas/NonceResponse'
  /auth/login:
    post:
      summary: Authenticate a device
      requestBody:
        required: true
        content:
          application/json:
            schema:
              $ref: '#/components/schemas/LoginRequest'
      responses:
        '200':
          description: Session issued
          content:
            application/json:
              schema:
                $ref: '#/components/schemas/Session'
  /auth/login-password:
    post:
      summary: Authenticate using username and password
      requestBody:
        required: true
        content:
          application/json:
            schema:
              $ref: '#/components/schemas/LoginPasswordRequest'
      responses:
        '200':
          description: Session issued
          content:
            application/json:
              schema:
                $ref: '#/components/schemas/Session'
  /api/v1/ledgers/{type}:
    get:
      summary: List ledger entries
      parameters:
        - in: path
          name: type
          required: true
          schema:
            type: string
            enum: [ips, devices, personnel, systems]
      security:
        - bearerAuth: []
      responses:
        '200':
          description: Ledger list
          content:
            application/json:
              schema:
                $ref: '#/components/schemas/LedgerListResponse'
    post:
      summary: Create ledger entry
      parameters:
        - in: path
          name: type
          required: true
          schema:
            type: string
            enum: [ips, devices, personnel, systems]
      security:
        - bearerAuth: []
      requestBody:
        required: true
        content:
          application/json:
            schema:
              $ref: '#/components/schemas/LedgerEntry'
      responses:
        '200':
          description: Entry created
          content:
            application/json:
              schema:
                $ref: '#/components/schemas/LedgerEntry'
  /api/v1/ledgers/{type}/{id}:
    put:
      summary: Update a ledger entry
      parameters:
        - in: path
          name: type
          required: true
          schema:
            type: string
            enum: [ips, devices, personnel, systems]
        - in: path
          name: id
          required: true
          schema:
            type: string
      security:
        - bearerAuth: []
      requestBody:
        required: true
        content:
          application/json:
            schema:
              $ref: '#/components/schemas/LedgerEntry'
      responses:
        '200':
          description: Entry updated
          content:
            application/json:
              schema:
                $ref: '#/components/schemas/LedgerEntry'
    delete:
      summary: Delete a ledger entry
      parameters:
        - in: path
          name: type
          required: true
          schema:
            type: string
            enum: [ips, devices, personnel, systems]
        - in: path
          name: id
          required: true
          schema:
            type: string
      security:
        - bearerAuth: []
      responses:
        '204':
          description: Entry deleted
  /api/v1/ledgers/{type}/reorder:
    post:
      summary: Reorder ledger entries
      parameters:
        - in: path
          name: type
          required: true
          schema:
            type: string
            enum: [ips, devices, personnel, systems]
      security:
        - bearerAuth: []
      requestBody:
        required: true
        content:
          application/json:
            schema:
              $ref: '#/components/schemas/LedgerReorderRequest'
      responses:
        '200':
          description: New ordering returned
          content:
            application/json:
              schema:
                $ref: '#/components/schemas/LedgerListResponse'
  /api/v1/ledgers/{type}/import:
    post:
      summary: Import a single ledger from XLSX
      parameters:
        - in: path
          name: type
          required: true
          schema:
            type: string
            enum: [ips, devices, personnel, systems]
      security:
        - bearerAuth: []
      requestBody:
        required: true
        content:
          application/json:
            schema:
              $ref: '#/components/schemas/LedgerImportRequest'
      responses:
        '200':
          description: Ledger replaced
          content:
            application/json:
              schema:
                $ref: '#/components/schemas/LedgerListResponse'
  /api/v1/ledgers/export:
    get:
      summary: Export all ledgers to XLSX
      security:
        - bearerAuth: []
      responses:
        '200':
          description: XLSX workbook
          content:
            application/vnd.openxmlformats-officedocument.spreadsheetml.sheet:
              schema:
                type: string
                format: binary
  /api/v1/ledgers/import:
    post:
      summary: Import all ledgers from XLSX
      security:
        - bearerAuth: []
      requestBody:
        required: true
        content:
          application/json:
            schema:
              $ref: '#/components/schemas/LedgerImportRequest'
      responses:
        '200':
          description: Import accepted
          content:
            application/json:
              schema:
                type: object
                properties:
                  status:
                    type: string
  /api/v1/ledger-cartesian:
    get:
      summary: Derived ledger matrix
      security:
        - bearerAuth: []
      responses:
        '200':
          description: Cartesian rows
          content:
            application/json:
              schema:
                type: object
                properties:
                  rows:
                    type: array
                    items:
                      type: array
                      items:
                        type: string
  /api/v1/ip-allowlist:
    get:
      summary: List allowlist entries
      security:
        - bearerAuth: []
      responses:
        '200':
          description: Allowlist entries
          content:
            application/json:
              schema:
                $ref: '#/components/schemas/AllowlistListResponse'
    post:
      summary: Add allowlist entry
      security:
        - bearerAuth: []
      requestBody:
        required: true
        content:
          application/json:
            schema:
              $ref: '#/components/schemas/AllowlistRequest'
      responses:
        '200':
          description: Entry stored
          content:
            application/json:
              schema:
                $ref: '#/components/schemas/AllowlistEntry'
  /api/v1/ip-allowlist/{id}:
    put:
      summary: Update allowlist entry
      parameters:
        - in: path
          name: id
          required: true
          schema:
            type: string
      security:
        - bearerAuth: []
      requestBody:
        required: true
        content:
          application/json:
            schema:
              $ref: '#/components/schemas/AllowlistRequest'
      responses:
        '200':
          description: Entry updated
          content:
            application/json:
              schema:
                $ref: '#/components/schemas/AllowlistEntry'
    delete:
      summary: Delete allowlist entry
      parameters:
        - in: path
          name: id
          required: true
          schema:
            type: string
      security:
        - bearerAuth: []
      responses:
        '204':
          description: Entry removed
  /api/v1/history/undo:
    post:
      summary: Undo previous mutation
      security:
        - bearerAuth: []
      responses:
        '200':
          description: Undo successful
          content:
            application/json:
              schema:
                type: object
                properties:
                  status:
                    type: string
  /api/v1/history/redo:
    post:
      summary: Redo next mutation
      security:
        - bearerAuth: []
      responses:
        '200':
          description: Redo successful
          content:
            application/json:
              schema:
                type: object
                properties:
                  status:
                    type: string
  /api/v1/history:
    get:
      summary: History availability
      security:
        - bearerAuth: []
      responses:
        '200':
          description: Undo/redo availability
          content:
            application/json:
              schema:
                $ref: '#/components/schemas/HistoryStatus'
  /api/v1/audit:
    get:
      summary: List audit logs
      security:
        - bearerAuth: []
      responses:
        '200':
          description: Audit log entries
          content:
            application/json:
              schema:
                $ref: '#/components/schemas/AuditListResponse'
  /api/v1/audit/verify:
    get:
      summary: Verify audit chain
      security:
        - bearerAuth: []
      responses:
        '200':
          description: Chain verification result
          content:
            application/json:
              schema:
                type: object
                properties:
                  verified:
                    type: boolean<|MERGE_RESOLUTION|>--- conflicted
+++ resolved
@@ -191,11 +191,6 @@
           description: Client fingerprint payload
     NonceRequest:
       type: object
-<<<<<<< HEAD
-      required:
-        - username
-=======
->>>>>>> 0164b8bb
       properties:
         username:
           type: string
@@ -213,10 +208,6 @@
     LoginRequest:
       type: object
       required:
-<<<<<<< HEAD
-        - username
-=======
->>>>>>> 0164b8bb
         - nonce
         - signature
         - fingerprint
@@ -235,17 +226,6 @@
           type: string
         fingerprint:
           type: string
-    LoginPasswordRequest:
-      type: object
-      required:
-        - username
-        - password
-      properties:
-        username:
-          type: string
-        password:
-          type: string
-          format: password
     HistoryStatus:
       type: object
       properties:
@@ -336,22 +316,6 @@
             application/json:
               schema:
                 $ref: '#/components/schemas/Session'
-  /auth/login-password:
-    post:
-      summary: Authenticate using username and password
-      requestBody:
-        required: true
-        content:
-          application/json:
-            schema:
-              $ref: '#/components/schemas/LoginPasswordRequest'
-      responses:
-        '200':
-          description: Session issued
-          content:
-            application/json:
-              schema:
-                $ref: '#/components/schemas/Session'
   /api/v1/ledgers/{type}:
     get:
       summary: List ledger entries
