openapi: 3.0.3
info:
  title: Ledger Backend API
  version: 1.0.0
servers:
  - url: http://localhost:8080
components:
  securitySchemes:
    bearerAuth:
      type: http
      scheme: bearer
      bearerFormat: JWT
  schemas:
    LedgerEntry:
      type: object
      properties:
        id:
          type: string
        name:
          type: string
        description:
          type: string
        attributes:
          type: object
          additionalProperties:
            type: string
        tags:
          type: array
          items:
            type: string
        links:
          type: object
          additionalProperties:
            type: array
            items:
              type: string
        order:
          type: integer
        created_at:
          type: string
          format: date-time
        updated_at:
          type: string
          format: date-time
    LedgerListResponse:
      type: object
      properties:
        items:
          type: array
          items:
            $ref: '#/components/schemas/LedgerEntry'
    LedgerReorderRequest:
      type: object
      required:
        - ids
      properties:
        ids:
          type: array
          items:
            type: string
    LedgerImportRequest:
      type: object
      required:
        - data
      properties:
        data:
          type: string
          format: byte
          description: Base64-encoded XLSX payload
    AllowlistEntry:
      type: object
      properties:
        id:
          type: string
        label:
          type: string
        cidr:
          type: string
        description:
          type: string
        created_at:
          type: string
          format: date-time
        updated_at:
          type: string
          format: date-time
    AllowlistRequest:
      type: object
      required:
        - label
        - cidr
      properties:
        label:
          type: string
        cidr:
          type: string
        description:
          type: string
    AllowlistListResponse:
      type: object
      properties:
        items:
          type: array
          items:
            $ref: '#/components/schemas/AllowlistEntry'
    AuditEntry:
      type: object
      properties:
        id:
          type: string
        actor:
          type: string
        action:
          type: string
        details:
          type: string
        hash:
          type: string
        prev_hash:
          type: string
        created_at:
          type: string
          format: date-time
    AuditListResponse:
      type: object
      properties:
        items:
          type: array
          items:
            $ref: '#/components/schemas/AuditEntry'
    Session:
      type: object
      properties:
        token:
          type: string
        username:
          type: string
        device_id:
          type: string
        issued_at:
          type: string
          format: date-time
        expires_at:
          type: string
          format: date-time
    NonceResponse:
<<<<<<< HEAD
=======
      type: object
      properties:
        nonce:
          type: string
        message:
          type: string
          description: Human-readable message that must be signed by the SDID wallet
    LoginRequest:
      type: object
      required:
        - nonce
        - response
      properties:
        nonce:
          type: string
        response:
          $ref: '#/components/schemas/SdidLoginResponse'
    SdidLoginResponse:
      type: object
      required:
        - identity
      properties:
        challenge:
          type: string
        signature:
          type: string
          description: Base64-encoded DER ECDSA signature returned by the SDID extension
        proof:
          $ref: '#/components/schemas/SdidProof'
        identity:
          $ref: '#/components/schemas/SdidIdentity'
        authentication:
          $ref: '#/components/schemas/SdidAuthentication'
        authorized:
          type: boolean
        remembered:
          type: boolean
    SdidProof:
>>>>>>> 86fe9e3b
      type: object
      properties:
        signatureValue:
          type: string
<<<<<<< HEAD
        message:
          type: string
          description: Human-readable message that must be signed by the SDID wallet
    LoginRequest:
      type: object
      required:
        - sdid
        - nonce
        - signature
        - public_key
      properties:
        sdid:
          type: string
          description: Identifier reported by the SDID wallet
        nonce:
=======
          description: Alternate location for the login signature
    SdidIdentity:
      type: object
      required:
        - did
        - publicKeyJwk
      properties:
        did:
>>>>>>> 86fe9e3b
          type: string
        label:
          type: string
<<<<<<< HEAD
        public_key:
          type: string
          description: Base64-encoded Ed25519 public key supplied by the SDID wallet
=======
        roles:
          type: array
          items:
            type: string
        publicKeyJwk:
          type: object
          additionalProperties: {}
          description: JSON Web Key describing an ECDSA P-256 public key
    SdidAuthentication:
      type: object
      properties:
        canonicalRequest:
          type: string
        payload:
          type: object
          additionalProperties: {}
>>>>>>> 86fe9e3b
    HistoryStatus:
      type: object
      properties:
        undo:
          type: boolean
        redo:
          type: boolean
paths:
  /health:
    get:
      summary: Health check
      responses:
        '200':
          description: Service status
          content:
            application/json:
              schema:
                type: object
  /auth/request-nonce:
    post:
      summary: Request login nonce
      responses:
        '200':
          description: Nonce issued
          content:
            application/json:
              schema:
                $ref: '#/components/schemas/NonceResponse'
  /auth/login:
    post:
      summary: Authenticate a device
      requestBody:
        required: true
        content:
          application/json:
            schema:
              $ref: '#/components/schemas/LoginRequest'
      responses:
        '200':
          description: Session issued
          content:
            application/json:
              schema:
                $ref: '#/components/schemas/Session'
  /api/v1/ledgers/{type}:
    get:
      summary: List ledger entries
      parameters:
        - in: path
          name: type
          required: true
          schema:
            type: string
            enum: [ips, devices, personnel, systems]
      security:
        - bearerAuth: []
      responses:
        '200':
          description: Ledger list
          content:
            application/json:
              schema:
                $ref: '#/components/schemas/LedgerListResponse'
    post:
      summary: Create ledger entry
      parameters:
        - in: path
          name: type
          required: true
          schema:
            type: string
            enum: [ips, devices, personnel, systems]
      security:
        - bearerAuth: []
      requestBody:
        required: true
        content:
          application/json:
            schema:
              $ref: '#/components/schemas/LedgerEntry'
      responses:
        '200':
          description: Entry created
          content:
            application/json:
              schema:
                $ref: '#/components/schemas/LedgerEntry'
  /api/v1/ledgers/{type}/{id}:
    put:
      summary: Update a ledger entry
      parameters:
        - in: path
          name: type
          required: true
          schema:
            type: string
            enum: [ips, devices, personnel, systems]
        - in: path
          name: id
          required: true
          schema:
            type: string
      security:
        - bearerAuth: []
      requestBody:
        required: true
        content:
          application/json:
            schema:
              $ref: '#/components/schemas/LedgerEntry'
      responses:
        '200':
          description: Entry updated
          content:
            application/json:
              schema:
                $ref: '#/components/schemas/LedgerEntry'
    delete:
      summary: Delete a ledger entry
      parameters:
        - in: path
          name: type
          required: true
          schema:
            type: string
            enum: [ips, devices, personnel, systems]
        - in: path
          name: id
          required: true
          schema:
            type: string
      security:
        - bearerAuth: []
      responses:
        '204':
          description: Entry deleted
  /api/v1/ledgers/{type}/reorder:
    post:
      summary: Reorder ledger entries
      parameters:
        - in: path
          name: type
          required: true
          schema:
            type: string
            enum: [ips, devices, personnel, systems]
      security:
        - bearerAuth: []
      requestBody:
        required: true
        content:
          application/json:
            schema:
              $ref: '#/components/schemas/LedgerReorderRequest'
      responses:
        '200':
          description: New ordering returned
          content:
            application/json:
              schema:
                $ref: '#/components/schemas/LedgerListResponse'
  /api/v1/ledgers/{type}/import:
    post:
      summary: Import a single ledger from XLSX
      parameters:
        - in: path
          name: type
          required: true
          schema:
            type: string
            enum: [ips, devices, personnel, systems]
      security:
        - bearerAuth: []
      requestBody:
        required: true
        content:
          application/json:
            schema:
              $ref: '#/components/schemas/LedgerImportRequest'
      responses:
        '200':
          description: Ledger replaced
          content:
            application/json:
              schema:
                $ref: '#/components/schemas/LedgerListResponse'
  /api/v1/ledgers/export:
    get:
      summary: Export all ledgers to XLSX
      security:
        - bearerAuth: []
      responses:
        '200':
          description: XLSX workbook
          content:
            application/vnd.openxmlformats-officedocument.spreadsheetml.sheet:
              schema:
                type: string
                format: binary
  /api/v1/ledgers/import:
    post:
      summary: Import all ledgers from XLSX
      security:
        - bearerAuth: []
      requestBody:
        required: true
        content:
          application/json:
            schema:
              $ref: '#/components/schemas/LedgerImportRequest'
      responses:
        '200':
          description: Import accepted
          content:
            application/json:
              schema:
                type: object
                properties:
                  status:
                    type: string
  /api/v1/ledger-cartesian:
    get:
      summary: Derived ledger matrix
      security:
        - bearerAuth: []
      responses:
        '200':
          description: Cartesian rows
          content:
            application/json:
              schema:
                type: object
                properties:
                  rows:
                    type: array
                    items:
                      type: array
                      items:
                        type: string
  /api/v1/ip-allowlist:
    get:
      summary: List allowlist entries
      security:
        - bearerAuth: []
      responses:
        '200':
          description: Allowlist entries
          content:
            application/json:
              schema:
                $ref: '#/components/schemas/AllowlistListResponse'
    post:
      summary: Add allowlist entry
      security:
        - bearerAuth: []
      requestBody:
        required: true
        content:
          application/json:
            schema:
              $ref: '#/components/schemas/AllowlistRequest'
      responses:
        '200':
          description: Entry stored
          content:
            application/json:
              schema:
                $ref: '#/components/schemas/AllowlistEntry'
  /api/v1/ip-allowlist/{id}:
    put:
      summary: Update allowlist entry
      parameters:
        - in: path
          name: id
          required: true
          schema:
            type: string
      security:
        - bearerAuth: []
      requestBody:
        required: true
        content:
          application/json:
            schema:
              $ref: '#/components/schemas/AllowlistRequest'
      responses:
        '200':
          description: Entry updated
          content:
            application/json:
              schema:
                $ref: '#/components/schemas/AllowlistEntry'
    delete:
      summary: Delete allowlist entry
      parameters:
        - in: path
          name: id
          required: true
          schema:
            type: string
      security:
        - bearerAuth: []
      responses:
        '204':
          description: Entry removed
  /api/v1/history/undo:
    post:
      summary: Undo previous mutation
      security:
        - bearerAuth: []
      responses:
        '200':
          description: Undo successful
          content:
            application/json:
              schema:
                type: object
                properties:
                  status:
                    type: string
  /api/v1/history/redo:
    post:
      summary: Redo next mutation
      security:
        - bearerAuth: []
      responses:
        '200':
          description: Redo successful
          content:
            application/json:
              schema:
                type: object
                properties:
                  status:
                    type: string
  /api/v1/history:
    get:
      summary: History availability
      security:
        - bearerAuth: []
      responses:
        '200':
          description: Undo/redo availability
          content:
            application/json:
              schema:
                $ref: '#/components/schemas/HistoryStatus'
  /api/v1/audit:
    get:
      summary: List audit logs
      security:
        - bearerAuth: []
      responses:
        '200':
          description: Audit log entries
          content:
            application/json:
              schema:
                $ref: '#/components/schemas/AuditListResponse'
  /api/v1/audit/verify:
    get:
      summary: Verify audit chain
      security:
        - bearerAuth: []
      responses:
        '200':
          description: Chain verification result
          content:
            application/json:
              schema:
                type: object
                properties:
                  verified:
                    type: boolean<|MERGE_RESOLUTION|>--- conflicted
+++ resolved
@@ -144,8 +144,6 @@
           type: string
           format: date-time
     NonceResponse:
-<<<<<<< HEAD
-=======
       type: object
       properties:
         nonce:
@@ -184,28 +182,10 @@
         remembered:
           type: boolean
     SdidProof:
->>>>>>> 86fe9e3b
       type: object
       properties:
         signatureValue:
           type: string
-<<<<<<< HEAD
-        message:
-          type: string
-          description: Human-readable message that must be signed by the SDID wallet
-    LoginRequest:
-      type: object
-      required:
-        - sdid
-        - nonce
-        - signature
-        - public_key
-      properties:
-        sdid:
-          type: string
-          description: Identifier reported by the SDID wallet
-        nonce:
-=======
           description: Alternate location for the login signature
     SdidIdentity:
       type: object
@@ -214,15 +194,9 @@
         - publicKeyJwk
       properties:
         did:
->>>>>>> 86fe9e3b
           type: string
         label:
           type: string
-<<<<<<< HEAD
-        public_key:
-          type: string
-          description: Base64-encoded Ed25519 public key supplied by the SDID wallet
-=======
         roles:
           type: array
           items:
@@ -239,7 +213,6 @@
         payload:
           type: object
           additionalProperties: {}
->>>>>>> 86fe9e3b
     HistoryStatus:
       type: object
       properties:
