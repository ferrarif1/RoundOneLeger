openapi: 3.0.3
info:
  title: Ledger Backend API
  version: 1.0.0
servers:
  - url: http://localhost:8080
components:
  securitySchemes:
    bearerAuth:
      type: http
      scheme: bearer
      bearerFormat: JWT
  schemas:
    LedgerEntry:
      type: object
      properties:
        id:
          type: string
        name:
          type: string
        description:
          type: string
        attributes:
          type: object
          additionalProperties:
            type: string
        tags:
          type: array
          items:
            type: string
        links:
          type: object
          additionalProperties:
            type: array
            items:
              type: string
        order:
          type: integer
        created_at:
          type: string
          format: date-time
        updated_at:
          type: string
          format: date-time
    LedgerListResponse:
      type: object
      properties:
        items:
          type: array
          items:
            $ref: '#/components/schemas/LedgerEntry'
    LedgerReorderRequest:
      type: object
      required:
        - ids
      properties:
        ids:
          type: array
          items:
            type: string
    LedgerImportRequest:
      type: object
      required:
        - data
      properties:
        data:
          type: string
          format: byte
          description: Base64-encoded XLSX payload
    AllowlistEntry:
      type: object
      properties:
        id:
          type: string
        label:
          type: string
        cidr:
          type: string
        description:
          type: string
        created_at:
          type: string
          format: date-time
        updated_at:
          type: string
          format: date-time
    AllowlistRequest:
      type: object
      required:
        - label
        - cidr
      properties:
        label:
          type: string
        cidr:
          type: string
        description:
          type: string
    AllowlistListResponse:
      type: object
      properties:
        items:
          type: array
          items:
            $ref: '#/components/schemas/AllowlistEntry'
    AuditEntry:
      type: object
      properties:
        id:
          type: string
        actor:
          type: string
        action:
          type: string
        details:
          type: string
        hash:
          type: string
        prev_hash:
          type: string
        created_at:
          type: string
          format: date-time
    AuditListResponse:
      type: object
      properties:
        items:
          type: array
          items:
            $ref: '#/components/schemas/AuditEntry'
    Session:
      type: object
      properties:
        token:
          type: string
        username:
          type: string
        device_id:
          type: string
        issued_at:
          type: string
          format: date-time
        expires_at:
          type: string
          format: date-time
    NonceResponse:
<<<<<<< HEAD
=======
      type: object
      properties:
        nonce:
          type: string
        message:
          type: string
          description: Human-readable message that must be signed by the SDID wallet
    ErrorResponse:
>>>>>>> 00caadd1
      type: object
      required:
        - error
      properties:
<<<<<<< HEAD
        nonce:
          type: string
        message:
          type: string
          description: Human-readable message that must be signed by the SDID wallet
=======
        error:
          type: string
>>>>>>> 00caadd1
    LoginRequest:
      type: object
      required:
        - nonce
        - response
      properties:
        nonce:
          type: string
        response:
          $ref: '#/components/schemas/SdidLoginResponse'
    SdidLoginResponse:
      type: object
      required:
        - identity
      properties:
        challenge:
          type: string
        signature:
          type: string
          description: Base64-encoded DER ECDSA signature returned by the SDID extension
        proof:
          $ref: '#/components/schemas/SdidProof'
        identity:
          $ref: '#/components/schemas/SdidIdentity'
        authentication:
          $ref: '#/components/schemas/SdidAuthentication'
        authorized:
          type: boolean
        remembered:
          type: boolean
    SdidProof:
      type: object
      properties:
        signatureValue:
          type: string
          description: Alternate location for the login signature
    SdidIdentity:
      type: object
      required:
        - did
        - publicKeyJwk
      properties:
        did:
          type: string
        label:
          type: string
        roles:
          type: array
          items:
            type: string
        publicKeyJwk:
          type: object
          additionalProperties: {}
          description: JSON Web Key describing an ECDSA P-256 public key
<<<<<<< HEAD
=======
        authorized:
          type: boolean
>>>>>>> 00caadd1
    SdidAuthentication:
      type: object
      properties:
        canonicalRequest:
          type: string
        payload:
          type: object
          additionalProperties: {}
    HistoryStatus:
      type: object
      properties:
        undo:
          type: boolean
        redo:
          type: boolean
paths:
  /health:
    get:
      summary: Health check
      responses:
        '200':
          description: Service status
          content:
            application/json:
              schema:
                type: object
  /auth/request-nonce:
    post:
      summary: Request login nonce
      responses:
        '200':
          description: Nonce issued
          content:
            application/json:
              schema:
                $ref: '#/components/schemas/NonceResponse'
  /auth/login:
    post:
      summary: Authenticate a device
      requestBody:
        required: true
        content:
          application/json:
            schema:
              $ref: '#/components/schemas/LoginRequest'
      responses:
        '200':
          description: Session issued
          content:
            application/json:
              schema:
                $ref: '#/components/schemas/Session'
        '401':
          description: Signature validation failed
          content:
            application/json:
              schema:
                $ref: '#/components/schemas/ErrorResponse'
              examples:
                signature_invalid:
                  value:
                    error: signature invalid
        '403':
          description: Identity lacks administrator approval
          content:
            application/json:
              schema:
                $ref: '#/components/schemas/ErrorResponse'
              examples:
                not_approved:
                  value:
                    error: identity_not_approved
  /api/v1/ledgers/{type}:
    get:
      summary: List ledger entries
      parameters:
        - in: path
          name: type
          required: true
          schema:
            type: string
            enum: [ips, devices, personnel, systems]
      security:
        - bearerAuth: []
      responses:
        '200':
          description: Ledger list
          content:
            application/json:
              schema:
                $ref: '#/components/schemas/LedgerListResponse'
    post:
      summary: Create ledger entry
      parameters:
        - in: path
          name: type
          required: true
          schema:
            type: string
            enum: [ips, devices, personnel, systems]
      security:
        - bearerAuth: []
      requestBody:
        required: true
        content:
          application/json:
            schema:
              $ref: '#/components/schemas/LedgerEntry'
      responses:
        '200':
          description: Entry created
          content:
            application/json:
              schema:
                $ref: '#/components/schemas/LedgerEntry'
  /api/v1/ledgers/{type}/{id}:
    put:
      summary: Update a ledger entry
      parameters:
        - in: path
          name: type
          required: true
          schema:
            type: string
            enum: [ips, devices, personnel, systems]
        - in: path
          name: id
          required: true
          schema:
            type: string
      security:
        - bearerAuth: []
      requestBody:
        required: true
        content:
          application/json:
            schema:
              $ref: '#/components/schemas/LedgerEntry'
      responses:
        '200':
          description: Entry updated
          content:
            application/json:
              schema:
                $ref: '#/components/schemas/LedgerEntry'
    delete:
      summary: Delete a ledger entry
      parameters:
        - in: path
          name: type
          required: true
          schema:
            type: string
            enum: [ips, devices, personnel, systems]
        - in: path
          name: id
          required: true
          schema:
            type: string
      security:
        - bearerAuth: []
      responses:
        '204':
          description: Entry deleted
  /api/v1/ledgers/{type}/reorder:
    post:
      summary: Reorder ledger entries
      parameters:
        - in: path
          name: type
          required: true
          schema:
            type: string
            enum: [ips, devices, personnel, systems]
      security:
        - bearerAuth: []
      requestBody:
        required: true
        content:
          application/json:
            schema:
              $ref: '#/components/schemas/LedgerReorderRequest'
      responses:
        '200':
          description: New ordering returned
          content:
            application/json:
              schema:
                $ref: '#/components/schemas/LedgerListResponse'
  /api/v1/ledgers/{type}/import:
    post:
      summary: Import a single ledger from XLSX
      parameters:
        - in: path
          name: type
          required: true
          schema:
            type: string
            enum: [ips, devices, personnel, systems]
      security:
        - bearerAuth: []
      requestBody:
        required: true
        content:
          application/json:
            schema:
              $ref: '#/components/schemas/LedgerImportRequest'
      responses:
        '200':
          description: Ledger replaced
          content:
            application/json:
              schema:
                $ref: '#/components/schemas/LedgerListResponse'
  /api/v1/ledgers/export:
    get:
      summary: Export all ledgers to XLSX
      security:
        - bearerAuth: []
      responses:
        '200':
          description: XLSX workbook
          content:
            application/vnd.openxmlformats-officedocument.spreadsheetml.sheet:
              schema:
                type: string
                format: binary
  /api/v1/ledgers/import:
    post:
      summary: Import all ledgers from XLSX
      security:
        - bearerAuth: []
      requestBody:
        required: true
        content:
          application/json:
            schema:
              $ref: '#/components/schemas/LedgerImportRequest'
      responses:
        '200':
          description: Import accepted
          content:
            application/json:
              schema:
                type: object
                properties:
                  status:
                    type: string
  /api/v1/ledger-cartesian:
    get:
      summary: Derived ledger matrix
      security:
        - bearerAuth: []
      responses:
        '200':
          description: Cartesian rows
          content:
            application/json:
              schema:
                type: object
                properties:
                  rows:
                    type: array
                    items:
                      type: array
                      items:
                        type: string
  /api/v1/ip-allowlist:
    get:
      summary: List allowlist entries
      security:
        - bearerAuth: []
      responses:
        '200':
          description: Allowlist entries
          content:
            application/json:
              schema:
                $ref: '#/components/schemas/AllowlistListResponse'
    post:
      summary: Add allowlist entry
      security:
        - bearerAuth: []
      requestBody:
        required: true
        content:
          application/json:
            schema:
              $ref: '#/components/schemas/AllowlistRequest'
      responses:
        '200':
          description: Entry stored
          content:
            application/json:
              schema:
                $ref: '#/components/schemas/AllowlistEntry'
  /api/v1/ip-allowlist/{id}:
    put:
      summary: Update allowlist entry
      parameters:
        - in: path
          name: id
          required: true
          schema:
            type: string
      security:
        - bearerAuth: []
      requestBody:
        required: true
        content:
          application/json:
            schema:
              $ref: '#/components/schemas/AllowlistRequest'
      responses:
        '200':
          description: Entry updated
          content:
            application/json:
              schema:
                $ref: '#/components/schemas/AllowlistEntry'
    delete:
      summary: Delete allowlist entry
      parameters:
        - in: path
          name: id
          required: true
          schema:
            type: string
      security:
        - bearerAuth: []
      responses:
        '204':
          description: Entry removed
  /api/v1/history/undo:
    post:
      summary: Undo previous mutation
      security:
        - bearerAuth: []
      responses:
        '200':
          description: Undo successful
          content:
            application/json:
              schema:
                type: object
                properties:
                  status:
                    type: string
  /api/v1/history/redo:
    post:
      summary: Redo next mutation
      security:
        - bearerAuth: []
      responses:
        '200':
          description: Redo successful
          content:
            application/json:
              schema:
                type: object
                properties:
                  status:
                    type: string
  /api/v1/history:
    get:
      summary: History availability
      security:
        - bearerAuth: []
      responses:
        '200':
          description: Undo/redo availability
          content:
            application/json:
              schema:
                $ref: '#/components/schemas/HistoryStatus'
  /api/v1/audit:
    get:
      summary: List audit logs
      security:
        - bearerAuth: []
      responses:
        '200':
          description: Audit log entries
          content:
            application/json:
              schema:
                $ref: '#/components/schemas/AuditListResponse'
  /api/v1/audit/verify:
    get:
      summary: Verify audit chain
      security:
        - bearerAuth: []
      responses:
        '200':
          description: Chain verification result
          content:
            application/json:
              schema:
                type: object
                properties:
                  verified:
                    type: boolean<|MERGE_RESOLUTION|>--- conflicted
+++ resolved
@@ -144,8 +144,6 @@
           type: string
           format: date-time
     NonceResponse:
-<<<<<<< HEAD
-=======
       type: object
       properties:
         nonce:
@@ -154,21 +152,12 @@
           type: string
           description: Human-readable message that must be signed by the SDID wallet
     ErrorResponse:
->>>>>>> 00caadd1
       type: object
       required:
         - error
       properties:
-<<<<<<< HEAD
-        nonce:
-          type: string
-        message:
-          type: string
-          description: Human-readable message that must be signed by the SDID wallet
-=======
         error:
           type: string
->>>>>>> 00caadd1
     LoginRequest:
       type: object
       required:
@@ -223,11 +212,8 @@
           type: object
           additionalProperties: {}
           description: JSON Web Key describing an ECDSA P-256 public key
-<<<<<<< HEAD
-=======
         authorized:
           type: boolean
->>>>>>> 00caadd1
     SdidAuthentication:
       type: object
       properties:
