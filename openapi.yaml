--- conflicted
+++ resolved
@@ -85,6 +85,12 @@
           type: object
           additionalProperties:
             type: string
+        styles:
+          type: object
+          additionalProperties:
+            type: string
+        highlighted:
+          type: boolean
         createdAt:
           type: string
           format: date-time
@@ -288,14 +294,6 @@
         expires_at:
           type: string
           format: date-time
-    NonceResponse:
-      type: object
-      properties:
-        nonce:
-          type: string
-        message:
-          type: string
-          description: Human-readable message that must be signed by the SDID wallet
     ErrorResponse:
       type: object
       required:
@@ -303,27 +301,27 @@
       properties:
         error:
           type: string
-    LoginRequest:
-      type: object
-      required:
-        - nonce
-        - response
-      properties:
-        nonce:
-          type: string
-        response:
-          $ref: '#/components/schemas/SdidLoginResponse'
     PasswordLoginRequest:
       type: object
       required:
         - username
         - password
+    ChangePasswordRequest:
+      type: object
+      required:
+        - oldPassword
+        - newPassword
+      properties:
+        oldPassword:
+          type: string
+        newPassword:
+          type: string
+          minLength: 8
       properties:
         username:
           type: string
         password:
           type: string
-          description: Must satisfy the password policy (>=10 characters with upper/lower case letters, a digit, and a symbol).
     PasswordLoginResponse:
       type: object
       properties:
@@ -371,65 +369,10 @@
           type: string
         password:
           type: string
-          description: Must be at least 10 characters long and include upper/lower case letters, a digit, and a symbol.
-          minLength: 10
-          pattern: '^(?=.*[a-z])(?=.*[A-Z])(?=.*\d)(?=.*[^A-Za-z0-9]).{10,}$'
+          minLength: 8
         admin:
           type: boolean
-    SdidLoginResponse:
-      type: object
-      required:
-        - identity
-      properties:
-        challenge:
-          type: string
-        signature:
-          type: string
-          description: Base64-encoded DER ECDSA signature returned by the SDID extension
-        proof:
-          $ref: '#/components/schemas/SdidProof'
-        identity:
-          $ref: '#/components/schemas/SdidIdentity'
-        authentication:
-          $ref: '#/components/schemas/SdidAuthentication'
-        authorized:
-          type: boolean
-        remembered:
-          type: boolean
-    SdidProof:
-      type: object
-      properties:
-        signatureValue:
-          type: string
-          description: Alternate location for the login signature
-    SdidIdentity:
-      type: object
-      required:
-        - did
-        - publicKeyJwk
-      properties:
-        did:
-          type: string
-        label:
-          type: string
-        roles:
-          type: array
-          items:
-            type: string
-        publicKeyJwk:
-          type: object
-          additionalProperties: {}
-          description: JSON Web Key describing an ECDSA P-256 public key
-        authorized:
-          type: boolean
-    SdidAuthentication:
-      type: object
-      properties:
-        canonicalRequest:
-          type: string
-        payload:
-          type: object
-          additionalProperties: {}
+    
     HistoryStatus:
       type: object
       properties:
@@ -448,55 +391,56 @@
             application/json:
               schema:
                 type: object
-  /auth/request-nonce:
-    post:
-      summary: Request login nonce
-      responses:
-        '200':
-          description: Nonce issued
-          content:
-            application/json:
-              schema:
-                $ref: '#/components/schemas/NonceResponse'
-  /auth/login:
-    post:
-      summary: Authenticate via SDID
-      requestBody:
-        required: true
-        content:
-          application/json:
-            schema:
-              $ref: '#/components/schemas/LoginRequest'
-      responses:
-        '200':
-          description: Session issued
-          content:
-            application/json:
-              schema:
-                $ref: '#/components/schemas/Session'
+  
+  /auth/password-login:
+    post:
+      summary: Authenticate with username and password
+  /auth/logout:
+    post:
+      summary: Logout and revoke current session
+      responses:
+        '200':
+          description: Logged out
+          content:
+            application/json:
+              schema:
+                type: object
+                properties:
+                  status:
+                    type: string
+  /auth/change-password:
+    post:
+      summary: Change current user's password
+      security:
+        - bearerAuth: []
+      requestBody:
+        required: true
+        content:
+          application/json:
+            schema:
+              $ref: '#/components/schemas/ChangePasswordRequest'
+      responses:
+        '200':
+          description: Password changed
+          content:
+            application/json:
+              schema:
+                type: object
+                properties:
+                  status:
+                    type: string
+        '400':
+          description: Invalid payload
+          content:
+            application/json:
+              schema:
+                $ref: '#/components/schemas/ErrorResponse'
         '401':
-          description: Signature validation failed
-          content:
-            application/json:
-              schema:
-                $ref: '#/components/schemas/ErrorResponse'
-              examples:
-                signature_invalid:
-                  value:
-                    error: signature invalid
-        '403':
-          description: Identity lacks administrator approval
-          content:
-            application/json:
-              schema:
-                $ref: '#/components/schemas/ErrorResponse'
-              examples:
-                not_approved:
-                  value:
-                    error: identity_not_approved
-  /auth/password-login:
-    post:
-      summary: Authenticate with username and password
+          description: Invalid credentials
+          content:
+            application/json:
+              schema:
+                $ref: '#/components/schemas/ErrorResponse'
       requestBody:
         required: true
         content:
@@ -516,13 +460,6 @@
             application/json:
               schema:
                 $ref: '#/components/schemas/ErrorResponse'
-              examples:
-                password_too_short:
-                  value:
-                    error: password_too_short
-                password_too_weak:
-                  value:
-                    error: password_too_weak
         '401':
           description: Invalid credentials
           content:
@@ -903,6 +840,36 @@
       responses:
         '200':
           description: Workspace Excel workbook
+  /api/v1/workspaces/{id}/export/selected:
+    post:
+      summary: Export selected workspace rows to Excel
+      parameters:
+        - in: path
+          name: id
+          required: true
+          schema:
+            type: string
+      security:
+        - bearerAuth: []
+      requestBody:
+        required: true
+        content:
+          application/json:
+            schema:
+              type: object
+              properties:
+                rowIds:
+                  type: array
+                  items:
+                    type: string
+      responses:
+        '200':
+          description: Workspace Excel workbook (selected rows)
+          content:
+            application/vnd.openxmlformats-officedocument.spreadsheetml.sheet:
+              schema:
+                type: string
+                format: binary
           content:
             application/vnd.openxmlformats-officedocument.spreadsheetml.sheet:
               schema:
@@ -958,13 +925,6 @@
             application/json:
               schema:
                 $ref: '#/components/schemas/ErrorResponse'
-              examples:
-                password_too_short:
-                  value:
-                    error: password_too_short
-                password_too_weak:
-                  value:
-                    error: password_too_weak
         '403':
           description: Administrator role required
           content:
@@ -1143,9 +1103,6 @@
                 type: object
                 properties:
                   verified:
-<<<<<<< HEAD
-                    type: boolean
-=======
                     type: boolean
   /api/v1/export/all:
     get:
@@ -1194,5 +1151,4 @@
                 type: object
                 properties:
                   status:
-                    type: string
->>>>>>> 205473aa
+                    type: string