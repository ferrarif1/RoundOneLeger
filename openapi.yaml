--- conflicted
+++ resolved
@@ -143,66 +143,6 @@
         expires_at:
           type: string
           format: date-time
-<<<<<<< HEAD
-    EnrollmentRequest:
-      type: object
-      required:
-        - device_name
-        - public_key
-      properties:
-        username:
-          type: string
-          description: Optional operator account; defaults to the administrator when omitted
-        device_name:
-          type: string
-        public_key:
-          type: string
-          description: Base64-encoded Ed25519 public key
-    EnrollmentResponse:
-      type: object
-      properties:
-        device_id:
-          type: string
-        nonce:
-          type: string
-    EnrollmentCompleteRequest:
-      type: object
-      required:
-        - device_id
-        - nonce
-        - signature
-        - admin_signature
-        - fingerprint
-      properties:
-        username:
-          type: string
-          description: Optional operator account; defaults to the administrator when omitted
-        device_id:
-          type: string
-        nonce:
-          type: string
-        signature:
-          type: string
-          description: Base64 signature of the nonce
-        admin_signature:
-          type: string
-          description: Administrator-signed approval for the device public key (Base64)
-        fingerprint:
-          type: string
-          description: Client fingerprint payload
-    NonceRequest:
-      type: object
-      properties:
-        username:
-          type: string
-          description: Optional operator account; defaults to the administrator when omitted
-        device_id:
-          type: string
-        sdid:
-          type: string
-          description: Alternative identifier for the enrolled device
-=======
->>>>>>> 53fb5535
     NonceResponse:
       type: object
       properties:
@@ -214,28 +154,14 @@
     LoginRequest:
       type: object
       required:
-<<<<<<< HEAD
-=======
         - sdid
->>>>>>> 53fb5535
         - nonce
         - signature
         - public_key
       properties:
-<<<<<<< HEAD
-        username:
-          type: string
-          description: Optional operator account; defaults to the administrator when omitted
-        device_id:
-          type: string
         sdid:
           type: string
-          description: Alias for device_id when using SDID 登录
-=======
-        sdid:
-          type: string
           description: Identifier reported by the SDID wallet
->>>>>>> 53fb5535
         nonce:
           type: string
         signature:
@@ -261,49 +187,6 @@
             application/json:
               schema:
                 type: object
-<<<<<<< HEAD
-  /auth/enroll-request:
-    post:
-      summary: Initiate device enrollment
-      requestBody:
-        required: true
-        content:
-          application/json:
-            schema:
-              $ref: '#/components/schemas/EnrollmentRequest'
-      responses:
-        '200':
-          description: Enrollment nonce issued
-          content:
-            application/json:
-              schema:
-                $ref: '#/components/schemas/EnrollmentResponse'
-  /auth/enroll-complete:
-    post:
-      summary: Complete device enrollment
-      requestBody:
-        required: true
-        content:
-          application/json:
-            schema:
-              $ref: '#/components/schemas/EnrollmentCompleteRequest'
-      responses:
-        '200':
-          description: Device enrolled
-          content:
-            application/json:
-              schema:
-                type: object
-                properties:
-                  device_id:
-                    type: string
-                  fingerprint_sum:
-                    type: string
-                  bound_ip:
-                    type: string
-                    description: Canonical IP captured during enrollment for SDID binding
-=======
->>>>>>> 53fb5535
   /auth/request-nonce:
     post:
       summary: Request login nonce
