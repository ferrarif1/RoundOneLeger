# RoundOneLeger

RoundOneLeger 是一套轻量的资产台账方案，包含 Go 后端与 React（Vite）控制台，可统一管理 IP、人员、系统，并提供协同工作区与审计追踪。

## 提供能力
- 覆盖认证、台账、历史、审计与协作工作区的 REST 接口
- 内置 XLSX 工具，支持表格导入导出
- 默认管理员账号 `hzdsz_admin` / `Hzdsz@2025#`，并结合会话与 IP 白名单机制

## 仓库结构
```
cmd/server            # HTTP 服务入口
internal/             # 处理器、认证、存储、中间件及 XLSX 工具
migrations/           # PostgreSQL 示例表结构
openapi.yaml          # API 说明
web/                  # React 管理端
```

## 快速上手
### 后端
```bash
make run          # 在 http://localhost:8080 启动接口
make test         # 运行 Go 测试
```
如需连接 PostgreSQL，可设置 `DB_HOST`、`DB_PORT`、`DB_USER`、`DB_PASS` 等环境变量。

### 前端
```bash
cd web
npm install
npm run dev       # 在 http://localhost:5173 启动 Vite 开发服务器
```
<<<<<<< HEAD
前端默认走同源接口，若单独部署可通过 `VITE_API_BASE_URL` 指定后端地址。
=======
前端默认请求当前主机的 `8080` 端口，若由反向代理或不同域名提供后端，可通过 `VITE_API_BASE_URL` 指定实际地址。
>>>>>>> e685b7f3

## Docker Compose
使用一条命令启动后端与 PostgreSQL：
```bash
docker-compose up --build
```

## 登录流程
1. 调用 `POST /auth/password-login` 使用默认管理员获取 Token。
2. 之后的 `/api/v1/**` 请求在 Header 中携带 `Authorization: Bearer <token>`。
3. 登录后可在“用户中心”页面管理其他操作员。

更多接口示例请参考 `openapi.yaml` 或直接查看前端实现。<|MERGE_RESOLUTION|>--- conflicted
+++ resolved
@@ -30,11 +30,7 @@
 npm install
 npm run dev       # 在 http://localhost:5173 启动 Vite 开发服务器
 ```
-<<<<<<< HEAD
-前端默认走同源接口，若单独部署可通过 `VITE_API_BASE_URL` 指定后端地址。
-=======
 前端默认请求当前主机的 `8080` 端口，若由反向代理或不同域名提供后端，可通过 `VITE_API_BASE_URL` 指定实际地址。
->>>>>>> e685b7f3
 
 ## Docker Compose
 使用一条命令启动后端与 PostgreSQL：
