# RoundOneLeger

RoundOneLeger 是一套轻量的资产台账方案，包含 Go 后端与 React（Vite）控制台，可统一管理 IP、人员、系统，并提供协同工作区与审计追踪。

## 提供能力
- 覆盖认证、台账、历史、审计与协作工作区的 REST 接口
- 内置 XLSX 工具，支持表格导入导出
- 默认管理员账号 `hzdsz_admin` / `Hzdsz@2025#`，并结合会话与 IP 白名单机制

## 仓库结构
```
cmd/server            # HTTP 服务入口
internal/             # 处理器、认证、存储、中间件及 XLSX 工具
migrations/           # PostgreSQL 示例表结构
openapi.yaml          # API 说明
web/                  # React 管理端
```

## 快速上手
### 后端
```bash
make run          # 在 http://localhost:8080 启动接口
make test         # 运行 Go 测试
```
如需连接 PostgreSQL，可设置 `DB_HOST`、`DB_PORT`、`DB_USER`、`DB_PASS` 等环境变量。

### 前端
```bash
cd web
npm install
npm run dev       # 在 http://localhost:5173 启动 Vite 开发服务器
```
<<<<<<< HEAD
前端默认请求当前主机的 `8080` 端口，若由反向代理或不同域名提供后端，可通过 `VITE_API_BASE_URL` 指定实际地址。
=======
当前端通过 IP 或域名访问系统时，会优先沿用现有来源地址，方便 Nginx 等反向代理统一对外暴露；在本机使用 `localhost` 开发时则自动转向 `8080` 端口。如需自定义，可设置 `VITE_API_BASE_URL`。
>>>>>>> f2928517

## Docker Compose
使用一条命令启动后端与 PostgreSQL：
```bash
docker-compose up --build
```

## 登录流程
1. 调用 `POST /auth/password-login` 使用默认管理员获取 Token。
2. 之后的 `/api/v1/**` 请求在 Header 中携带 `Authorization: Bearer <token>`。
3. 登录后可在“用户中心”页面管理其他操作员。

更多接口示例请参考 `openapi.yaml` 或直接查看前端实现。<|MERGE_RESOLUTION|>--- conflicted
+++ resolved
@@ -30,11 +30,7 @@
 npm install
 npm run dev       # 在 http://localhost:5173 启动 Vite 开发服务器
 ```
-<<<<<<< HEAD
-前端默认请求当前主机的 `8080` 端口，若由反向代理或不同域名提供后端，可通过 `VITE_API_BASE_URL` 指定实际地址。
-=======
 当前端通过 IP 或域名访问系统时，会优先沿用现有来源地址，方便 Nginx 等反向代理统一对外暴露；在本机使用 `localhost` 开发时则自动转向 `8080` 端口。如需自定义，可设置 `VITE_API_BASE_URL`。
->>>>>>> f2928517
 
 ## Docker Compose
 使用一条命令启动后端与 PostgreSQL：
