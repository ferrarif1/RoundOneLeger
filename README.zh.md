# RoundOneLeger

## 概述
RoundOneLeger 是一套资产台账系统，用于集中管理 IP 地址、人员、系统以及配套的审计数据，并引入协同工作台功能。后端使用 Go 编写并集成了 Gin 兼容路由，前端则采用 React 与 Tailwind 风格的样式，提供贴近 Eidos 设计语言的管理控制台。

## 核心特性
- **台账管理接口**：覆盖 IP、人员与系统等实体，支持手动新增、修改、删除、排序以及标签元数据。
- **Excel 导入导出流程**：能够自动规范表头、基于正则识别 IP 字段，并生成多表或笛卡尔积式的报表文件。
- **撤销/重做历史**：记录所有变更操作，允许管理员在双向最多十步内撤销或重做。
- **认证与白名单能力**：提供基于 SDID 钱包的一次性随机数登录流程，并支持可选的固定网络白名单控制。
- **可验证的审计日志**：提供导出签名链和校验历史完整性的接口，保障日志不可篡改。
- **协同台账工作区**：在前端提供类在线表格的动态列、批量粘贴、Excel 同步以及富文本说明（支持图片）功能，满足自定义字段需求。

## 架构组成
- **后端（`cmd/server`, `internal/`）**：Go 1.22 服务，通过自带的 Gin 兼容封装暴露 REST 接口，内置台账存储、认证辅助和中间件。
- **Excel 工具（`internal/xlsx`）**：无外部依赖的 XLSX 读写模块，为导入导出流程提供支持。
- **OpenAPI 规范（`openapi.yaml`）**：描述认证、台账、白名单、审计与历史记录等接口，方便客户端集成。
- **前端（`web/`）**：基于 React + Vite 的控制台，包含 Tailwind 配置、会话管理钩子、台账管理页面以及偏向 Ant Design 风格的组件。
- **配套工具**：Makefile 提供构建/运行/测试任务，后端与前端 Dockerfile、docker-compose 编排以及 GitHub Actions CI 模板。

## 快速开始
### 环境依赖
- Go 1.22 及以上
- Node.js 18 及以上（用于前端）
- Docker 与 Docker Compose（可选，用于容器化流程）
- 如需连接真实数据库，请准备 PostgreSQL 并通过环境变量配置

### 本地后端
1. 安装 Go 依赖（项目内已自带 Gin 兼容实现，可选执行 `go mod tidy`）。
2. 如使用 PostgreSQL，请设置 `DB_HOST`、`DB_PORT`、`DB_NAME`、`DB_USER`、`DB_PASS` 等环境变量。
3. 启动接口服务：
   ```bash
   make run
   ```
   健康检查地址 `http://localhost:8080/health` 会返回 `{"status":"ok"}`。
4. 运行测试：
   ```bash
   make test
   ```

### 前端工作区
1. 进入 `web/` 并安装依赖：
   ```bash
   npm install
   ```
2. 启动开发服务器：
   ```bash
   npm run dev
   ```
3. 配置 Vite 代理或环境变量，使前端请求指向 Go 后端（默认 `http://localhost:8080`）。

### Docker Compose
项目内提供组合方案便于本地体验：
```bash
docker-compose up --build
```
该命令会启动 Postgres 与后端容器。运行前可根据需要修改 `docker-compose.yml` 中的环境变量。

### 认证
- 前端点击“使用 SDID 一键登录”后会向 `/auth/request-nonce` 请求随机数；如果在静态文件或仅内网的场景中无法访问该端点，页面会自动生成本地 challenge 再调用扩展。
- [ferrarif1/SDID](https://github.com/ferrarif1/SDID) 浏览器插件会调用 `requestLogin`，返回 DID、包含 ECDSA P-256 公钥的 `publicKeyJwk`、canonical 请求体以及位于 `signature` 或 `proof.signatureValue` 中的签名。
- 将 `{nonce, response}` 提交到 `/auth/login`，其中 `response` 为插件的原始返回值；后端会重建 canonical 请求并基于提供的 JWK 验证 DER 编码的签名。带有管理员角色的身份可直接登录，其余账户需在 SDID 端完成管理员认证（例如返回 `authorized: true`），否则服务端会返回 `identity_not_approved`。
- 登录页默认使用 WebCrypto 验证签名；当浏览器因 HTTP 环境禁用 `crypto.subtle` 时，会自动退回到 TypeScript 实现的 P-256 验证逻辑，不会阻断流程。登录成功后按钮会显示“`${用户名} 已登陆`”，并在页面上呈现 SDID 响应的摘要与原始 JSON 以便审计。
- 若需限制访问来源，可继续在控制台维护 IP 白名单，只有来自允许网段的请求才可访问受保护接口。

<<<<<<< HEAD
=======
## 协同台账工作区

- `GET /api/v1/workspaces` 返回所有自定义台账的动态列、行数据与文档信息。
- `POST /api/v1/workspaces` / `PUT` / `DELETE` 可在后端创建、重命名、调整结构或删除台账。
- `POST /api/v1/workspaces/{id}/import/excel` 直接上传 Excel 文件并替换表格数据，保留工作区及其文档说明。
- `POST /api/v1/workspaces/{id}/import/text` 支持粘贴制表符/CSV 文本，便于快速批量录入。
- `GET /api/v1/workspaces/{id}/export` 将当前台账导出为 Excel 便于线下存档或分享。

前端控制台同步了上述能力：可实时新增/删除列，粘贴剪贴板数据，导入导出 Excel，并在表格旁维护富文本说明（含加粗、列表、图片等），满足内网办公对灵活台账的需求。

>>>>>>> d8eb9b47
## 目录结构
```
.
├── cmd/server            # 接口入口与 HTTP 服务启动逻辑
├── internal/api          # HTTP 处理器与路由注册
├── internal/auth         # 会话令牌管理器
├── internal/db           # 数据库配置与连接工具
├── internal/middleware   # Gin 中间件（如 IP 白名单）
├── internal/models       # 数据模型与内存存储实现
├── internal/xlsx         # Excel 读写工具
├── migrations            # 数据库迁移文件（请自行补充）
├── openapi.yaml          # OpenAPI v3 规范
├── third_party/gin       # 轻量级 Gin 兼容封装
└── web                   # React 管理控制台
```

## 测试与质量
- 通过 `make test` 执行 Go 测试用例。
- `.github/workflows/ci.yml` 会在每次推送时运行 `go test ./...` 与 `go vet ./...`。

## 其他说明
- `migrate` 目标目前为占位符，可根据团队习惯集成如 golang-migrate 等工具。
<|MERGE_RESOLUTION|>--- conflicted
+++ resolved
@@ -63,8 +63,6 @@
 - 登录页默认使用 WebCrypto 验证签名；当浏览器因 HTTP 环境禁用 `crypto.subtle` 时，会自动退回到 TypeScript 实现的 P-256 验证逻辑，不会阻断流程。登录成功后按钮会显示“`${用户名} 已登陆`”，并在页面上呈现 SDID 响应的摘要与原始 JSON 以便审计。
 - 若需限制访问来源，可继续在控制台维护 IP 白名单，只有来自允许网段的请求才可访问受保护接口。
 
-<<<<<<< HEAD
-=======
 ## 协同台账工作区
 
 - `GET /api/v1/workspaces` 返回所有自定义台账的动态列、行数据与文档信息。
@@ -75,7 +73,6 @@
 
 前端控制台同步了上述能力：可实时新增/删除列，粘贴剪贴板数据，导入导出 Excel，并在表格旁维护富文本说明（含加粗、列表、图片等），满足内网办公对灵活台账的需求。
 
->>>>>>> d8eb9b47
 ## 目录结构
 ```
 .
