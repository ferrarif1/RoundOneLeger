--- conflicted
+++ resolved
@@ -71,19 +71,11 @@
 
 1. **Request nonce** – POST `/auth/request-nonce`. The response contains a unique `nonce` plus a readable `message` that the SDID 钱包 should sign. When the UI is hosted from a static share and cannot reach this endpoint, it mints a local challenge before invoking the extension.
 2. **Wallet signature** – 浏览器插件调用 `requestLogin` 后会返回完整的认证结果，其中包含 DID、带 ECDSA P-256 公钥的 `publicKeyJwk`，以及 `signature`/`proof.signatureValue` 中的签名和 canonical 请求体。
-<<<<<<< HEAD
-3. **Login** – POST `/auth/login` with `{nonce, response}`，其中 `response` 为插件返回的原始对象。服务端会重建 canonical 请求、基于提供的 JWK 校验 DER 编码的签名，并在成功后签发令牌。
-
-前端登录页会优先使用 WebCrypto 验证签名；在仅 HTTP 的内网环境下若 `crypto.subtle` 被禁用，则自动切换到 TypeScript 实现的 P-256 验证，不会阻断流程。登录成功后，“连接 SDID 登录”按钮会替换为“`${用户名} 已登陆`”，并在页面展示 SDID 响应的摘要与原始 JSON 供核对。
-
-All 身份管理逻辑由 SDID 完成，本系统仅校验签名。可选的 IP 白名单仍可在控制台中维护以限制访问来源。详见 `openapi.yaml` 获取完整的请求/响应示例和错误码。
-=======
 3. **Login** – POST `/auth/login` with `{nonce, response}`，其中 `response` 为插件返回的原始对象。服务端会重建 canonical 请求、基于提供的 JWK 校验 DER 编码的签名，并在成功后签发令牌；如果身份不包含管理员角色，则还需在 SDID 侧完成管理员认证（例如返回 `authorized: true`），否则接口会返回 `identity_not_approved`。
 
 前端登录页会优先使用 WebCrypto 验证签名；在仅 HTTP 的内网环境下若 `crypto.subtle` 被禁用，则自动切换到 TypeScript 实现的 P-256 验证，不会阻断流程。登录成功后，“连接 SDID 登录”按钮会替换为“`${用户名} 已登陆`”，并在页面展示 SDID 响应的摘要与原始 JSON 供核对。
 
 All 身份管理逻辑由 SDID 完成，本系统仅校验签名并确认非管理员账号已经获得管理员认证。可选的 IP 白名单仍可在控制台中维护以限制访问来源。详见 `openapi.yaml` 获取完整的请求/响应示例和错误码。
->>>>>>> 00caadd1
 
 ## Ledgers & Excel Import/Export
 
