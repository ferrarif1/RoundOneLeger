<<<<<<< HEAD
# RoundOneLeger

RoundOneLeger is an asset ledger platform that combines a Go backend with a modern React console for managing IP addresses, devices, personnel, and related audit data.

## Documentation

- [English README](README.en.md)
- [中文版说明](README.zh.md)

Both guides cover the overall architecture, local development workflow, and project layout so you can pick up the codebase in the language you prefer.
=======
# Ledger Backend Scaffold

This repository contains a minimal Go backend scaffold for an asset ledger system. It wires a Gin-compatible router, exposes a `/health` endpoint, and demonstrates how to configure a PostgreSQL connection using environment variables.

## Getting Started

### Prerequisites
- Go 1.22+
- Docker and Docker Compose (for containerized development)

### Environment Variables
The server reads database settings from the following environment variables (all have sensible defaults):

| Variable  | Default   |
|-----------|-----------|
| `DB_HOST` | `localhost` |
| `DB_PORT` | `5432`    |
| `DB_NAME` | `ledger`  |
| `DB_USER` | `postgres` |
| `DB_PASS` | `postgres` |

### Useful Commands

```bash
make build   # Compile the server to ./bin/server
make run     # Run the server locally on :8080
make test    # Execute Go unit tests
make migrate # Placeholder target for future migrations
```

### Running with Docker Compose

```bash
docker-compose up --build
```

The compose stack launches PostgreSQL alongside the Go service. Once both containers are healthy, the health check becomes available at <http://localhost:8080/health> and returns `{"status":"ok"}` when the database port is reachable.

## Project Layout

```
/cmd/server        # Application entry point
/internal/api      # HTTP router setup
/internal/db       # Database configuration helper
/internal/auth     # Authentication placeholders
/internal/middleware
/internal/models   # Domain model placeholders
/migrations        # Future database migrations
/openapi.yaml      # OpenAPI specification skeleton
```

## Continuous Integration

A GitHub Actions workflow at `.github/workflows/ci.yml` exercises `go test ./...` and `go vet ./...` to keep the scaffold healthy.

## Next Steps

This scaffold intentionally keeps business logic light so that future steps (models, authentication, front-end integration, etc.) can be layered on incrementally.
>>>>>>> 0c9e0a87
<|MERGE_RESOLUTION|>--- conflicted
+++ resolved
@@ -1,15 +1,3 @@
-<<<<<<< HEAD
-# RoundOneLeger
-
-RoundOneLeger is an asset ledger platform that combines a Go backend with a modern React console for managing IP addresses, devices, personnel, and related audit data.
-
-## Documentation
-
-- [English README](README.en.md)
-- [中文版说明](README.zh.md)
-
-Both guides cover the overall architecture, local development workflow, and project layout so you can pick up the codebase in the language you prefer.
-=======
 # Ledger Backend Scaffold
 
 This repository contains a minimal Go backend scaffold for an asset ledger system. It wires a Gin-compatible router, exposes a `/health` endpoint, and demonstrates how to configure a PostgreSQL connection using environment variables.
@@ -67,5 +55,4 @@
 
 ## Next Steps
 
-This scaffold intentionally keeps business logic light so that future steps (models, authentication, front-end integration, etc.) can be layered on incrementally.
->>>>>>> 0c9e0a87
+This scaffold intentionally keeps business logic light so that future steps (models, authentication, front-end integration, etc.) can be layered on incrementally.