--- conflicted
+++ resolved
@@ -1,8 +1,3 @@
-<<<<<<< HEAD
-# Ledger Backend Scaffold
-
-This repository contains a minimal Go backend scaffold for an asset ledger system. It wires a Gin-compatible router, exposes a `/health` endpoint, and demonstrates how to configure a PostgreSQL connection using environment variables.
-=======
 # Ledger Platform
 
 This repository contains a self-contained asset ledger backend written in Go. It exposes a REST API for device/IP/personnel/system management, supports public-key based authentication, enforces IP allowlists, provides undo/redo history, and can import/export Excel workbooks that describe the ledgers individually or as a Cartesian matrix.
@@ -32,37 +27,10 @@
 third_party/gin       # Minimal Gin-compatible shim (no external deps)
 web/                  # Frontend placeholder (not required to run backend)
 ```
->>>>>>> 70416a62
 
 ## Getting Started
 
 ### Prerequisites
-<<<<<<< HEAD
-- Go 1.22+
-- Docker and Docker Compose (for containerized development)
-
-### Environment Variables
-The server reads database settings from the following environment variables (all have sensible defaults):
-
-| Variable  | Default   |
-|-----------|-----------|
-| `DB_HOST` | `localhost` |
-| `DB_PORT` | `5432`    |
-| `DB_NAME` | `ledger`  |
-| `DB_USER` | `postgres` |
-| `DB_PASS` | `postgres` |
-
-### Useful Commands
-
-```bash
-make build   # Compile the server to ./bin/server
-make run     # Run the server locally on :8080
-make test    # Execute Go unit tests
-make migrate # Placeholder target for future migrations
-```
-
-### Running with Docker Compose
-=======
 
 - Go 1.22+
 - (Optional) PostgreSQL 15+ if you plan to run migrations
@@ -93,36 +61,11 @@
 ### Docker Compose
 
 The provided `docker-compose.yml` launches PostgreSQL and the Go API in a single command:
->>>>>>> 70416a62
 
 ```bash
 docker-compose up --build
 ```
 
-<<<<<<< HEAD
-The compose stack launches PostgreSQL alongside the Go service. Once both containers are healthy, the health check becomes available at <http://localhost:8080/health> and returns `{"status":"ok"}` when the database port is reachable.
-
-## Project Layout
-
-```
-/cmd/server        # Application entry point
-/internal/api      # HTTP router setup
-/internal/db       # Database configuration helper
-/internal/auth     # Authentication placeholders
-/internal/middleware
-/internal/models   # Domain model placeholders
-/migrations        # Future database migrations
-/openapi.yaml      # OpenAPI specification skeleton
-```
-
-## Continuous Integration
-
-A GitHub Actions workflow at `.github/workflows/ci.yml` exercises `go test ./...` and `go vet ./...` to keep the scaffold healthy.
-
-## Next Steps
-
-This scaffold intentionally keeps business logic light so that future steps (models, authentication, front-end integration, etc.) can be layered on incrementally.
-=======
 Once both containers are healthy, the API is reachable at <http://localhost:8080> with identical routes as the local build.
 
 ## Authentication Flow
@@ -166,5 +109,4 @@
 
 ## API Reference
 
-Browse `openapi.yaml` or load it into Swagger UI/Postman to explore all routes, schemas, and example payloads.
->>>>>>> 70416a62
+Browse `openapi.yaml` or load it into Swagger UI/Postman to explore all routes, schemas, and example payloads.