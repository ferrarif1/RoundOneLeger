import { ReactNode, useEffect, useState } from 'react';
import { Bars3Icon, ChevronDoubleLeftIcon, XMarkIcon } from '@heroicons/react/24/outline';
import { clsx } from 'clsx';

interface LedgerLayoutProps {
  sidebar: ReactNode;
  editor: ReactNode;
}

export const LedgerLayout = ({ sidebar, editor }: LedgerLayoutProps) => {
  const [sidebarOpen, setSidebarOpen] = useState(false);
  const [sidebarCollapsed, setSidebarCollapsed] = useState(false);

  useEffect(() => {
    if (typeof window === 'undefined') {
      return;
    }
    const handleResize = () => {
      if (window.innerWidth >= 1024) {
        setSidebarOpen(false);
      } else {
        setSidebarCollapsed(false);
      }
    };
    handleResize();
    window.addEventListener('resize', handleResize);
    return () => window.removeEventListener('resize', handleResize);
  }, []);

  return (
    <>
      <div className="eidos-ledger-mobile-toggle">
        <button
          type="button"
          onClick={() => setSidebarOpen((prev) => !prev)}
          aria-expanded={sidebarOpen}
          className={clsx('eidos-btn eidos-btn--ghost eidos-ledger-toggle-button')}
        >
          {sidebarOpen ? <XMarkIcon className="h-4 w-4" /> : <Bars3Icon className="h-4 w-4" />}
          {sidebarOpen ? '收起台账列表' : '显示台账列表'}
        </button>
      </div>
      <div
        className={clsx(
          'eidos-ledger-container',
          sidebarOpen && 'sidebar-open',
          sidebarCollapsed && 'sidebar-collapsed'
        )}
      >
        <aside className={clsx('eidos-ledger-list', sidebarOpen && 'is-open')}>
          <button
            type="button"
            className={clsx('eidos-ledger-collapse-handle', sidebarCollapsed && 'is-collapsed')}
            onClick={() => setSidebarCollapsed((prev) => !prev)}
            aria-pressed={sidebarCollapsed}
<<<<<<< HEAD
=======
            aria-expanded={!sidebarCollapsed}
>>>>>>> 7f16bd90
            aria-label={sidebarCollapsed ? '展开台账列表' : '折叠台账列表'}
          >
            <ChevronDoubleLeftIcon className={clsx('h-4 w-4', sidebarCollapsed && 'rotate-180')} />
          </button>
          <div className="eidos-ledger-list-scroll">{sidebar}</div>
        </aside>
        <section className="eidos-ledger-editor">{editor}</section>
      </div>
    </>
  );
};<|MERGE_RESOLUTION|>--- conflicted
+++ resolved
@@ -53,10 +53,7 @@
             className={clsx('eidos-ledger-collapse-handle', sidebarCollapsed && 'is-collapsed')}
             onClick={() => setSidebarCollapsed((prev) => !prev)}
             aria-pressed={sidebarCollapsed}
-<<<<<<< HEAD
-=======
             aria-expanded={!sidebarCollapsed}
->>>>>>> 7f16bd90
             aria-label={sidebarCollapsed ? '展开台账列表' : '折叠台账列表'}
           >
             <ChevronDoubleLeftIcon className={clsx('h-4 w-4', sidebarCollapsed && 'rotate-180')} />
