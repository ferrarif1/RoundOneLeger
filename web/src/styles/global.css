@tailwind base;
@tailwind components;
@tailwind utilities;

@import './design-tokens.css';

:root {
  color-scheme: light;
}

body {
  min-height: 100vh;
  background: var(--bg);
  background-attachment: fixed;
  color: var(--text);
  font-smooth: always;
  -webkit-font-smoothing: antialiased;
  text-rendering: optimizeLegibility;
}

::-webkit-scrollbar {
  width: 8px;
}

::-webkit-scrollbar-thumb {
  background: linear-gradient(180deg, rgba(255, 138, 101, 0.45), rgba(255, 178, 140, 0.65));
  border-radius: 9999px;
}

::-webkit-scrollbar-track {
  background: rgba(20, 22, 26, 0.06);
}

input,
textarea,
select {
  background: #ffffff;
  border: 1px solid rgba(20, 22, 26, 0.12);
  border-radius: 10px;
  color: var(--text);
  padding: 0.625rem 0.75rem;
  transition: border-color 150ms ease, box-shadow 150ms ease;
<<<<<<< HEAD
}

input:focus,
textarea:focus,
select:focus {
  outline: none;
  border-color: rgba(255, 138, 101, 0.7);
  box-shadow: 0 0 0 3px rgba(255, 138, 101, 0.18);
}

=======
}

input:focus,
textarea:focus,
select:focus {
  outline: none;
  border-color: rgba(255, 138, 101, 0.7);
  box-shadow: 0 0 0 3px rgba(255, 138, 101, 0.18);
}

>>>>>>> 9eca970a
input::placeholder,
textarea::placeholder,
select::placeholder {
  color: rgba(20, 22, 26, 0.35);
}

a {
  color: var(--accent);
  transition: color 160ms ease;
}

a:hover {
  color: #ff9c7b;
}

.glass-panel {
  background: rgba(255, 255, 255, 0.85);
  backdrop-filter: blur(24px);
  border: 1px solid rgba(255, 255, 255, 0.6);
  box-shadow: var(--shadow-soft);
}

.button-primary {
  position: relative;
  display: inline-flex;
  align-items: center;
  justify-content: center;
  padding: 0.75rem 1.4rem;
  font-size: 0.95rem;
  font-weight: 600;
  letter-spacing: 0.01em;
  color: #ffffff;
  background: var(--accent-2);
  border: none;
  border-radius: 999px;
  box-shadow: 0 12px 28px rgba(255, 138, 101, 0.22);
  transition: transform 160ms ease, box-shadow 160ms ease, filter 160ms ease;
}

.button-primary:hover {
  transform: translateY(-1px);
  box-shadow: 0 16px 32px rgba(255, 138, 101, 0.28);
  filter: brightness(1.02);
}

.button-primary:active {
  transform: translateY(1px);
  box-shadow: 0 10px 24px rgba(255, 138, 101, 0.2);
}

.button-primary:disabled {
  opacity: 0.6;
  cursor: not-allowed;
  transform: none;
  box-shadow: none;
}

.section-title {
  display: flex;
  align-items: center;
  gap: 0.5rem;
  font-size: 1rem;
  font-weight: 600;
  color: var(--text);
}

.section-title::after {
  content: '';
  flex: 1;
  height: 1px;
  margin-left: 8px;
  background: linear-gradient(90deg, rgba(255, 138, 101, 0.45), transparent);
}

.doc-editor {
  position: relative;
  word-break: break-word;
  font-size: 0.9375rem;
  line-height: 1.75;
}

.doc-editor[data-placeholder]:empty::before {
  content: attr(data-placeholder);
  color: rgba(17, 24, 39, 0.35);
}

.doc-editor h1,
.doc-editor h2,
.doc-editor h3 {
  font-weight: 700;
  margin: 1.5rem 0 0.75rem;
  line-height: 1.3;
}

.doc-editor h1 {
  font-size: 2rem;
}

.doc-editor h2 {
  font-size: 1.6rem;
}

.doc-editor h3 {
  font-size: 1.35rem;
}

.doc-editor p {
  margin: 0.75rem 0;
}

.doc-editor ul,
.doc-editor ol {
  margin: 0.75rem 0 0.75rem 1.5rem;
  padding-left: 0.5rem;
}

.doc-editor ul.doc-checklist {
  list-style: none;
  margin-left: 0;
  padding-left: 0;
}

.doc-editor ul.doc-checklist li {
  display: flex;
  align-items: center;
  gap: 0.5rem;
  margin: 0.5rem 0;
}


.doc-editor ul.doc-checklist input {
  width: 16px;
  height: 16px;
  accent-color: #ff996f;
}

.doc-editor blockquote {
  margin: 1rem 0;
  padding: 1rem 1.25rem;
  border-left: 4px solid rgba(255, 138, 101, 0.75);
  background: rgba(255, 138, 101, 0.08);
  border-radius: 16px;
  color: var(--text);
  font-style: italic;
}

.doc-editor pre {
  margin: 1rem 0;
  padding: 1rem 1.25rem;
  border-radius: 18px;
  background: #f5f6f9;
  color: #1f2933;
  overflow-x: auto;
  font-family: 'SFMono-Regular', ui-monospace, SFMono-Regular, Menlo, Monaco, Consolas, 'Liberation Mono', 'Courier New', monospace;
  font-size: 0.9rem;
  border: 1px solid rgba(20, 22, 26, 0.08);
}

.doc-editor code {
  font-family: 'SFMono-Regular', ui-monospace, SFMono-Regular, Menlo, Monaco, Consolas, 'Liberation Mono', 'Courier New', monospace;
  background: rgba(255, 138, 101, 0.08);
  border-radius: 6px;
  padding: 0.12rem 0.4rem;
  color: #b43f16;
}

.doc-editor table {
  width: 100%;
  border-collapse: collapse;
  margin: 1.25rem 0;
  border-radius: 16px;
  overflow: hidden;
  box-shadow: var(--shadow-soft);
}

.doc-editor th,
.doc-editor td {
  border: 1px solid rgba(20, 22, 26, 0.08);
  padding: 0.75rem 1rem;
  background: rgba(255, 255, 255, 0.96);
  vertical-align: top;
}

.doc-editor th {
  background: linear-gradient(135deg, rgba(255, 138, 101, 0.12), rgba(255, 178, 140, 0.12));
  font-weight: 600;
  color: var(--text);
}

.doc-editor hr {
  border: none;
  border-top: 1px dashed rgba(20, 22, 26, 0.16);
  margin: 1.75rem 0;
}

.doc-editor figure.doc-figure {
  margin: 1.75rem auto;
  text-align: center;
}

.doc-editor figure.doc-figure img {
  max-width: 100%;
  border-radius: 24px;
  box-shadow: 0 24px 48px rgba(20, 22, 26, 0.18);
}

.doc-editor figure.doc-figure figcaption {
  margin-top: 0.6rem;
  font-size: 0.85rem;
  color: rgba(20, 22, 26, 0.55);
}

.doc-editor audio,
.doc-editor video {
  width: 100%;
  margin: 1rem 0;
  border-radius: 18px;
  background: rgba(255, 255, 255, 0.85);
  border: 1px solid rgba(20, 22, 26, 0.08);
}

.doc-editor .doc-callout {
  margin: 1.5rem 0;
  padding: 1rem 1.5rem;
  border-radius: 18px;
  border: 1px solid rgba(255, 138, 101, 0.28);
  background: rgba(255, 138, 101, 0.1);
  color: var(--text);
}

.doc-editor mark.doc-search-highlight {
  background: #fef3c7;
  border-radius: 6px;
  padding: 0 0.25rem;
  box-shadow: 0 0 0 2px rgba(254, 243, 199, 0.6);
<<<<<<< HEAD
}

.doc-editor {
  position: relative;
  word-break: break-word;
  font-size: 0.9375rem;
  line-height: 1.75;
}

.doc-editor[data-placeholder]:empty::before {
  content: attr(data-placeholder);
  color: rgba(17, 24, 39, 0.35);
}

.doc-editor h1,
.doc-editor h2,
.doc-editor h3 {
  font-weight: 700;
  margin: 1.5rem 0 0.75rem;
  line-height: 1.3;
}

.doc-editor h1 {
  font-size: 2rem;
}

.doc-editor h2 {
  font-size: 1.6rem;
}

.doc-editor h3 {
  font-size: 1.35rem;
}

.doc-editor p {
  margin: 0.75rem 0;
}

.doc-editor ul,
.doc-editor ol {
  margin: 0.75rem 0 0.75rem 1.5rem;
  padding-left: 0.5rem;
}

.doc-editor ul.doc-checklist {
  list-style: none;
  margin-left: 0;
  padding-left: 0;
}

.doc-editor ul.doc-checklist li {
  display: flex;
  align-items: center;
  gap: 0.5rem;
  margin: 0.5rem 0;
}

.doc-editor ul.doc-checklist input {
  width: 16px;
  height: 16px;
  accent-color: #5eeef7;
}

.doc-editor blockquote {
  margin: 1rem 0;
  padding: 1rem 1.25rem;
  border-left: 4px solid rgba(94, 238, 247, 0.7);
  background: rgba(94, 238, 247, 0.08);
  border-radius: 16px;
  color: #0f172a;
  font-style: italic;
}

.doc-editor pre {
  margin: 1rem 0;
  padding: 1rem 1.25rem;
  border-radius: 18px;
  background: rgba(15, 23, 42, 0.92);
  color: #f8fafc;
  overflow-x: auto;
  font-family: 'SFMono-Regular', ui-monospace, SFMono-Regular, Menlo, Monaco, Consolas, 'Liberation Mono', 'Courier New', monospace;
  font-size: 0.85rem;
}

.doc-editor code {
  font-family: 'SFMono-Regular', ui-monospace, SFMono-Regular, Menlo, Monaco, Consolas, 'Liberation Mono', 'Courier New', monospace;
  background: rgba(15, 23, 42, 0.08);
  border-radius: 6px;
  padding: 0.1rem 0.35rem;
}

.doc-editor table {
  width: 100%;
  border-collapse: collapse;
  margin: 1.25rem 0;
  border-radius: 16px;
  overflow: hidden;
  box-shadow: 0 12px 35px rgba(15, 23, 42, 0.08);
}

.doc-editor th,
.doc-editor td {
  border: 1px solid rgba(15, 23, 42, 0.1);
  padding: 0.75rem 1rem;
  background: rgba(255, 255, 255, 0.95);
  vertical-align: top;
}

.doc-editor th {
  background: linear-gradient(135deg, rgba(94, 238, 247, 0.18), rgba(73, 78, 225, 0.18));
  font-weight: 600;
  color: #0f172a;
}

.doc-editor hr {
  border: none;
  border-top: 1px dashed rgba(73, 78, 225, 0.3);
  margin: 1.75rem 0;
}

.doc-editor figure.doc-figure {
  margin: 1.75rem auto;
  text-align: center;
}

.doc-editor figure.doc-figure img {
  max-width: 100%;
  border-radius: 24px;
  box-shadow: 0 28px 60px rgba(15, 23, 42, 0.25);
}

.doc-editor figure.doc-figure figcaption {
  margin-top: 0.6rem;
  font-size: 0.85rem;
  color: #64748b;
}

.doc-editor audio,
.doc-editor video {
  width: 100%;
  margin: 1rem 0;
  border-radius: 18px;
  background: rgba(15, 23, 42, 0.08);
}

.doc-editor .doc-callout {
  margin: 1.5rem 0;
  padding: 1rem 1.5rem;
  border-radius: 18px;
  border: 1px solid rgba(94, 238, 247, 0.6);
  background: rgba(94, 238, 247, 0.12);
  color: #0f172a;
}

.doc-editor mark.doc-search-highlight {
  background: #fef3c7;
  border-radius: 6px;
  padding: 0 0.25rem;
  box-shadow: 0 0 0 2px rgba(254, 243, 199, 0.6);
=======
>>>>>>> 9eca970a
}<|MERGE_RESOLUTION|>--- conflicted
+++ resolved
@@ -40,7 +40,6 @@
   color: var(--text);
   padding: 0.625rem 0.75rem;
   transition: border-color 150ms ease, box-shadow 150ms ease;
-<<<<<<< HEAD
 }
 
 input:focus,
@@ -51,18 +50,6 @@
   box-shadow: 0 0 0 3px rgba(255, 138, 101, 0.18);
 }
 
-=======
-}
-
-input:focus,
-textarea:focus,
-select:focus {
-  outline: none;
-  border-color: rgba(255, 138, 101, 0.7);
-  box-shadow: 0 0 0 3px rgba(255, 138, 101, 0.18);
-}
-
->>>>>>> 9eca970a
 input::placeholder,
 textarea::placeholder,
 select::placeholder {
@@ -298,166 +285,4 @@
   border-radius: 6px;
   padding: 0 0.25rem;
   box-shadow: 0 0 0 2px rgba(254, 243, 199, 0.6);
-<<<<<<< HEAD
-}
-
-.doc-editor {
-  position: relative;
-  word-break: break-word;
-  font-size: 0.9375rem;
-  line-height: 1.75;
-}
-
-.doc-editor[data-placeholder]:empty::before {
-  content: attr(data-placeholder);
-  color: rgba(17, 24, 39, 0.35);
-}
-
-.doc-editor h1,
-.doc-editor h2,
-.doc-editor h3 {
-  font-weight: 700;
-  margin: 1.5rem 0 0.75rem;
-  line-height: 1.3;
-}
-
-.doc-editor h1 {
-  font-size: 2rem;
-}
-
-.doc-editor h2 {
-  font-size: 1.6rem;
-}
-
-.doc-editor h3 {
-  font-size: 1.35rem;
-}
-
-.doc-editor p {
-  margin: 0.75rem 0;
-}
-
-.doc-editor ul,
-.doc-editor ol {
-  margin: 0.75rem 0 0.75rem 1.5rem;
-  padding-left: 0.5rem;
-}
-
-.doc-editor ul.doc-checklist {
-  list-style: none;
-  margin-left: 0;
-  padding-left: 0;
-}
-
-.doc-editor ul.doc-checklist li {
-  display: flex;
-  align-items: center;
-  gap: 0.5rem;
-  margin: 0.5rem 0;
-}
-
-.doc-editor ul.doc-checklist input {
-  width: 16px;
-  height: 16px;
-  accent-color: #5eeef7;
-}
-
-.doc-editor blockquote {
-  margin: 1rem 0;
-  padding: 1rem 1.25rem;
-  border-left: 4px solid rgba(94, 238, 247, 0.7);
-  background: rgba(94, 238, 247, 0.08);
-  border-radius: 16px;
-  color: #0f172a;
-  font-style: italic;
-}
-
-.doc-editor pre {
-  margin: 1rem 0;
-  padding: 1rem 1.25rem;
-  border-radius: 18px;
-  background: rgba(15, 23, 42, 0.92);
-  color: #f8fafc;
-  overflow-x: auto;
-  font-family: 'SFMono-Regular', ui-monospace, SFMono-Regular, Menlo, Monaco, Consolas, 'Liberation Mono', 'Courier New', monospace;
-  font-size: 0.85rem;
-}
-
-.doc-editor code {
-  font-family: 'SFMono-Regular', ui-monospace, SFMono-Regular, Menlo, Monaco, Consolas, 'Liberation Mono', 'Courier New', monospace;
-  background: rgba(15, 23, 42, 0.08);
-  border-radius: 6px;
-  padding: 0.1rem 0.35rem;
-}
-
-.doc-editor table {
-  width: 100%;
-  border-collapse: collapse;
-  margin: 1.25rem 0;
-  border-radius: 16px;
-  overflow: hidden;
-  box-shadow: 0 12px 35px rgba(15, 23, 42, 0.08);
-}
-
-.doc-editor th,
-.doc-editor td {
-  border: 1px solid rgba(15, 23, 42, 0.1);
-  padding: 0.75rem 1rem;
-  background: rgba(255, 255, 255, 0.95);
-  vertical-align: top;
-}
-
-.doc-editor th {
-  background: linear-gradient(135deg, rgba(94, 238, 247, 0.18), rgba(73, 78, 225, 0.18));
-  font-weight: 600;
-  color: #0f172a;
-}
-
-.doc-editor hr {
-  border: none;
-  border-top: 1px dashed rgba(73, 78, 225, 0.3);
-  margin: 1.75rem 0;
-}
-
-.doc-editor figure.doc-figure {
-  margin: 1.75rem auto;
-  text-align: center;
-}
-
-.doc-editor figure.doc-figure img {
-  max-width: 100%;
-  border-radius: 24px;
-  box-shadow: 0 28px 60px rgba(15, 23, 42, 0.25);
-}
-
-.doc-editor figure.doc-figure figcaption {
-  margin-top: 0.6rem;
-  font-size: 0.85rem;
-  color: #64748b;
-}
-
-.doc-editor audio,
-.doc-editor video {
-  width: 100%;
-  margin: 1rem 0;
-  border-radius: 18px;
-  background: rgba(15, 23, 42, 0.08);
-}
-
-.doc-editor .doc-callout {
-  margin: 1.5rem 0;
-  padding: 1rem 1.5rem;
-  border-radius: 18px;
-  border: 1px solid rgba(94, 238, 247, 0.6);
-  background: rgba(94, 238, 247, 0.12);
-  color: #0f172a;
-}
-
-.doc-editor mark.doc-search-highlight {
-  background: #fef3c7;
-  border-radius: 6px;
-  padding: 0 0.25rem;
-  box-shadow: 0 0 0 2px rgba(254, 243, 199, 0.6);
-=======
->>>>>>> 9eca970a
 }