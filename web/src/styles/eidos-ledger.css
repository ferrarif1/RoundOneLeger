:root {
  --bg-page: #f5f5f3;
  --card-bg: #ffffff;
  --card-elev: 0 24px 48px rgba(14, 14, 14, 0.08);
  --card-elev-2: 0 14px 32px rgba(14, 14, 14, 0.05);
  --accent: #141414;
  --accent-2: linear-gradient(90deg, #141414, #000000);
  --muted: #5b5f66;
  --text: #141414;
  --radius-lg: 20px;
  --radius-md: 14px;
  --gap: 22px;
  --bg: var(--bg-page);
  --shadow-soft: var(--card-elev);
  --shadow-sm: var(--card-elev-2);
}

.eidos-ledger-root {
  min-height: 100vh;
  background: var(--bg-page);
<<<<<<< HEAD
  padding: 12px 24px 44px;
=======
  padding: 32px 28px 44px;
>>>>>>> a568ef52
  font-family: 'Inter', 'Noto Sans SC', system-ui, -apple-system, 'Segoe UI', Roboto, 'Helvetica Neue', Arial, sans-serif;
  color: var(--text);
  -webkit-font-smoothing: antialiased;
}

.eidos-ledger-wrapper {
  display: flex;
  flex-direction: column;
  gap: 18px;
<<<<<<< HEAD
  width: 100%;
  max-width: none;
  margin: 0;
=======
  max-width: 1440px;
  margin: 0 auto;
>>>>>>> a568ef52
}

.eidos-ledger-mobile-toggle {
  display: none;
  justify-content: flex-end;
}

.eidos-ledger-toggle-button {
  font-size: 13px;
  padding: 10px 16px;
  border-radius: 999px;
  border: 1.5px solid rgba(20, 20, 20, 0.12);
  background: #ffffff;
  color: var(--text);
  box-shadow: var(--card-elev-2);
  transition: transform 180ms ease, box-shadow 180ms ease;
}

.eidos-ledger-toggle-button:hover {
  transform: translateY(-1px);
  box-shadow: 0 18px 34px rgba(14, 14, 14, 0.1);
}

.eidos-ledger-container {
  display: grid;
  grid-template-columns: 320px 1fr;
  gap: var(--gap);
  align-items: start;
}

.eidos-ledger-list {
  background: var(--card-bg);
  border-radius: var(--radius-md);
  border: 1.5px solid rgba(20, 20, 20, 0.12);
  box-shadow: var(--card-elev-2);
  padding: 22px;
  height: calc(100vh - 120px);
  overflow: hidden;
  display: block;
}

.eidos-ledger-list-scroll {
  height: 100%;
  overflow-y: auto;
  padding-right: 6px;
}

.ledger-list-card {
  display: flex;
  flex-direction: column;
  gap: 20px;
  height: 100%;
}

.eidos-ledger-editor {
  background: var(--card-bg);
  border-radius: var(--radius-lg);
  border: 1.5px solid rgba(20, 20, 20, 0.12);
  box-shadow: var(--card-elev);
  padding: 28px;
  height: calc(100vh - 120px);
  overflow: hidden;
  display: flex;
  flex-direction: column;
}

.eidos-ledger-editor > * {
  flex: 1;
  min-height: 0;
}

.eidos-card {
  background: var(--card-bg);
  border-radius: 18px;
  border: 1.5px solid rgba(20, 20, 20, 0.12);
  box-shadow: var(--card-elev-2);
  padding: 16px;
  margin-bottom: 18px;
}

.eidos-search {
  display: flex;
  align-items: center;
  gap: 12px;
  background: rgba(255, 255, 255, 0.95);
  border-radius: 999px;
  border: 1.5px solid rgba(20, 20, 20, 0.12);
  padding: 8px 18px;
  box-shadow: var(--card-elev-2);
}

.eidos-search input {
  flex: 1;
  border: none;
  background: transparent;
  padding: 6px 0;
  font-size: 14px;
  color: var(--text);
}

.eidos-search svg {
  flex-shrink: 0;
  pointer-events: none;
}

.eidos-search input:focus {
  outline: none;
}

.eidos-muted {
  color: rgba(20, 20, 20, 0.55);
  font-size: 13px;
}

.eidos-table {
  background: #ffffff;
  border-radius: 18px;
  border: 1.5px solid rgba(20, 20, 20, 0.1);
  padding: 16px;
  box-shadow: var(--card-elev-2);
}

.eidos-btn {
  display: inline-flex;
  align-items: center;
  justify-content: center;
  gap: 8px;
  background: var(--accent-2);
  color: #ffffff;
  border: 1.5px solid #000000;
  border-radius: var(--radius-md);
  padding: 12px 22px;
  font-size: 14px;
  font-weight: 600;
  line-height: 1.2;
  box-shadow: var(--card-elev-2);
  cursor: pointer;
  transition: transform 180ms ease, box-shadow 180ms ease, opacity 180ms ease;
}

.eidos-btn:disabled {
  opacity: 0.6;
  cursor: not-allowed;
  transform: none;
  box-shadow: none;
}

.eidos-btn:not(:disabled):hover {
  transform: translateY(-2px);
  box-shadow: 0 20px 36px rgba(14, 14, 14, 0.16);
}

.eidos-btn--ghost {
  background: rgba(255, 255, 255, 0.9);
  color: var(--text);
  border: 1.5px solid rgba(20, 20, 20, 0.12);
}

.eidos-btn--ghost:not(:disabled):hover {
  background: #ffffff;
  box-shadow: 0 18px 32px rgba(14, 14, 14, 0.12);
}

.eidos-btn--danger {
  background: #fef2f2;
  color: #b91c1c;
  border: 1.5px solid rgba(185, 28, 28, 0.2);
}

.eidos-btn--danger:not(:disabled):hover {
  background: #fde5e5;
  box-shadow: 0 18px 32px rgba(185, 28, 28, 0.16);
}

.eidos-btn.is-busy {
  pointer-events: none;
}

.eidos-ledger-list .ledger-item,
.eidos-card {
  transition: transform 180ms ease, box-shadow 180ms ease, opacity 180ms ease;
}

.eidos-ledger-list .ledger-item:hover {
  transform: translateX(6px);
  box-shadow: 0 18px 32px rgba(14, 14, 14, 0.12);
}

.eidos-ledger-editor-card {
  height: 100%;
}

@media (max-width: 1279px) {
  .eidos-ledger-container {
    grid-template-columns: 280px 1fr;
  }
}

@media (max-width: 1023px) {
  .eidos-ledger-root {
    padding: 24px 20px 36px;
  }
  .eidos-ledger-mobile-toggle {
    display: flex;
  }
  .eidos-ledger-container {
    grid-template-columns: minmax(0, 1fr);
  }
  .eidos-ledger-list {
    display: none;
    height: auto;
    max-height: 65vh;
    overflow: hidden;
  }
  .eidos-ledger-container.sidebar-open .eidos-ledger-list {
    display: block;
    animation: eidosFadeIn 160ms ease;
  }
  .eidos-ledger-editor {
    height: auto;
    min-height: 60vh;
  }
}

@media (max-width: 640px) {
  .eidos-ledger-root {
    padding: 18px 14px 30px;
  }
  .eidos-ledger-editor {
    padding: 20px;
  }
  .eidos-ledger-list {
    padding: 18px;
  }
}

@keyframes eidosFadeIn {
  from {
    opacity: 0;
    transform: translateY(-4px);
  }
  to {
    opacity: 1;
    transform: translateY(0);
  }
}<|MERGE_RESOLUTION|>--- conflicted
+++ resolved
@@ -18,11 +18,7 @@
 .eidos-ledger-root {
   min-height: 100vh;
   background: var(--bg-page);
-<<<<<<< HEAD
-  padding: 12px 24px 44px;
-=======
   padding: 32px 28px 44px;
->>>>>>> a568ef52
   font-family: 'Inter', 'Noto Sans SC', system-ui, -apple-system, 'Segoe UI', Roboto, 'Helvetica Neue', Arial, sans-serif;
   color: var(--text);
   -webkit-font-smoothing: antialiased;
@@ -32,14 +28,8 @@
   display: flex;
   flex-direction: column;
   gap: 18px;
-<<<<<<< HEAD
-  width: 100%;
-  max-width: none;
-  margin: 0;
-=======
   max-width: 1440px;
   margin: 0 auto;
->>>>>>> a568ef52
 }
 
 .eidos-ledger-mobile-toggle {
