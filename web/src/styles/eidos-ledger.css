:root {
  --bg-page: #f5f5f3;
  --card-bg: #ffffff;
  --card-elev: 0 24px 48px rgba(14, 14, 14, 0.08);
  --card-elev-2: 0 14px 32px rgba(14, 14, 14, 0.05);
  --accent: #141414;
  --accent-2: linear-gradient(90deg, #141414, #000000);
  --muted: #5b5f66;
  --text: #141414;
  --radius-lg: 20px;
  --radius-md: 14px;
  --gap: 22px;
  --bg: var(--bg-page);
  --shadow-soft: var(--card-elev);
  --shadow-sm: var(--card-elev-2);
}

.eidos-ledger-root {
  min-height: 100vh;
  background: var(--bg-page);
  padding: 32px 28px 44px;
  font-family: 'Inter', 'Noto Sans SC', system-ui, -apple-system, 'Segoe UI', Roboto, 'Helvetica Neue', Arial, sans-serif;
  color: var(--text);
  -webkit-font-smoothing: antialiased;
}

.eidos-ledger-wrapper {
  display: flex;
  flex-direction: column;
  gap: 18px;
  width: 100%;
  max-width: none;
  margin: 0 auto;
}

.eidos-ledger-mobile-toggle {
  display: none;
  justify-content: flex-end;
}

.eidos-ledger-desktop-toggle {
  display: flex;
  justify-content: flex-end;
  margin-bottom: 12px;
}

.eidos-ledger-toggle-button {
  font-size: 13px;
  padding: 10px 16px;
  border-radius: 999px;
  border: 1.5px solid rgba(20, 20, 20, 0.12);
  background: #ffffff;
  color: var(--text);
  box-shadow: var(--card-elev-2);
  transition: transform 180ms ease, box-shadow 180ms ease;
}

.eidos-ledger-toggle-button.is-active {
  border-color: rgba(20, 20, 20, 0.3);
  color: var(--accent);
  box-shadow: 0 20px 36px rgba(14, 14, 14, 0.16);
}

.eidos-ledger-toggle-button:hover {
  transform: translateY(-1px);
  box-shadow: 0 18px 34px rgba(14, 14, 14, 0.1);
}

.eidos-ledger-container {
  display: grid;
  grid-template-columns: clamp(240px, 24vw, 360px) minmax(0, 1fr);
  gap: var(--gap);
  align-items: start;
  width: 100%;
<<<<<<< HEAD
=======
  position: relative;
>>>>>>> 3b3bae86
}

.eidos-ledger-list {
  background: var(--card-bg);
  border-radius: var(--radius-md);
  border: 1.5px solid rgba(20, 20, 20, 0.12);
  box-shadow: var(--card-elev-2);
  padding: 22px;
  height: calc(100vh - 120px);
  overflow: hidden;
  display: block;
  position: relative;
}

.eidos-ledger-collapse-handle {
  position: absolute;
  top: 20px;
  right: -18px;
  width: 36px;
  height: 36px;
  border-radius: 999px;
  border: 1.5px solid rgba(20, 20, 20, 0.12);
  background: #ffffff;
  color: rgba(20, 20, 20, 0.55);
  display: flex;
  align-items: center;
  justify-content: center;
  box-shadow: 0 16px 32px rgba(14, 14, 14, 0.15);
  transition: transform 180ms ease, box-shadow 180ms ease, color 180ms ease;
}

.eidos-ledger-collapse-handle:hover {
  transform: translateY(-1px);
  box-shadow: 0 18px 34px rgba(14, 14, 14, 0.18);
  color: var(--accent);
}

.eidos-ledger-collapse-handle.is-collapsed {
  right: auto;
  left: 50%;
  transform: translate(-50%, 0);
}

.eidos-ledger-list-scroll {
  height: 100%;
  overflow-y: auto;
  padding-right: 6px;
}

.ledger-list-card {
  display: flex;
  flex-direction: column;
  gap: 20px;
  height: 100%;
}

.eidos-ledger-editor {
  background: var(--card-bg);
  border-radius: var(--radius-lg);
  border: 1.5px solid rgba(20, 20, 20, 0.12);
  box-shadow: var(--card-elev);
  padding: 28px;
  height: calc(100vh - 120px);
  overflow: hidden;
  display: flex;
  flex-direction: column;
  min-width: 0;
}

.eidos-ledger-editor > * {
  flex: 1;
  min-height: 0;
}

.eidos-card {
  background: var(--card-bg);
  border-radius: 18px;
  border: 1.5px solid rgba(20, 20, 20, 0.12);
  box-shadow: var(--card-elev-2);
  padding: 16px;
  margin-bottom: 18px;
}

.eidos-search {
  display: flex;
  align-items: center;
  gap: 12px;
  background: rgba(255, 255, 255, 0.95);
  border-radius: 999px;
  border: 1.5px solid rgba(20, 20, 20, 0.12);
  padding: 8px 18px;
  box-shadow: var(--card-elev-2);
}

.eidos-search input {
  flex: 1;
  border: none;
  background: transparent;
  padding: 6px 0;
  font-size: 14px;
  color: var(--text);
}

.eidos-search svg {
  flex-shrink: 0;
  pointer-events: none;
}

.eidos-search input:focus {
  outline: none;
}

.eidos-muted {
  color: rgba(20, 20, 20, 0.55);
  font-size: 13px;
}

.eidos-table {
  background: #ffffff;
  border-radius: 18px;
  border: 1.5px solid rgba(20, 20, 20, 0.1);
  padding: 16px;
  box-shadow: var(--card-elev-2);
}

.eidos-btn {
  display: inline-flex;
  align-items: center;
  justify-content: center;
  gap: 8px;
  background: var(--accent-2);
  color: #ffffff;
  border: 1.5px solid #000000;
  border-radius: var(--radius-md);
  padding: 12px 22px;
  font-size: 14px;
  font-weight: 600;
  line-height: 1.2;
  box-shadow: var(--card-elev-2);
  cursor: pointer;
  transition: transform 180ms ease, box-shadow 180ms ease, opacity 180ms ease;
}

.eidos-btn:disabled {
  opacity: 0.6;
  cursor: not-allowed;
  transform: none;
  box-shadow: none;
}

.eidos-btn:not(:disabled):hover {
  transform: translateY(-2px);
  box-shadow: 0 20px 36px rgba(14, 14, 14, 0.16);
}

.eidos-btn--ghost {
  background: rgba(255, 255, 255, 0.9);
  color: var(--text);
  border: 1.5px solid rgba(20, 20, 20, 0.12);
}

.eidos-btn--ghost:not(:disabled):hover {
  background: #ffffff;
  box-shadow: 0 18px 32px rgba(14, 14, 14, 0.12);
}

.eidos-btn--danger {
  background: #fef2f2;
  color: #b91c1c;
  border: 1.5px solid rgba(185, 28, 28, 0.2);
}

.eidos-btn--danger:not(:disabled):hover {
  background: #fde5e5;
  box-shadow: 0 18px 32px rgba(185, 28, 28, 0.16);
}

.eidos-btn.is-busy {
  pointer-events: none;
}

.eidos-ledger-list .ledger-item,
.eidos-card {
  transition: transform 180ms ease, box-shadow 180ms ease, opacity 180ms ease;
}

.eidos-ledger-list .ledger-item:hover {
  transform: translateX(6px);
  box-shadow: 0 18px 32px rgba(14, 14, 14, 0.12);
}

.eidos-ledger-editor-card {
  height: 100%;
}

@media (max-width: 1279px) {
  .eidos-ledger-container {
    grid-template-columns: 280px 1fr;
  }
}

@media (max-width: 1023px) {
  .eidos-ledger-collapse-handle {
    display: none;
  }
  .eidos-ledger-root {
    padding: 24px 20px 36px;
  }
  .eidos-ledger-mobile-toggle {
    display: flex;
  }
  .eidos-ledger-desktop-toggle {
    display: none;
  }
  .eidos-ledger-container {
    grid-template-columns: minmax(0, 1fr);
  }
  .eidos-ledger-list {
    display: none;
    height: auto;
    max-height: 65vh;
    overflow: hidden;
  }
  .eidos-ledger-container.sidebar-open .eidos-ledger-list {
    display: block;
    animation: eidosFadeIn 160ms ease;
  }
  .eidos-ledger-editor {
    height: auto;
    min-height: 60vh;
  }
}

@media (max-width: 640px) {
  .eidos-ledger-root {
    padding: 18px 14px 30px;
  }
  .eidos-ledger-editor {
    padding: 20px;
  }
  .eidos-ledger-list {
    padding: 18px;
  }
}

@media (min-width: 1024px) {
  .eidos-ledger-container.sidebar-collapsed {
<<<<<<< HEAD
    grid-template-columns: minmax(0, 1fr);
    gap: 0;
  }
  .eidos-ledger-container.sidebar-collapsed .eidos-ledger-list {
    opacity: 0;
    pointer-events: none;
    transform: translateX(-12px);
    width: 0;
    padding: 0;
    margin: 0;
    border: none;
=======
    grid-template-columns: 56px minmax(0, 1fr);
    gap: 20px;
  }
  .eidos-ledger-container.sidebar-collapsed .eidos-ledger-list {
    padding: 8px 4px;
    border: none;
    box-shadow: none;
    background: transparent;
    display: flex;
    align-items: flex-start;
    justify-content: center;
>>>>>>> 3b3bae86
  }
  .eidos-ledger-container.sidebar-collapsed .eidos-ledger-list-scroll {
    display: none;
  }
<<<<<<< HEAD
=======
  .eidos-ledger-container.sidebar-collapsed .eidos-ledger-collapse-handle {
    position: static;
    transform: none;
  }
>>>>>>> 3b3bae86
}

@keyframes eidosFadeIn {
  from {
    opacity: 0;
    transform: translateY(-4px);
  }
  to {
    opacity: 1;
    transform: translateY(0);
  }
}<|MERGE_RESOLUTION|>--- conflicted
+++ resolved
@@ -38,12 +38,6 @@
   justify-content: flex-end;
 }
 
-.eidos-ledger-desktop-toggle {
-  display: flex;
-  justify-content: flex-end;
-  margin-bottom: 12px;
-}
-
 .eidos-ledger-toggle-button {
   font-size: 13px;
   padding: 10px 16px;
@@ -72,10 +66,7 @@
   gap: var(--gap);
   align-items: start;
   width: 100%;
-<<<<<<< HEAD
-=======
   position: relative;
->>>>>>> 3b3bae86
 }
 
 .eidos-ledger-list {
@@ -287,9 +278,6 @@
   .eidos-ledger-mobile-toggle {
     display: flex;
   }
-  .eidos-ledger-desktop-toggle {
-    display: none;
-  }
   .eidos-ledger-container {
     grid-template-columns: minmax(0, 1fr);
   }
@@ -323,19 +311,6 @@
 
 @media (min-width: 1024px) {
   .eidos-ledger-container.sidebar-collapsed {
-<<<<<<< HEAD
-    grid-template-columns: minmax(0, 1fr);
-    gap: 0;
-  }
-  .eidos-ledger-container.sidebar-collapsed .eidos-ledger-list {
-    opacity: 0;
-    pointer-events: none;
-    transform: translateX(-12px);
-    width: 0;
-    padding: 0;
-    margin: 0;
-    border: none;
-=======
     grid-template-columns: 56px minmax(0, 1fr);
     gap: 20px;
   }
@@ -347,18 +322,14 @@
     display: flex;
     align-items: flex-start;
     justify-content: center;
->>>>>>> 3b3bae86
   }
   .eidos-ledger-container.sidebar-collapsed .eidos-ledger-list-scroll {
     display: none;
   }
-<<<<<<< HEAD
-=======
   .eidos-ledger-container.sidebar-collapsed .eidos-ledger-collapse-handle {
     position: static;
     transform: none;
   }
->>>>>>> 3b3bae86
 }
 
 @keyframes eidosFadeIn {
