--- conflicted
+++ resolved
@@ -7,10 +7,7 @@
 import Assets from './pages/Assets';
 import IPAllowlist from './pages/IPAllowlist';
 import AuditLogs from './pages/AuditLogs';
-<<<<<<< HEAD
-=======
 import Approvals from './pages/Approvals';
->>>>>>> a568ef52
 import Users from './pages/Users';
 import { useSession } from './hooks/useSession';
 
@@ -25,17 +22,9 @@
   return (
     <div className="flex min-h-screen bg-[var(--bg)] text-[var(--text)]">
       {token && <Sidebar />}
-      <div className="flex flex-1 flex-col">
+      <div className="flex-1 flex flex-col">
         {token && <TopBar />}
-<<<<<<< HEAD
-        <main
-          className={`flex-1 overflow-y-auto bg-[var(--bg-subtle)]/80 ${
-            token ? 'p-6 md:p-10' : 'p-0'
-          }`}
-        >
-=======
         <main className="flex-1 overflow-y-auto bg-[var(--bg-subtle)]/80 p-6 md:p-10">
->>>>>>> a568ef52
           <AnimatePresence mode="wait">
             <Routes>
               <Route path="/login" element={<Login />} />
@@ -66,7 +55,7 @@
                       animate={{ opacity: 1, y: 0 }}
                       exit={{ opacity: 0, y: -16 }}
                       transition={{ duration: 0.3, ease: 'easeOut' }}
-                      className="w-full"
+                      className="mx-auto max-w-5xl"
                     >
                       <Assets />
                     </motion.div>
@@ -83,7 +72,7 @@
                       animate={{ opacity: 1, y: 0 }}
                       exit={{ opacity: 0, y: -16 }}
                       transition={{ duration: 0.3, ease: 'easeOut' }}
-                      className="w-full"
+                      className="mx-auto max-w-5xl"
                     >
                       <IPAllowlist />
                     </motion.div>
@@ -100,27 +89,26 @@
                       animate={{ opacity: 1, y: 0 }}
                       exit={{ opacity: 0, y: -16 }}
                       transition={{ duration: 0.3, ease: 'easeOut' }}
-                      className="w-full"
+                      className="mx-auto max-w-5xl"
                     >
                       <AuditLogs />
                     </motion.div>
                   </ProtectedRoute>
                 }
               />
-              
               <Route
-                path="/users"
+                path="/approvals"
                 element={
                   <ProtectedRoute>
                     <motion.div
-                      key="users"
+                      key="approvals"
                       initial={{ opacity: 0, y: 16 }}
                       animate={{ opacity: 1, y: 0 }}
                       exit={{ opacity: 0, y: -16 }}
                       transition={{ duration: 0.3, ease: 'easeOut' }}
-                      className="w-full"
+                      className="mx-auto max-w-5xl"
                     >
-                      <Users />
+                      <Approvals />
                     </motion.div>
                   </ProtectedRoute>
                 }
