import axios, { AxiosError } from 'axios';

const envBaseURL = import.meta.env?.VITE_API_BASE_URL?.trim() ?? '';

let baseURL = envBaseURL;

if (!baseURL && typeof window !== 'undefined') {
  const { hostname, protocol, port } = window.location;
  const normalizedPort = port || (protocol === 'https:' ? '443' : protocol === 'http:' ? '80' : '');
  const isDefaultPort = normalizedPort === '80' || normalizedPort === '443' || normalizedPort === '';
  const isViteDevPort = normalizedPort === '5173' || normalizedPort === '4173';
  const isLoopbackHost =
    hostname === 'localhost' || hostname === '127.0.0.1' || hostname === '::1';
<<<<<<< HEAD
  const isIPv4Host = /^\d{1,3}(?:\.\d{1,3}){3}$/.test(hostname);
=======
>>>>>>> 21607208

  if (isViteDevPort) {
    // When the UI is served from the Vite dev/preview servers, always talk to the
    // Go backend on port 8080 so that other devices can log in via the host's IP.
    baseURL = `${protocol}//${hostname}:8080`;
  } else if (!isDefaultPort) {
    baseURL = `${protocol}//${hostname}:${port}`;
<<<<<<< HEAD
  } else if (isLoopbackHost || isIPv4Host) {
    // Loopback development and direct IP visits should default to the Go server's port.
=======
  } else if (isLoopbackHost) {
    // Loopback development should default to the Go server's port.
>>>>>>> 21607208
    baseURL = `${protocol}//${hostname}:8080`;
  } else {
    // For named hosts keep calls on the current origin so that reverse proxies
    // (e.g. Nginx serving both frontend + backend) continue to work without extra config.
    baseURL = `${protocol}//${hostname}`;
  }
}

// If the heuristics above still left baseURL empty (e.g. SSR), fall back to relative requests.
if (!baseURL) {
  baseURL = '';
}

const api = axios.create({
  baseURL,
  withCredentials: true,
});

// Request interceptor to add auth token
api.interceptors.request.use(
  (config) => {
    const token = localStorage.getItem('ledger.token');
    if (token) {
      config.headers.Authorization = `Bearer ${token}`;
    }
    return config;
  },
  (error) => {
    return Promise.reject(error);
  }
);

// Response interceptor to handle errors
api.interceptors.response.use(
  (response) => response,
  (error: AxiosError) => {
    // Return error for component to handle
    return Promise.reject(error);
  }
);

export default api;<|MERGE_RESOLUTION|>--- conflicted
+++ resolved
@@ -11,10 +11,6 @@
   const isViteDevPort = normalizedPort === '5173' || normalizedPort === '4173';
   const isLoopbackHost =
     hostname === 'localhost' || hostname === '127.0.0.1' || hostname === '::1';
-<<<<<<< HEAD
-  const isIPv4Host = /^\d{1,3}(?:\.\d{1,3}){3}$/.test(hostname);
-=======
->>>>>>> 21607208
 
   if (isViteDevPort) {
     // When the UI is served from the Vite dev/preview servers, always talk to the
@@ -22,13 +18,8 @@
     baseURL = `${protocol}//${hostname}:8080`;
   } else if (!isDefaultPort) {
     baseURL = `${protocol}//${hostname}:${port}`;
-<<<<<<< HEAD
-  } else if (isLoopbackHost || isIPv4Host) {
-    // Loopback development and direct IP visits should default to the Go server's port.
-=======
   } else if (isLoopbackHost) {
     // Loopback development should default to the Go server's port.
->>>>>>> 21607208
     baseURL = `${protocol}//${hostname}:8080`;
   } else {
     // For named hosts keep calls on the current origin so that reverse proxies
