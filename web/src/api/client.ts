--- conflicted
+++ resolved
@@ -11,15 +11,12 @@
   if (typeof window !== 'undefined') {
     const { protocol, hostname, port } = window.location;
 
-<<<<<<< HEAD
-=======
     const isHttp = protocol === 'http:' || protocol === 'https:';
 
     if (!isHttp || !hostname) {
       return 'http://localhost:8080';
     }
 
->>>>>>> 563c5bd3
     if (port && DEV_PORTS.has(port)) {
       return `${protocol}//${hostname}:8080`;
     }
