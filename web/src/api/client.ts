import axios from 'axios';

const DEV_PORTS = new Set(['5173', '5174', '4173', '4174']);

const resolveBaseURL = (): string => {
  const explicit = import.meta.env.VITE_API_URL;
  if (explicit && explicit.trim()) {
    return explicit.trim();
  }

  if (typeof window !== 'undefined') {
    const { protocol, hostname, port } = window.location;

    const isHttp = protocol === 'http:' || protocol === 'https:';

    if (!isHttp || !hostname) {
      return 'http://localhost:8080';
    }

<<<<<<< HEAD
    if (port && DEV_PORTS.has(port)) {
      return `${protocol}//${hostname}:8080`;
    }

    if (port) {
      return `${protocol}//${hostname}:${port}`;
    }

    return `${protocol}//${hostname}`;
=======
    const effectivePort = port ?? '';
    const origin = effectivePort
      ? `${protocol}//${hostname}:${effectivePort}`
      : `${protocol}//${hostname}`;

    if (effectivePort && DEV_PORTS.has(effectivePort)) {
      const isLoopback = hostname === 'localhost' || hostname === '127.0.0.1';
      if (isLoopback) {
        return `${protocol}//${hostname}:8080`;
      }
      return origin;
    }

    return origin;
>>>>>>> 9aa2b98d
  }

  return 'http://localhost:8080';
};

const api = axios.create({
  baseURL: resolveBaseURL(),
  withCredentials: true
});

api.interceptors.request.use((config) => {
  const token = window.localStorage.getItem('ledger.session.token');
  if (token) {
    config.headers.Authorization = `Bearer ${token}`;
  }
  return config;
});

export default api;<|MERGE_RESOLUTION|>--- conflicted
+++ resolved
@@ -17,17 +17,6 @@
       return 'http://localhost:8080';
     }
 
-<<<<<<< HEAD
-    if (port && DEV_PORTS.has(port)) {
-      return `${protocol}//${hostname}:8080`;
-    }
-
-    if (port) {
-      return `${protocol}//${hostname}:${port}`;
-    }
-
-    return `${protocol}//${hostname}`;
-=======
     const effectivePort = port ?? '';
     const origin = effectivePort
       ? `${protocol}//${hostname}:${effectivePort}`
@@ -42,7 +31,6 @@
     }
 
     return origin;
->>>>>>> 9aa2b98d
   }
 
   return 'http://localhost:8080';
