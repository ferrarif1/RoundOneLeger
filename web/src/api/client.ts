import axios, { AxiosError } from 'axios';

// Determine API base URL based on current location or environment configuration.
<<<<<<< HEAD
// Prefer staying on the current origin (which keeps HTTPS deployments secure and
// allows the Vite dev server proxy to handle cross-origin requests) unless an
// explicit override is provided via VITE_API_BASE_URL.
=======
// Prefer staying on the current origin when possible to keep HTTPS deployments
// secure, but fall back to the typical Go API port (8080) when the frontend is
// being accessed through an IP/hostname without an explicit port.
>>>>>>> e685b7f3
let baseURL = import.meta.env?.VITE_API_BASE_URL ?? '';

if (!baseURL && typeof window !== 'undefined') {
  const { hostname, protocol, port } = window.location;
  const normalizedPort = port || (protocol === 'https:' ? '443' : protocol === 'http:' ? '80' : '');
  const isDefaultPort = normalizedPort === '80' || normalizedPort === '443' || normalizedPort === '';
  const isViteDevPort = normalizedPort === '5173' || normalizedPort === '4173';

  if (isViteDevPort) {
<<<<<<< HEAD
    // Let the Vite proxy rewrite requests to the backend.
    baseURL = '';
  } else if (isDefaultPort) {
    baseURL = `${protocol}//${hostname}`;
  } else {
    baseURL = `${protocol}//${hostname}:${port}`;
=======
    // Let the Vite proxy rewrite requests to the backend when running the dev server.
    baseURL = '';
  } else if (!isDefaultPort) {
    baseURL = `${protocol}//${hostname}:${port}`;
  } else if (import.meta.env.DEV) {
    // Dev builds without an explicit port still need to talk to the Go server on 8080.
    baseURL = `${protocol}//${hostname}:8080`;
  } else {
    // Production deployments commonly front the API on the same origin.
    baseURL = `${protocol}//${hostname}:8080`;
>>>>>>> e685b7f3
  }
}

// If the heuristics above still left baseURL empty (e.g. SSR), fall back to relative requests.
if (!baseURL) {
  baseURL = '';
}

const api = axios.create({
  baseURL,
  withCredentials: true,
});

// Request interceptor to add auth token
api.interceptors.request.use(
  (config) => {
    const token = localStorage.getItem('ledger.token');
    if (token) {
      config.headers.Authorization = `Bearer ${token}`;
    }
    return config;
  },
  (error) => {
    return Promise.reject(error);
  }
);

// Response interceptor to handle errors
api.interceptors.response.use(
  (response) => response,
  (error: AxiosError) => {
    // Return error for component to handle
    return Promise.reject(error);
  }
);

export default api;<|MERGE_RESOLUTION|>--- conflicted
+++ resolved
@@ -1,15 +1,9 @@
 import axios, { AxiosError } from 'axios';
 
 // Determine API base URL based on current location or environment configuration.
-<<<<<<< HEAD
-// Prefer staying on the current origin (which keeps HTTPS deployments secure and
-// allows the Vite dev server proxy to handle cross-origin requests) unless an
-// explicit override is provided via VITE_API_BASE_URL.
-=======
 // Prefer staying on the current origin when possible to keep HTTPS deployments
 // secure, but fall back to the typical Go API port (8080) when the frontend is
 // being accessed through an IP/hostname without an explicit port.
->>>>>>> e685b7f3
 let baseURL = import.meta.env?.VITE_API_BASE_URL ?? '';
 
 if (!baseURL && typeof window !== 'undefined') {
@@ -19,14 +13,6 @@
   const isViteDevPort = normalizedPort === '5173' || normalizedPort === '4173';
 
   if (isViteDevPort) {
-<<<<<<< HEAD
-    // Let the Vite proxy rewrite requests to the backend.
-    baseURL = '';
-  } else if (isDefaultPort) {
-    baseURL = `${protocol}//${hostname}`;
-  } else {
-    baseURL = `${protocol}//${hostname}:${port}`;
-=======
     // Let the Vite proxy rewrite requests to the backend when running the dev server.
     baseURL = '';
   } else if (!isDefaultPort) {
@@ -37,7 +23,6 @@
   } else {
     // Production deployments commonly front the API on the same origin.
     baseURL = `${protocol}//${hostname}:8080`;
->>>>>>> e685b7f3
   }
 }
 
