--- conflicted
+++ resolved
@@ -1,31 +1,6 @@
 import axios, { AxiosError } from 'axios';
 
 // Determine API base URL based on current location or environment configuration.
-<<<<<<< HEAD
-// The previous implementation always targeted port 8080 which breaks when the
-// frontend is served via HTTPS behind a reverse proxy (the browser refuses the
-// https->http downgrade and reports a "Network Error").  Allow overriding via
-// VITE_API_BASE_URL and only fall back to port 8080 when running through a Vite
-// dev/preview server or on localhost, while preserving same-origin calls for
-// production deployments.
-let baseURL = import.meta.env?.VITE_API_BASE_URL ?? '';
-
-if (!baseURL && typeof window !== 'undefined') {
-  const { hostname, protocol } = window.location;
-  const port = window.location.port;
-  const normalizedPort = port || (protocol === 'https:' ? '443' : protocol === 'http:' ? '80' : '');
-
-  const isLocalhost = hostname === 'localhost' || hostname === '127.0.0.1';
-  const isViteDevServer = normalizedPort === '5173' || normalizedPort === '4173';
-
-  if (isLocalhost || isViteDevServer) {
-    const backendProtocol = protocol === 'https:' ? 'https:' : 'http:';
-    baseURL = `${backendProtocol}//${hostname}:8080`;
-  } else if (port && port !== '80' && port !== '443') {
-    baseURL = `${protocol}//${hostname}:${port}`;
-  } else {
-    baseURL = `${protocol}//${hostname}`;
-=======
 // Prefer staying on the current origin (which keeps HTTPS deployments secure and
 // allows the Vite dev server proxy to handle cross-origin requests) unless an
 // explicit override is provided via VITE_API_BASE_URL.
@@ -44,7 +19,6 @@
     baseURL = `${protocol}//${hostname}`;
   } else {
     baseURL = `${protocol}//${hostname}:${port}`;
->>>>>>> 88888934
   }
 }
 
