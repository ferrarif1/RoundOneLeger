--- conflicted
+++ resolved
@@ -1,253 +1,35 @@
-import { useCallback, useEffect, useMemo, useState } from 'react';
-import {
-  ArrowDownTrayIcon,
-  ArrowPathIcon,
-  CheckCircleIcon,
-  ExclamationTriangleIcon,
-  ShieldCheckIcon
-} from '@heroicons/react/24/outline';
+import { useEffect, useState } from 'react';
 import api from '../api/client';
-
-interface ApiAuditLog {
-  id: string;
-  actor?: string;
-  action?: string;
-  details?: string;
-  hash?: string;
-  prev_hash?: string;
-  created_at?: string;
-}
+import { ArrowTrendingUpIcon } from '@heroicons/react/24/outline';
 
 interface AuditLog {
   id: string;
   actor: string;
   action: string;
-  details: string;
-  hash: string;
-  prevHash: string;
-  createdAt: string;
+  prev_hash: string;
+  record_hash: string;
+  created_at: string;
 }
-
-interface AuditListResponse {
-  items?: ApiAuditLog[];
-}
-
-type VerificationStatus = 'success' | 'failure' | 'error';
-
-interface VerificationResult {
-  status: VerificationStatus;
-  checkedAt: string;
-}
-
-const formatDateTime = (value: string) => {
-  if (!value) {
-    return '—';
-  }
-  const date = new Date(value);
-  if (Number.isNaN(date.getTime())) {
-    return value;
-  }
-  return new Intl.DateTimeFormat('zh-CN', {
-    year: 'numeric',
-    month: '2-digit',
-    day: '2-digit',
-    hour: '2-digit',
-    minute: '2-digit',
-    second: '2-digit',
-    hour12: false
-  }).format(date);
-};
-
-const mapAuditLog = (entry: ApiAuditLog): AuditLog => ({
-  id: entry.id,
-  actor: entry.actor?.trim() ?? '',
-  action: entry.action?.trim() ?? '',
-  details: entry.details?.trim() ?? '',
-  hash: entry.hash ?? '',
-  prevHash: entry.prev_hash ?? '',
-  createdAt: entry.created_at ?? ''
-});
-
-const actionButtonClasses = (disabled?: boolean) =>
-  [
-    'inline-flex items-center gap-2 rounded-full border px-4 py-2 text-sm font-medium transition-all duration-150',
-    'shadow-sm bg-white border-[rgba(20,20,20,0.12)] text-[var(--text)]',
-    disabled
-      ? 'opacity-60 cursor-not-allowed'
-      : 'hover:-translate-y-0.5 hover:border-black/60 hover:text-black'
-  ].join(' ');
 
 const AuditLogs = () => {
   const [logs, setLogs] = useState<AuditLog[]>([]);
-  const [loading, setLoading] = useState(true);
-  const [error, setError] = useState<string | null>(null);
-  const [verifying, setVerifying] = useState(false);
-  const [verification, setVerification] = useState<VerificationResult | null>(null);
-
-  const fetchLogs = useCallback(async () => {
-    setLoading(true);
-    try {
-      const { data } = await api.get<AuditListResponse>('/api/v1/audit');
-      const items = (data.items ?? []).map(mapAuditLog);
-      items.sort((a, b) => {
-        const left = new Date(a.createdAt).getTime();
-        const right = new Date(b.createdAt).getTime();
-        if (Number.isNaN(left) || Number.isNaN(right)) {
-          return 0;
-        }
-        return right - left;
-      });
-      setLogs(items);
-      setError(null);
-    } catch (err) {
-      console.error('Failed to load audit logs', err);
-      setError('无法加载审计日志，请稍后重试。');
-    } finally {
-      setLoading(false);
-    }
-  }, []);
 
   useEffect(() => {
-    void fetchLogs();
-  }, [fetchLogs]);
-
-  const handleVerify = useCallback(async () => {
-    setVerifying(true);
-    try {
-      const { data } = await api.get<{ verified: boolean }>('/api/v1/audit/verify');
-      setVerification({
-        status: data.verified ? 'success' : 'failure',
-        checkedAt: new Date().toISOString()
-      });
-    } catch (err) {
-      console.error('Failed to verify audit chain', err);
-      setVerification({
-        status: 'error',
-        checkedAt: new Date().toISOString()
-      });
-    } finally {
-      setVerifying(false);
-    }
+    (async () => {
+      const { data } = await api.get('/audit-logs');
+      setLogs(data);
+    })();
   }, []);
-
-  const handleExport = useCallback(() => {
-    if (!logs.length) {
-      return;
-    }
-    const timestamp = new Date().toISOString().replace(/[:.]/g, '-');
-    const payload = {
-      generatedAt: new Date().toISOString(),
-      count: logs.length,
-      items: logs.map((log) => ({
-        id: log.id,
-        actor: log.actor,
-        action: log.action,
-        details: log.details,
-        hash: log.hash,
-        prev_hash: log.prevHash,
-        created_at: log.createdAt
-      }))
-    };
-    const blob = new Blob([JSON.stringify(payload, null, 2)], {
-      type: 'application/json;charset=utf-8'
-    });
-    const url = URL.createObjectURL(blob);
-    const link = document.createElement('a');
-    link.href = url;
-    link.download = `audit-logs-${timestamp}.json`;
-    document.body.appendChild(link);
-    link.click();
-    document.body.removeChild(link);
-    URL.revokeObjectURL(url);
-  }, [logs]);
-
-  const verificationBanner = useMemo(() => {
-    if (!verification) {
-      return null;
-    }
-    const checkedAt = formatDateTime(verification.checkedAt);
-    switch (verification.status) {
-      case 'success':
-        return (
-          <div className="flex items-start gap-3 rounded-2xl border border-green-200 bg-green-50 p-4 text-sm text-green-700">
-            <CheckCircleIcon className="h-5 w-5 flex-shrink-0" />
-            <div>
-              <p className="font-medium">链完整性校验通过</p>
-              <p className="mt-1 text-xs text-green-600/80">最后校验时间：{checkedAt}</p>
-            </div>
-          </div>
-        );
-      case 'failure':
-        return (
-          <div className="flex items-start gap-3 rounded-2xl border border-red-200 bg-red-50 p-4 text-sm text-red-600">
-            <ExclamationTriangleIcon className="h-5 w-5 flex-shrink-0" />
-            <div>
-              <p className="font-medium">审计链校验失败，存在篡改或缺失风险</p>
-              <p className="mt-1 text-xs text-red-500/80">最后校验时间：{checkedAt}</p>
-            </div>
-          </div>
-        );
-      case 'error':
-      default:
-        return (
-          <div className="flex items-start gap-3 rounded-2xl border border-amber-200 bg-amber-50 p-4 text-sm text-amber-700">
-            <ExclamationTriangleIcon className="h-5 w-5 flex-shrink-0" />
-            <div>
-              <p className="font-medium">无法完成链校验，请稍后重试</p>
-              <p className="mt-1 text-xs text-amber-600/80">尝试时间：{checkedAt}</p>
-            </div>
-          </div>
-        );
-    }
-  }, [verification]);
 
   return (
     <div className="space-y-6">
       <div className="flex flex-col gap-3 md:flex-row md:items-center md:justify-between">
-        <div>
-          <h2 className="section-title">审计链</h2>
-          <p className="mt-1 text-sm text-[rgba(20,20,20,0.55)]">
-            每一次登录、台账和配置的改动都会生成不可逆的哈希链，便于事后追踪。
-          </p>
-        </div>
-        <div className="flex flex-wrap gap-2">
-          <button
-            type="button"
-            className={actionButtonClasses(loading)}
-            onClick={() => void fetchLogs()}
-            disabled={loading}
-          >
-            <ArrowPathIcon className="h-4 w-4" /> 刷新
-          </button>
-          <button
-            type="button"
-            className={actionButtonClasses(verifying || !logs.length)}
-            onClick={() => void handleVerify()}
-            disabled={verifying || !logs.length}
-          >
-            <ShieldCheckIcon className="h-4 w-4" />
-            {verifying ? '校验中…' : '校验链完整性'}
-          </button>
-          <button
-            type="button"
-            className={actionButtonClasses(!logs.length)}
-            onClick={handleExport}
-            disabled={!logs.length}
-          >
-            <ArrowDownTrayIcon className="h-4 w-4" /> 导出签名日志
-          </button>
-        </div>
+        <h2 className="section-title">审计链</h2>
+        <button className="button-primary flex items-center gap-2">
+          <ArrowTrendingUpIcon className="h-4 w-4" /> 导出签名日志
+        </button>
       </div>
 
-<<<<<<< HEAD
-      {error && (
-        <div className="rounded-2xl border border-red-200 bg-red-50 p-4 text-sm text-red-600">{error}</div>
-      )}
-
-      {verificationBanner}
-
-=======
->>>>>>> a568ef52
       <div className="overflow-hidden rounded-2xl border border-[var(--line)] bg-white shadow-[0_22px_44px_rgba(0,0,0,0.08)]">
         <table className="min-w-full divide-y divide-[rgba(20,20,20,0.12)]">
           <thead className="bg-[var(--bg-subtle)] text-xs uppercase tracking-wider text-[rgba(20,20,20,0.45)]">
@@ -255,50 +37,11 @@
               <th className="px-6 py-3 text-left">时间</th>
               <th className="px-6 py-3 text-left">操作者</th>
               <th className="px-6 py-3 text-left">动作</th>
-              <th className="px-6 py-3 text-left">详情</th>
               <th className="px-6 py-3 text-left">记录哈希</th>
               <th className="px-6 py-3 text-left">前序哈希</th>
             </tr>
           </thead>
           <tbody className="divide-y divide-[rgba(20,20,20,0.12)] text-sm">
-<<<<<<< HEAD
-            {loading && logs.length === 0 && (
-              <tr>
-                <td colSpan={6} className="px-6 py-12">
-                  <div className="flex flex-col items-center gap-3">
-                    <div className="h-3 w-32 animate-pulse rounded-full bg-[rgba(20,20,20,0.08)]" />
-                    <div className="h-3 w-48 animate-pulse rounded-full bg-[rgba(20,20,20,0.08)]" />
-                    <div className="h-3 w-24 animate-pulse rounded-full bg-[rgba(20,20,20,0.08)]" />
-                  </div>
-                </td>
-              </tr>
-            )}
-
-            {!loading && logs.length === 0 && (
-              <tr>
-                <td colSpan={6} className="px-6 py-12 text-center text-[rgba(20,20,20,0.45)]">
-                  暂无审计记录。
-                </td>
-              </tr>
-            )}
-
-            {logs.map((log) => (
-              <tr key={log.id} className="transition-colors hover:bg-[var(--bg-subtle)]">
-                <td className="px-6 py-4 text-[rgba(20,20,20,0.55)]">{formatDateTime(log.createdAt)}</td>
-                <td className="px-6 py-4 text-[var(--text)]">
-                  {log.actor || <span className="text-[rgba(20,20,20,0.35)]">系统</span>}
-                </td>
-                <td className="px-6 py-4 text-[var(--text)]">{log.action || '—'}</td>
-                <td className="px-6 py-4 text-[rgba(20,20,20,0.55)]">
-                  {log.details ? log.details : <span className="text-[rgba(20,20,20,0.35)]">—</span>}
-                </td>
-                <td className="px-6 py-4 font-mono text-xs text-[var(--accent)]" title={log.hash}>
-                  <span className="break-all">{log.hash}</span>
-                </td>
-                <td className="px-6 py-4 font-mono text-xs text-[rgba(20,20,20,0.55)]" title={log.prevHash}>
-                  <span className="break-all">{log.prevHash || '—'}</span>
-                </td>
-=======
             {logs.map((log) => (
               <tr key={log.id} className="transition-colors hover:bg-[var(--bg-subtle)]">
                 <td className="px-6 py-4 text-[rgba(20,20,20,0.55)]">
@@ -308,7 +51,6 @@
                 <td className="px-6 py-4 text-[var(--text)]">{log.action}</td>
                 <td className="px-6 py-4 text-[11px] text-[var(--accent)]">{log.record_hash}</td>
                 <td className="px-6 py-4 text-[11px] text-[rgba(20,20,20,0.55)]">{log.prev_hash}</td>
->>>>>>> a568ef52
               </tr>
             ))}
           </tbody>
