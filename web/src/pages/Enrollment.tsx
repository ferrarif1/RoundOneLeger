import { FormEvent, useState } from 'react';
import api from '../api/client';
import { fingerprintHash } from '../utils/fingerprint';
import { ArrowPathIcon, FingerPrintIcon } from '@heroicons/react/24/outline';

const encoder = new TextEncoder();

const Enrollment = () => {
<<<<<<< HEAD
  const [username, setUsername] = useState('');
=======
>>>>>>> 0164b8bb
  const [deviceName, setDeviceName] = useState('');
  const [step, setStep] = useState<'collect' | 'verify' | 'done'>('collect');
  const [nonce, setNonce] = useState('');
  const [fingerprint, setFingerprint] = useState('');
  const [deviceId, setDeviceId] = useState('');
<<<<<<< HEAD
=======
  const [adminSignature, setAdminSignature] = useState('');
>>>>>>> 0164b8bb
  const [error, setError] = useState<string | null>(null);

  const exportPublicKey = async (): Promise<string> => {
    const anyWindow = window as any;
    const key: CryptoKey | undefined = anyWindow.ledgerPublicKey || anyWindow.ledgerKeyPair?.publicKey;
    if (!key) {
      throw new Error('缺少公钥');
    }
    const raw = await window.crypto.subtle.exportKey('raw', key);
    const bytes = new Uint8Array(raw);
    const base64 = btoa(String.fromCharCode(...bytes));
    return base64.replace(/=+$/g, '');
  };

  const handleCollect = async () => {
    try {
      setError(null);
      const fp = await fingerprintHash();
      setFingerprint(fp);
      const publicKey = await exportPublicKey();
      const { data } = await api.post('/auth/enroll-request', {
<<<<<<< HEAD
        username,
=======
>>>>>>> 0164b8bb
        device_name: deviceName,
        public_key: publicKey
      });
      setNonce(data.nonce);
      setDeviceId(data.device_id);
      setStep('verify');
    } catch (err) {
      console.error(err);
      setError('无法生成公钥或请求注册，请稍后重试。');
    }
  };

  const handleComplete = async (event: FormEvent) => {
    event.preventDefault();
    try {
      setError(null);
      const trimmedAdminSignature = adminSignature.trim();
      if (!trimmedAdminSignature) {
        setError('请粘贴管理员签名。');
        return;
      }
      if (!(window as any).ledgerPrivateKey) {
        throw new Error('缺少私钥');
      }
      const signature = await window.crypto.subtle.sign(
        { name: 'NODE-ED25519' } as AlgorithmIdentifier,
        (window as any).ledgerPrivateKey,
        encoder.encode(nonce + fingerprint)
      );
      const signatureB64 = btoa(String.fromCharCode(...new Uint8Array(signature)));
      await api.post('/auth/enroll-complete', {
<<<<<<< HEAD
        username,
=======
>>>>>>> 0164b8bb
        device_id: deviceId,
        nonce,
        fingerprint,
        signature: signatureB64,
        admin_signature: trimmedAdminSignature
      });
      setStep('done');
    } catch (err) {
      console.error(err);
      setError('注册流程失败，请确认浏览器支持私钥签名。');
    }
  };

  return (
    <div className="flex min-h-screen items-center justify-center px-6 py-16">
      <div className="w-full max-w-2xl space-y-6 rounded-[32px] border border-white bg-white/90 p-10 shadow-glow">
        <div className="flex flex-col gap-3 md:flex-row md:items-center md:justify-between">
          <div>
            <h1 className="text-2xl font-semibold text-night-50">设备注册</h1>
            <p className="text-sm text-night-200">采集浏览器指纹并绑定可信终端。</p>
            <p className="mt-2 text-xs text-night-300">当前访问 IP 将自动写入设备绑定，如需变更请在新的固定地址重新注册。</p>
          </div>
          <div className="flex items-center gap-2 rounded-full border border-ink-200 bg-white px-4 py-2 text-xs text-night-300 shadow-sm">
            <FingerPrintIcon className="h-4 w-4 text-neon-500" />
            通过 HMAC-SHA256 保护的浏览器指纹
          </div>
        </div>

        {error && <p className="rounded-2xl bg-red-100 px-4 py-3 text-sm text-red-500">{error}</p>}

        {step === 'collect' && (
          <div className="space-y-6">
            <div>
<<<<<<< HEAD
              <label className="text-sm text-night-200">账号</label>
              <input
                type="text"
                value={username}
                onChange={(e) => setUsername(e.target.value)}
                className="mt-2 w-full rounded-2xl border border-ink-200 bg-white px-4 py-3 text-sm focus:border-neon-500 focus:ring-neon-500/40"
                placeholder="admin"
                required
              />
            </div>
            <div>
=======
>>>>>>> 0164b8bb
              <label className="text-sm text-night-200">设备名称</label>
              <input
                type="text"
                value={deviceName}
                onChange={(e) => setDeviceName(e.target.value)}
                className="mt-2 w-full rounded-2xl border border-ink-200 bg-white px-4 py-3 text-sm focus:border-neon-500 focus:ring-neon-500/40"
                placeholder="例如：办公终端"
                required
              />
            </div>
            <button onClick={handleCollect} className="button-primary w-full">
              采集指纹并请求注册
            </button>
          </div>
        )}

        {step === 'verify' && (
          <form onSubmit={handleComplete} className="space-y-6">
            <div className="rounded-2xl border border-ink-200 bg-white p-5 text-sm text-night-200 shadow-sm">
              <p className="font-medium text-night-100">签名挑战</p>
              <p className="mt-2 break-all text-xs text-night-300">{nonce}</p>
              <p className="mt-3 text-xs text-night-300">设备 SDID</p>
              <p className="break-all text-xs text-night-300">{deviceId}</p>
              <p className="mt-3 text-xs text-night-300">指纹哈希</p>
              <p className="break-all text-xs text-neon-500">{fingerprint}</p>
            </div>
            <div>
              <label className="text-sm text-night-200">管理员批准签名</label>
              <textarea
                value={adminSignature}
                onChange={(e) => setAdminSignature(e.target.value)}
                className="mt-2 h-28 w-full rounded-2xl border border-ink-200 bg-white px-4 py-3 text-sm focus:border-neon-500 focus:ring-neon-500/40"
                placeholder="请粘贴管理员使用私钥对设备 SDID 和公钥的签名（Base64）"
                required
              />
              <p className="mt-2 text-xs text-night-300">签名内容需包含设备标识与公钥，后续登录将复核该签名。</p>
            </div>
            <button type="submit" className="button-primary w-full">
              使用本地私钥签名并完成注册
            </button>
          </form>
        )}

        {step === 'done' && (
          <div className="space-y-4 text-center">
            <div className="mx-auto flex h-20 w-20 items-center justify-center rounded-full bg-neon-500/20">
              <ArrowPathIcon className="h-10 w-10 text-neon-500" />
            </div>
            <h2 className="text-xl font-semibold text-night-50">设备注册完成</h2>
            <p className="text-sm text-night-200">
              您现在可以返回并使用该设备登录后台控制台。
            </p>
          </div>
        )}
      </div>
    </div>
  );
};

export default Enrollment;<|MERGE_RESOLUTION|>--- conflicted
+++ resolved
@@ -6,19 +6,12 @@
 const encoder = new TextEncoder();
 
 const Enrollment = () => {
-<<<<<<< HEAD
-  const [username, setUsername] = useState('');
-=======
->>>>>>> 0164b8bb
   const [deviceName, setDeviceName] = useState('');
   const [step, setStep] = useState<'collect' | 'verify' | 'done'>('collect');
   const [nonce, setNonce] = useState('');
   const [fingerprint, setFingerprint] = useState('');
   const [deviceId, setDeviceId] = useState('');
-<<<<<<< HEAD
-=======
   const [adminSignature, setAdminSignature] = useState('');
->>>>>>> 0164b8bb
   const [error, setError] = useState<string | null>(null);
 
   const exportPublicKey = async (): Promise<string> => {
@@ -40,10 +33,6 @@
       setFingerprint(fp);
       const publicKey = await exportPublicKey();
       const { data } = await api.post('/auth/enroll-request', {
-<<<<<<< HEAD
-        username,
-=======
->>>>>>> 0164b8bb
         device_name: deviceName,
         public_key: publicKey
       });
@@ -75,10 +64,6 @@
       );
       const signatureB64 = btoa(String.fromCharCode(...new Uint8Array(signature)));
       await api.post('/auth/enroll-complete', {
-<<<<<<< HEAD
-        username,
-=======
->>>>>>> 0164b8bb
         device_id: deviceId,
         nonce,
         fingerprint,
@@ -112,20 +97,6 @@
         {step === 'collect' && (
           <div className="space-y-6">
             <div>
-<<<<<<< HEAD
-              <label className="text-sm text-night-200">账号</label>
-              <input
-                type="text"
-                value={username}
-                onChange={(e) => setUsername(e.target.value)}
-                className="mt-2 w-full rounded-2xl border border-ink-200 bg-white px-4 py-3 text-sm focus:border-neon-500 focus:ring-neon-500/40"
-                placeholder="admin"
-                required
-              />
-            </div>
-            <div>
-=======
->>>>>>> 0164b8bb
               <label className="text-sm text-night-200">设备名称</label>
               <input
                 type="text"
