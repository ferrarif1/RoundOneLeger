--- conflicted
+++ resolved
@@ -41,6 +41,10 @@
         username: username.trim(),
         password
       });
+      // 保存token到localStorage
+      localStorage.setItem('ledger.token', data.token);
+      localStorage.setItem('ledger.username', data.username);
+      localStorage.setItem('ledger.admin', data.admin ? 'true' : 'false');
       setToken(data.token, data.username, Boolean(data.admin));
       setStatus('登录成功，正在跳转…');
       setTimeout(() => navigate('/dashboard', { replace: true }), 400);
@@ -58,68 +62,6 @@
   };
 
   return (
-<<<<<<< HEAD
-    <div className="flex min-h-screen items-center justify-center bg-[var(--bg)] px-4 py-12 text-[var(--text)]">
-      <div className="w-full max-w-lg rounded-[var(--radius-xl)] border border-black/5 bg-white/95 p-10 shadow-[var(--shadow-soft)]">
-        <div className="mb-8 flex items-center gap-3">
-          <div className="rounded-2xl border border-black/10 bg-black/90 p-3 text-white">
-            <LockClosedIcon className="h-6 w-6" />
-          </div>
-          <div>
-            <h1 className="text-2xl font-semibold tracking-tight">RoundOneLeger 控制台</h1>
-            <p className="mt-1 text-sm text-[var(--muted)]">使用管理员账户登录以管理台账与用户。</p>
-          </div>
-        </div>
-
-        <div className="mb-6 rounded-[var(--radius-lg)] bg-[var(--bg-subtle)]/60 px-4 py-3 text-sm text-[var(--muted)]">
-          默认管理员账号：<strong className="font-semibold text-[var(--text)]">hzdsz_admin</strong>，密码：
-          <strong className="font-semibold text-[var(--text)]">Hzdsz@2025#</strong>。
-        </div>
-
-        <form onSubmit={handleSubmit} className="space-y-5">
-          <label className="flex flex-col gap-2 text-sm">
-            <span className="text-xs text-[var(--muted)]">用户名</span>
-            <input
-              value={username}
-              onChange={(event) => setUsername(event.target.value)}
-              autoComplete="username"
-              className="rounded-[var(--radius-md)] border border-black/10 bg-white/90 px-4 py-2 text-sm text-[var(--text)] focus:border-[var(--accent)] focus:outline-none focus:ring-2 focus:ring-[var(--accent)]/20"
-              placeholder="请输入用户名"
-            />
-          </label>
-          <label className="flex flex-col gap-2 text-sm">
-            <span className="text-xs text-[var(--muted)]">密码</span>
-            <input
-              type="password"
-              value={password}
-              onChange={(event) => setPassword(event.target.value)}
-              autoComplete="current-password"
-              className="rounded-[var(--radius-md)] border border-black/10 bg-white/90 px-4 py-2 text-sm text-[var(--text)] focus:border-[var(--accent)] focus:outline-none focus:ring-2 focus:ring-[var(--accent)]/20"
-              placeholder="请输入密码"
-            />
-          </label>
-          <button
-            type="submit"
-            disabled={loading}
-            className="w-full rounded-full bg-black px-5 py-2.5 text-sm font-semibold text-white shadow-[var(--shadow-soft)] transition hover:bg-black/90 disabled:cursor-not-allowed"
-          >
-            {loading ? '登录中…' : '登录'}
-          </button>
-        </form>
-
-        {error && (
-          <div className="mt-6 flex items-center gap-2 rounded-[var(--radius-lg)] bg-red-50 px-4 py-3 text-sm text-red-600">
-            <ExclamationCircleIcon className="h-5 w-5" />
-            <span>{error}</span>
-          </div>
-        )}
-        {status && !error && (
-          <div className="mt-6 flex items-center gap-2 rounded-[var(--radius-lg)] bg-green-50 px-4 py-3 text-sm text-green-600">
-            <CheckCircleIcon className="h-5 w-5" />
-            <span>{status}</span>
-          </div>
-        )}
-=======
     <div className="flex min-h-screen items-center justify-center bg-gradient-to-br from-blue-50 to-indigo-100 p-4">
       <div className="w-full max-w-md">
         <div className="rounded-2xl bg-white/90 p-8 shadow-xl backdrop-blur-sm">
@@ -205,7 +147,6 @@
             </div>
           </form>
         </div>
->>>>>>> 205473aa
       </div>
     </div>
   );
