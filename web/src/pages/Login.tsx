import { useEffect, useState } from 'react';
import { useNavigate } from 'react-router-dom';
import { LockClosedIcon } from '@heroicons/react/24/outline';

import api from '../api/client';
import { useSession } from '../hooks/useSession';

type SdidLoginIdentity = {
  did?: string;
  label?: string;
  roles?: string[];
  publicKeyJwk?: Record<string, unknown>;
};

type SdidProof = {
  signatureValue?: string;
};

type SdidAuthentication = {
  canonicalRequest?: string;
  payload?: unknown;
};

type SdidLoginResponse = {
  identity?: SdidLoginIdentity;
  challenge?: string;
  signature?: string;
  proof?: SdidProof;
  authentication?: SdidAuthentication;
  [key: string]: unknown;
};

type SdidRequestOptions = {
  message?: string;
  challenge?: string;
  forcePrompt?: boolean;
};

type SdidBridge = {
  requestLogin: (options: SdidRequestOptions) => Promise<SdidLoginResponse>;
};

<<<<<<< HEAD
=======
type SdidInitDetail = {
  provider?: unknown;
  SDID?: unknown;
  sdid?: unknown;
};

>>>>>>> f27302c8
declare global {
  interface Window {
    SDID?: SdidBridge;
  }
}

<<<<<<< HEAD
=======
const isBridge = (candidate: unknown): candidate is SdidBridge => {
  return Boolean(candidate && typeof (candidate as SdidBridge).requestLogin === 'function');
};

const promoteBridge = (candidate: unknown): SdidBridge | null => {
  if (!isBridge(candidate)) {
    return null;
  }
  try {
    (window as any).SDID = candidate;
  } catch (error) {
    console.warn('Unable to promote SDID provider to window.SDID', error);
  }
  return candidate;
};

const bridgeFromDetail = (detail: SdidInitDetail | undefined | null): SdidBridge | null => {
  if (!detail || typeof detail !== 'object') {
    return null;
  }
  const { provider, SDID, sdid } = detail;
  return promoteBridge(provider || SDID || sdid);
};

>>>>>>> f27302c8
const getSdidBridge = (): SdidBridge | null => {
  if (typeof window === 'undefined') {
    return null;
  }
<<<<<<< HEAD
  const candidate: unknown = (window as any).SDID;
  if (candidate && typeof (candidate as SdidBridge).requestLogin === 'function') {
    return candidate as SdidBridge;
=======
  const direct = promoteBridge((window as any).SDID);
  if (direct) {
    return direct;
  }
  const lowercase = promoteBridge((window as any).sdid);
  if (lowercase) {
    return lowercase;
  }
  const nested = promoteBridge((window as any).wallet?.sdid);
  if (nested) {
    return nested;
>>>>>>> f27302c8
  }
  return null;
};

const waitForSdidBridge = (): Promise<SdidBridge> => {
  if (typeof window === 'undefined') {
    return Promise.reject(new Error('当前环境不支持 SDID 登录。'));
  }
  const immediate = getSdidBridge();
  if (immediate) {
    return Promise.resolve(immediate);
  }
  return new Promise<SdidBridge>((resolve, reject) => {
<<<<<<< HEAD
    const timeout = window.setTimeout(() => {
      window.removeEventListener('sdid#initialized' as any, handler as any);
      reject(new Error('未检测到 SDID 浏览器插件，请安装或启用扩展。'));
    }, 5000);
    const handler = () => {
      const bridge = getSdidBridge();
=======
    const dispose = () => {
      window.removeEventListener('sdid#initialized', handleInitialized as EventListener);
      window.removeEventListener('sdid#ready', handleInitialized as EventListener);
      document.removeEventListener('sdid#initialized', handleInitialized as EventListener);
      document.removeEventListener('sdid#ready', handleInitialized as EventListener);
    };

    const timeout = window.setTimeout(() => {
      dispose();
      reject(new Error('未检测到 SDID 浏览器插件，请安装或启用扩展。'));
    }, 8000);

    const handleInitialized = (event: Event) => {
      const detail = (event as CustomEvent<SdidInitDetail>).detail;
      const bridge = bridgeFromDetail(detail) || getSdidBridge();
>>>>>>> f27302c8
      if (!bridge) {
        return;
      }
      window.clearTimeout(timeout);
<<<<<<< HEAD
      window.removeEventListener('sdid#initialized' as any, handler as any);
      resolve(bridge);
    };
    window.addEventListener('sdid#initialized' as any, handler as any);
=======
      dispose();
      resolve(bridge);
    };

    window.addEventListener('sdid#initialized', handleInitialized as EventListener);
    window.addEventListener('sdid#ready', handleInitialized as EventListener);
    document.addEventListener('sdid#initialized', handleInitialized as EventListener);
    document.addEventListener('sdid#ready', handleInitialized as EventListener);
>>>>>>> f27302c8
  });
};

const Login = () => {
  const [loading, setLoading] = useState(false);
  const [error, setError] = useState<string | null>(null);
  const [sdidReady, setSdidReady] = useState(() => getSdidBridge() !== null);
  const navigate = useNavigate();
  const { setToken } = useSession();

  useEffect(() => {
    if (getSdidBridge()) {
      setSdidReady(true);
      return;
    }
<<<<<<< HEAD
    const handler = () => setSdidReady(true);
    window.addEventListener('sdid#initialized' as any, handler as any);
    return () => {
      window.removeEventListener('sdid#initialized' as any, handler as any);
=======
    const handler = (event: Event) => {
      const detail = (event as CustomEvent<SdidInitDetail>).detail;
      if (bridgeFromDetail(detail) || getSdidBridge()) {
        setSdidReady(true);
      }
    };
    const targets: Array<EventTarget> = [window, document];
    const events: Array<string> = ['sdid#initialized', 'sdid#ready'];
    targets.forEach((target) => {
      events.forEach((name) => target.addEventListener(name, handler as EventListener));
    });
    return () => {
      targets.forEach((target) => {
        events.forEach((name) => target.removeEventListener(name, handler as EventListener));
      });
>>>>>>> f27302c8
    };
  }, []);

  const handleSdidLogin = async () => {
    if (loading) {
      return;
    }
    setLoading(true);
    setError(null);
    try {
      const [{ data: nonceResp }, bridge] = await Promise.all([
        api.post<{ nonce: string; message?: string }>('/auth/request-nonce'),
        waitForSdidBridge()
      ]);
      setSdidReady(true);
      const response = await bridge.requestLogin({
        message: nonceResp.message || 'RoundOne Ledger 请求访问',
        challenge: nonceResp.nonce
      });
      const { data } = await api.post('/auth/login', {
        nonce: nonceResp.nonce,
        response
      });
      setToken(data.token);
      navigate('/dashboard');
    } catch (err) {
      console.error(err);
      const serverError = (err as any)?.response?.data?.error;
      if (typeof serverError === 'string' && serverError.trim()) {
        setError(serverError.trim());
      } else {
        const message =
          err instanceof Error
            ? err.message.trim()
            : typeof err === 'string'
            ? err
            : '';
        if (message) {
          const lowered = message.toLowerCase();
          if (lowered.includes('cancel') || message.includes('拒绝') || message.includes('取消')) {
            setError('SDID 登录请求已被取消。');
          } else {
            setError(message);
          }
        } else {
          setError('SDID 登录失败，请确认插件已启用并允许此站点。');
        }
      }
    } finally {
      setLoading(false);
    }
  };

  return (
    <div className="flex min-h-screen items-center justify-center px-6 py-16">
      <div className="w-full max-w-md space-y-6 rounded-[32px] border border-white bg-white/90 p-10 shadow-glow">
        <div className="flex items-center gap-3">
          <div className="rounded-2xl bg-neon-500/15 p-3 text-neon-500">
            <LockClosedIcon className="h-7 w-7" />
          </div>
          <div>
            <h1 className="text-2xl font-semibold text-night-50">登录控制台</h1>
            <p className="text-sm text-night-200">
              使用 SDID 钱包进行一键验证，无需注册，身份审批和管理由 SDID 完成。
            </p>
          </div>
        </div>

        <div className="space-y-5">
          <div className="rounded-2xl bg-night-900/30 px-4 py-3 text-xs text-night-200">
            <p>点击下方按钮后，浏览器会调用 SDID 插件发起登录并返回签名。</p>
            <p className="mt-2 text-[11px] uppercase tracking-wide text-night-400">
              {sdidReady ? 'SDID 插件已就绪，点击即可登录。' : '正在等待 SDID 插件连接…'}
            </p>
          </div>
          {error && <p className="rounded-2xl bg-red-100 px-4 py-3 text-sm text-red-500">{error}</p>}
          <div>
            <button
              type="button"
              className="button-primary w-full"
              onClick={handleSdidLogin}
              disabled={loading}
            >
              {loading ? '签名验证中…' : '连接 SDID 登录'}
            </button>
          </div>
        </div>
      </div>
    </div>
  );
};

export default Login;<|MERGE_RESOLUTION|>--- conflicted
+++ resolved
@@ -40,23 +40,18 @@
   requestLogin: (options: SdidRequestOptions) => Promise<SdidLoginResponse>;
 };
 
-<<<<<<< HEAD
-=======
 type SdidInitDetail = {
   provider?: unknown;
   SDID?: unknown;
   sdid?: unknown;
 };
 
->>>>>>> f27302c8
 declare global {
   interface Window {
     SDID?: SdidBridge;
   }
 }
 
-<<<<<<< HEAD
-=======
 const isBridge = (candidate: unknown): candidate is SdidBridge => {
   return Boolean(candidate && typeof (candidate as SdidBridge).requestLogin === 'function');
 };
@@ -81,16 +76,10 @@
   return promoteBridge(provider || SDID || sdid);
 };
 
->>>>>>> f27302c8
 const getSdidBridge = (): SdidBridge | null => {
   if (typeof window === 'undefined') {
     return null;
   }
-<<<<<<< HEAD
-  const candidate: unknown = (window as any).SDID;
-  if (candidate && typeof (candidate as SdidBridge).requestLogin === 'function') {
-    return candidate as SdidBridge;
-=======
   const direct = promoteBridge((window as any).SDID);
   if (direct) {
     return direct;
@@ -102,7 +91,6 @@
   const nested = promoteBridge((window as any).wallet?.sdid);
   if (nested) {
     return nested;
->>>>>>> f27302c8
   }
   return null;
 };
@@ -116,14 +104,6 @@
     return Promise.resolve(immediate);
   }
   return new Promise<SdidBridge>((resolve, reject) => {
-<<<<<<< HEAD
-    const timeout = window.setTimeout(() => {
-      window.removeEventListener('sdid#initialized' as any, handler as any);
-      reject(new Error('未检测到 SDID 浏览器插件，请安装或启用扩展。'));
-    }, 5000);
-    const handler = () => {
-      const bridge = getSdidBridge();
-=======
     const dispose = () => {
       window.removeEventListener('sdid#initialized', handleInitialized as EventListener);
       window.removeEventListener('sdid#ready', handleInitialized as EventListener);
@@ -139,17 +119,10 @@
     const handleInitialized = (event: Event) => {
       const detail = (event as CustomEvent<SdidInitDetail>).detail;
       const bridge = bridgeFromDetail(detail) || getSdidBridge();
->>>>>>> f27302c8
       if (!bridge) {
         return;
       }
       window.clearTimeout(timeout);
-<<<<<<< HEAD
-      window.removeEventListener('sdid#initialized' as any, handler as any);
-      resolve(bridge);
-    };
-    window.addEventListener('sdid#initialized' as any, handler as any);
-=======
       dispose();
       resolve(bridge);
     };
@@ -158,7 +131,6 @@
     window.addEventListener('sdid#ready', handleInitialized as EventListener);
     document.addEventListener('sdid#initialized', handleInitialized as EventListener);
     document.addEventListener('sdid#ready', handleInitialized as EventListener);
->>>>>>> f27302c8
   });
 };
 
@@ -174,12 +146,6 @@
       setSdidReady(true);
       return;
     }
-<<<<<<< HEAD
-    const handler = () => setSdidReady(true);
-    window.addEventListener('sdid#initialized' as any, handler as any);
-    return () => {
-      window.removeEventListener('sdid#initialized' as any, handler as any);
-=======
     const handler = (event: Event) => {
       const detail = (event as CustomEvent<SdidInitDetail>).detail;
       if (bridgeFromDetail(detail) || getSdidBridge()) {
@@ -195,7 +161,6 @@
       targets.forEach((target) => {
         events.forEach((name) => target.removeEventListener(name, handler as EventListener));
       });
->>>>>>> f27302c8
     };
   }, []);
 
