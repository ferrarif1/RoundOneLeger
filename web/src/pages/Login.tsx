--- conflicted
+++ resolved
@@ -212,8 +212,6 @@
 
 const decodeSignature = (value: string): Uint8Array => decodeBase64(value);
 
-<<<<<<< HEAD
-=======
 const parseSignature = (bytes: Uint8Array): p256.Signature | null => {
   if (!bytes.length) {
     return null;
@@ -240,7 +238,6 @@
   }
 };
 
->>>>>>> a65e3955
 const decodeCoordinate = (value: unknown): Uint8Array => {
   if (typeof value !== 'string' || !value.trim()) {
     return new Uint8Array();
@@ -289,18 +286,12 @@
     if (!signatureBytes.length) {
       return { ok: false, reason: 'invalid_signature' };
     }
-<<<<<<< HEAD
-    const signature = p256.Signature.fromDER(signatureBytes);
-    const hashed = sha256(encodeText(signedData));
-    const verified = signature.verify(hashed, publicKey);
-=======
     const parsed = parseSignature(signatureBytes);
     if (!parsed) {
       return { ok: false, reason: 'invalid_signature_format' };
     }
     const hashed = sha256(encodeText(signedData));
     const verified = parsed.verify(hashed, publicKey);
->>>>>>> a65e3955
     return { ok: verified };
   } catch (error) {
     console.warn('Fallback verification failed', error);
