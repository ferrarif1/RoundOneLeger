import { FormEvent, useState } from 'react';
import { useNavigate } from 'react-router-dom';
import type { AxiosError } from 'axios';
import { CheckCircleIcon, ExclamationCircleIcon, LockClosedIcon } from '@heroicons/react/24/outline';

import api from '../api/client';
import { useSession } from '../hooks/useSession';

interface PasswordLoginResponse {
  token: string;
  username: string;
  admin?: boolean;
  issuedAt?: string;
  expiresAt?: string;
}

const Login = () => {
  const navigate = useNavigate();
  const { setToken } = useSession();
  const [username, setUsername] = useState('hzdsz_admin');
  const [password, setPassword] = useState('');
  const [status, setStatus] = useState<string | null>(null);
  const [error, setError] = useState<string | null>(null);
  const [loading, setLoading] = useState(false);

  const handleSubmit = async (event: FormEvent) => {
    event.preventDefault();
    setError(null);
    setStatus(null);
    if (!username.trim()) {
      setError('请输入用户名。');
      return;
    }
    if (!password) {
      setError('请输入密码。');
      return;
    }
    setLoading(true);
    try {
      const { data } = await api.post<PasswordLoginResponse>('/auth/password-login', {
        username: username.trim(),
        password
      });
<<<<<<< HEAD
      // 保存token到localStorage
      localStorage.setItem('ledger.token', data.token);
      localStorage.setItem('ledger.username', data.username);
      localStorage.setItem('ledger.admin', data.admin ? 'true' : 'false');
=======
>>>>>>> a568ef52
      setToken(data.token, data.username, Boolean(data.admin));
      setStatus('登录成功，正在跳转…');
      setTimeout(() => navigate('/dashboard', { replace: true }), 400);
    } catch (err) {
      const axiosError = err as AxiosError<{ error?: string }>;
      const message = axiosError.response?.data?.error || axiosError.message || '登录失败，请稍后重试。';
      if (message === 'invalid_credentials') {
        setError('用户名或密码错误。');
      } else {
        setError(message);
      }
    } finally {
      setLoading(false);
    }
  };

  return (
<<<<<<< HEAD
    <div className="flex min-h-screen flex-col bg-[var(--bg)] text-[var(--text)]">
      <div className="flex flex-1 flex-col lg:flex-row">
        <section className="flex flex-col justify-between gap-10 border-b border-[var(--line)]/50 bg-[var(--bg-subtle)] px-6 py-10 text-sm leading-6 shadow-[0_18px_34px_rgba(0,0,0,0.04)] lg:w-[380px] lg:border-b-0 lg:border-r lg:px-10 lg:py-14 lg:shadow-none">
          <div>
            <p className="text-xs uppercase tracking-[0.28em] text-[rgba(20,20,20,0.45)]">HZDSZ LEDGER</p>
            <h1 className="mt-4 text-3xl font-semibold text-[var(--text)]">欢迎回来</h1>
            <p className="mt-4 text-[var(--muted)]">
              集成文档、表格与审批的合规台账工作区，帮助团队高效完成跨部门协作与监管对接。
            </p>
          </div>
          <div className="grid gap-4 text-[rgba(20,20,20,0.65)]">
            <div className="rounded-[var(--radius-md)] border border-[var(--line)]/60 bg-white/70 p-4 shadow-[var(--shadow-sm)]">
              <p className="font-medium text-[var(--text)]">实时协同</p>
              <p className="mt-2">多人在线共建台账与文档，自动记录每次更新。</p>
            </div>
            <div className="rounded-[var(--radius-md)] border border-[var(--line)]/60 bg-white/70 p-4 shadow-[var(--shadow-sm)]">
              <p className="font-medium text-[var(--text)]">安全可追溯</p>
              <p className="mt-2">链式审计日志覆盖导入、审批、发布等关键动作。</p>
            </div>
          </div>
        </section>
        <section className="flex flex-1 items-center justify-center px-6 py-10 lg:px-16">
          <div className="w-full max-w-lg rounded-[var(--radius-lg)] border border-[var(--line)] bg-white/95 p-8 shadow-[var(--shadow-soft)] sm:p-10">
            <div className="mb-8 space-y-3">
              <div className="flex items-center gap-3">
                <div className="flex h-11 w-11 items-center justify-center rounded-full border border-[var(--line)] bg-[var(--bg-subtle)]">
                  <LockClosedIcon className="h-5 w-5 text-[var(--text)]" />
                </div>
                <div>
                  <p className="text-xs uppercase tracking-[0.24em] text-[rgba(20,20,20,0.45)]">Account Access</p>
                  <h2 className="text-xl font-semibold text-[var(--text)]">登录您的工作台</h2>
                </div>
              </div>
              <p className="text-sm text-[var(--muted)]">默认管理员账号为 hzdsz_admin，可在登录后修改密码。</p>
            </div>

            <form onSubmit={handleSubmit} className="space-y-6">
              {status && (
                <div className="flex items-center gap-3 rounded-[var(--radius-md)] border border-emerald-200 bg-emerald-50/90 px-4 py-3 text-sm text-emerald-700">
                  <CheckCircleIcon className="h-5 w-5 text-emerald-500" />
                  <span>{status}</span>
                </div>
              )}

              {error && (
                <div className="flex items-center gap-3 rounded-[var(--radius-md)] border border-red-200 bg-red-50/90 px-4 py-3 text-sm text-red-700">
                  <ExclamationCircleIcon className="h-5 w-5 text-red-500" />
                  <span>{error}</span>
                </div>
              )}

              <div className="space-y-2">
                <label htmlFor="username" className="text-sm font-medium tracking-[0.02em] text-[var(--text)]">
                  用户名
                </label>
                <input
                  id="username"
                  name="username"
                  type="text"
                  autoComplete="username"
                  required
                  value={username}
                  onChange={(e) => setUsername(e.target.value)}
                  className="w-full rounded-[var(--radius-md)] border border-[var(--line)] bg-white/90 px-4 py-3 text-sm text-[var(--text)] shadow-sm transition focus:border-[var(--line-strong)] focus:outline-none focus:ring-0"
                />
              </div>

              <div className="space-y-2">
                <label htmlFor="password" className="text-sm font-medium tracking-[0.02em] text-[var(--text)]">
                  密码
                </label>
                <input
                  id="password"
                  name="password"
                  type="password"
                  autoComplete="current-password"
                  required
                  value={password}
                  onChange={(e) => setPassword(e.target.value)}
                  className="w-full rounded-[var(--radius-md)] border border-[var(--line)] bg-white/90 px-4 py-3 text-sm text-[var(--text)] shadow-sm transition focus:border-[var(--line-strong)] focus:outline-none focus:ring-0"
                />
              </div>

              <button type="submit" disabled={loading} className="button-primary w-full justify-center py-3">
                {loading ? '登录中…' : '登录'}
              </button>
            </form>
          </div>
        </section>
=======
    <div className="flex min-h-screen items-center justify-center bg-[var(--bg)] px-4 py-12 text-[var(--text)]">
      <div className="w-full max-w-lg rounded-[var(--radius-xl)] border border-black/5 bg-white/95 p-10 shadow-[var(--shadow-soft)]">
        <div className="mb-8 flex items-center gap-3">
          <div className="rounded-2xl border border-black/10 bg-black/90 p-3 text-white">
            <LockClosedIcon className="h-6 w-6" />
          </div>
          <div>
            <h1 className="text-2xl font-semibold tracking-tight">RoundOneLeger 控制台</h1>
            <p className="mt-1 text-sm text-[var(--muted)]">使用管理员账户登录以管理台账与用户。</p>
          </div>
        </div>

        <div className="mb-6 rounded-[var(--radius-lg)] bg-[var(--bg-subtle)]/60 px-4 py-3 text-sm text-[var(--muted)]">
          默认管理员账号：<strong className="font-semibold text-[var(--text)]">hzdsz_admin</strong>，密码：
          <strong className="font-semibold text-[var(--text)]">Hzdsz@2025#</strong>。
        </div>

        <form onSubmit={handleSubmit} className="space-y-5">
          <label className="flex flex-col gap-2 text-sm">
            <span className="text-xs text-[var(--muted)]">用户名</span>
            <input
              value={username}
              onChange={(event) => setUsername(event.target.value)}
              autoComplete="username"
              className="rounded-[var(--radius-md)] border border-black/10 bg-white/90 px-4 py-2 text-sm text-[var(--text)] focus:border-[var(--accent)] focus:outline-none focus:ring-2 focus:ring-[var(--accent)]/20"
              placeholder="请输入用户名"
            />
          </label>
          <label className="flex flex-col gap-2 text-sm">
            <span className="text-xs text-[var(--muted)]">密码</span>
            <input
              type="password"
              value={password}
              onChange={(event) => setPassword(event.target.value)}
              autoComplete="current-password"
              className="rounded-[var(--radius-md)] border border-black/10 bg-white/90 px-4 py-2 text-sm text-[var(--text)] focus:border-[var(--accent)] focus:outline-none focus:ring-2 focus:ring-[var(--accent)]/20"
              placeholder="请输入密码"
            />
          </label>
          <button
            type="submit"
            disabled={loading}
            className="w-full rounded-full bg-black px-5 py-2.5 text-sm font-semibold text-white shadow-[var(--shadow-soft)] transition hover:bg-black/90 disabled:cursor-not-allowed"
          >
            {loading ? '登录中…' : '登录'}
          </button>
        </form>

        {error && (
          <div className="mt-6 flex items-center gap-2 rounded-[var(--radius-lg)] bg-red-50 px-4 py-3 text-sm text-red-600">
            <ExclamationCircleIcon className="h-5 w-5" />
            <span>{error}</span>
          </div>
        )}
        {status && !error && (
          <div className="mt-6 flex items-center gap-2 rounded-[var(--radius-lg)] bg-green-50 px-4 py-3 text-sm text-green-600">
            <CheckCircleIcon className="h-5 w-5" />
            <span>{status}</span>
          </div>
        )}
>>>>>>> a568ef52
      </div>
    </div>
  );
};

export default Login;<|MERGE_RESOLUTION|>--- conflicted
+++ resolved
@@ -41,13 +41,6 @@
         username: username.trim(),
         password
       });
-<<<<<<< HEAD
-      // 保存token到localStorage
-      localStorage.setItem('ledger.token', data.token);
-      localStorage.setItem('ledger.username', data.username);
-      localStorage.setItem('ledger.admin', data.admin ? 'true' : 'false');
-=======
->>>>>>> a568ef52
       setToken(data.token, data.username, Boolean(data.admin));
       setStatus('登录成功，正在跳转…');
       setTimeout(() => navigate('/dashboard', { replace: true }), 400);
@@ -65,97 +58,6 @@
   };
 
   return (
-<<<<<<< HEAD
-    <div className="flex min-h-screen flex-col bg-[var(--bg)] text-[var(--text)]">
-      <div className="flex flex-1 flex-col lg:flex-row">
-        <section className="flex flex-col justify-between gap-10 border-b border-[var(--line)]/50 bg-[var(--bg-subtle)] px-6 py-10 text-sm leading-6 shadow-[0_18px_34px_rgba(0,0,0,0.04)] lg:w-[380px] lg:border-b-0 lg:border-r lg:px-10 lg:py-14 lg:shadow-none">
-          <div>
-            <p className="text-xs uppercase tracking-[0.28em] text-[rgba(20,20,20,0.45)]">HZDSZ LEDGER</p>
-            <h1 className="mt-4 text-3xl font-semibold text-[var(--text)]">欢迎回来</h1>
-            <p className="mt-4 text-[var(--muted)]">
-              集成文档、表格与审批的合规台账工作区，帮助团队高效完成跨部门协作与监管对接。
-            </p>
-          </div>
-          <div className="grid gap-4 text-[rgba(20,20,20,0.65)]">
-            <div className="rounded-[var(--radius-md)] border border-[var(--line)]/60 bg-white/70 p-4 shadow-[var(--shadow-sm)]">
-              <p className="font-medium text-[var(--text)]">实时协同</p>
-              <p className="mt-2">多人在线共建台账与文档，自动记录每次更新。</p>
-            </div>
-            <div className="rounded-[var(--radius-md)] border border-[var(--line)]/60 bg-white/70 p-4 shadow-[var(--shadow-sm)]">
-              <p className="font-medium text-[var(--text)]">安全可追溯</p>
-              <p className="mt-2">链式审计日志覆盖导入、审批、发布等关键动作。</p>
-            </div>
-          </div>
-        </section>
-        <section className="flex flex-1 items-center justify-center px-6 py-10 lg:px-16">
-          <div className="w-full max-w-lg rounded-[var(--radius-lg)] border border-[var(--line)] bg-white/95 p-8 shadow-[var(--shadow-soft)] sm:p-10">
-            <div className="mb-8 space-y-3">
-              <div className="flex items-center gap-3">
-                <div className="flex h-11 w-11 items-center justify-center rounded-full border border-[var(--line)] bg-[var(--bg-subtle)]">
-                  <LockClosedIcon className="h-5 w-5 text-[var(--text)]" />
-                </div>
-                <div>
-                  <p className="text-xs uppercase tracking-[0.24em] text-[rgba(20,20,20,0.45)]">Account Access</p>
-                  <h2 className="text-xl font-semibold text-[var(--text)]">登录您的工作台</h2>
-                </div>
-              </div>
-              <p className="text-sm text-[var(--muted)]">默认管理员账号为 hzdsz_admin，可在登录后修改密码。</p>
-            </div>
-
-            <form onSubmit={handleSubmit} className="space-y-6">
-              {status && (
-                <div className="flex items-center gap-3 rounded-[var(--radius-md)] border border-emerald-200 bg-emerald-50/90 px-4 py-3 text-sm text-emerald-700">
-                  <CheckCircleIcon className="h-5 w-5 text-emerald-500" />
-                  <span>{status}</span>
-                </div>
-              )}
-
-              {error && (
-                <div className="flex items-center gap-3 rounded-[var(--radius-md)] border border-red-200 bg-red-50/90 px-4 py-3 text-sm text-red-700">
-                  <ExclamationCircleIcon className="h-5 w-5 text-red-500" />
-                  <span>{error}</span>
-                </div>
-              )}
-
-              <div className="space-y-2">
-                <label htmlFor="username" className="text-sm font-medium tracking-[0.02em] text-[var(--text)]">
-                  用户名
-                </label>
-                <input
-                  id="username"
-                  name="username"
-                  type="text"
-                  autoComplete="username"
-                  required
-                  value={username}
-                  onChange={(e) => setUsername(e.target.value)}
-                  className="w-full rounded-[var(--radius-md)] border border-[var(--line)] bg-white/90 px-4 py-3 text-sm text-[var(--text)] shadow-sm transition focus:border-[var(--line-strong)] focus:outline-none focus:ring-0"
-                />
-              </div>
-
-              <div className="space-y-2">
-                <label htmlFor="password" className="text-sm font-medium tracking-[0.02em] text-[var(--text)]">
-                  密码
-                </label>
-                <input
-                  id="password"
-                  name="password"
-                  type="password"
-                  autoComplete="current-password"
-                  required
-                  value={password}
-                  onChange={(e) => setPassword(e.target.value)}
-                  className="w-full rounded-[var(--radius-md)] border border-[var(--line)] bg-white/90 px-4 py-3 text-sm text-[var(--text)] shadow-sm transition focus:border-[var(--line-strong)] focus:outline-none focus:ring-0"
-                />
-              </div>
-
-              <button type="submit" disabled={loading} className="button-primary w-full justify-center py-3">
-                {loading ? '登录中…' : '登录'}
-              </button>
-            </form>
-          </div>
-        </section>
-=======
     <div className="flex min-h-screen items-center justify-center bg-[var(--bg)] px-4 py-12 text-[var(--text)]">
       <div className="w-full max-w-lg rounded-[var(--radius-xl)] border border-black/5 bg-white/95 p-10 shadow-[var(--shadow-soft)]">
         <div className="mb-8 flex items-center gap-3">
@@ -216,7 +118,6 @@
             <span>{status}</span>
           </div>
         )}
->>>>>>> a568ef52
       </div>
     </div>
   );
