import {
  ChangeEvent,
  Fragment,
<<<<<<< HEAD
  MouseEvent as ReactMouseEvent,
=======
>>>>>>> c1775f39
  useCallback,
  useEffect,
  useMemo,
  useRef,
  useState
} from 'react';
import {
<<<<<<< HEAD
  ArrowDownTrayIcon,
  ArrowUpTrayIcon,
  PlusIcon,
  TrashIcon,
  XMarkIcon,
  ClipboardDocumentListIcon,
  PencilSquareIcon,
  ChevronDownIcon,
  DocumentTextIcon,
  FolderIcon,
  TableCellsIcon
=======
  DocumentTextIcon,
  FolderIcon,
  TableCellsIcon,
  XMarkIcon
>>>>>>> c1775f39
} from '@heroicons/react/24/outline';
import type { AxiosError } from 'axios';

import api from '../api/client';
<<<<<<< HEAD

type WorkspaceKind = 'sheet' | 'document' | 'folder';

type WorkspaceColumn = {
  id: string;
  title: string;
  width?: number;
};

type WorkspaceRow = {
  id: string;
  cells: Record<string, string>;
};

type WorkspaceNode = {
  id: string;
  name: string;
  kind: WorkspaceKind;
  parentId?: string | null;
  createdAt?: string;
  updatedAt?: string;
  children?: WorkspaceNode[];
};

type Workspace = {
  id: string;
  name: string;
  kind: WorkspaceKind;
  parentId?: string | null;
  columns: WorkspaceColumn[];
  rows: WorkspaceRow[];
  document?: string;
  createdAt?: string;
  updatedAt?: string;
};
=======
import { LedgerLayout } from '../components/ledger/LedgerLayout';
import { LedgerListCard } from '../components/ledger/LedgerListCard';
import { LedgerEditorCard } from '../components/ledger/LedgerEditorCard';
import { ToolbarActions } from '../components/ledger/ToolbarActions';
import { InlineTableEditor } from '../components/ledger/InlineTableEditor';
import { DocumentEditor } from '../components/ledger/DocumentEditor';
import { ToastStack } from '../components/ledger/ToastStack';
import type {
  Workspace,
  WorkspaceColumn,
  WorkspaceKind,
  WorkspaceNode,
  WorkspaceRow
} from '../components/ledger/types';
>>>>>>> c1775f39

const DEFAULT_TITLE = '未命名台账';
const MIN_COLUMN_WIDTH = 140;
const DEFAULT_COLUMN_WIDTH = 220;

<<<<<<< HEAD
const SheetCell = ({
  value,
  onChange,
  placeholder
}: {
  value: string;
  onChange: (next: string) => void;
  placeholder?: string;
}) => {
  const textareaRef = useRef<HTMLTextAreaElement>(null);

  useEffect(() => {
    const element = textareaRef.current;
    if (!element) {
      return;
    }
    element.style.height = 'auto';
    element.style.height = `${element.scrollHeight}px`;
  }, [value]);

  return (
    <textarea
      ref={textareaRef}
      value={value}
      onChange={(event) => onChange(event.target.value)}
      rows={1}
      placeholder={placeholder}
      spellCheck={false}
      className="w-full resize-none overflow-hidden rounded-xl border border-night-100/40 bg-white/80 px-3 py-2 text-sm text-night-500 outline-none transition focus:border-neon-400 focus:ring-2 focus:ring-neon-400/20 whitespace-pre-wrap break-words"
    />
  );
};

const generateId = () => {
  if (typeof crypto !== 'undefined' && typeof crypto.randomUUID === 'function') {
    return crypto.randomUUID();
  }
  return `id-${Date.now().toString(16)}-${Math.random().toString(16).slice(2)}`;
};

const fillRowCells = (row: WorkspaceRow, columns: WorkspaceColumn[]): WorkspaceRow => {
  const cells: Record<string, string> = {};
  columns.forEach((column) => {
    cells[column.id] = row.cells?.[column.id] ?? '';
  });
  return { id: row.id, cells };
};

const createEmptyRow = (columns: WorkspaceColumn[]): WorkspaceRow => ({
  id: generateId(),
  cells: columns.reduce<Record<string, string>>((acc, column) => {
    acc[column.id] = '';
    return acc;
  }, {})
});

const flattenWorkspaces = (nodes: WorkspaceNode[]): WorkspaceNode[] => {
  const result: WorkspaceNode[] = [];
  const walk = (list: WorkspaceNode[]) => {
    list.forEach((node) => {
      result.push(node);
      if (node.children?.length) {
        walk(node.children);
      }
    });
  };
  walk(nodes);
  return result;
};

const normalizeKind = (value?: string): WorkspaceKind => {
  if (!value) {
    return 'sheet';
  }
  const lower = value.toLowerCase();
  if (lower === 'document') {
    return 'document';
  }
  if (lower === 'folder') {
    return 'folder';
  }
  return 'sheet';
};

const formatTimestamp = (value?: string) => {
  if (!value) {
    return '';
  }
  const date = new Date(value);
  if (Number.isNaN(date.getTime())) {
    return '';
  }
  return new Intl.DateTimeFormat('zh-CN', {
    year: 'numeric',
    month: '2-digit',
    day: '2-digit'
  }).format(date);
};

const CREATION_OPTIONS: Array<{
  kind: WorkspaceKind;
  label: string;
  description: string;
  icon: typeof TableCellsIcon;
}> = [
  {
    kind: 'sheet',
=======
const CREATION_OPTIONS = [
  {
    kind: 'sheet' as WorkspaceKind,
>>>>>>> c1775f39
    label: '新建表格台账',
    description: '用于结构化字段的协同维护',
    icon: TableCellsIcon
  },
  {
<<<<<<< HEAD
    kind: 'document',
=======
    kind: 'document' as WorkspaceKind,
>>>>>>> c1775f39
    label: '新建在线文档',
    description: '记录会议纪要、方案与流程说明',
    icon: DocumentTextIcon
  },
  {
<<<<<<< HEAD
    kind: 'folder',
    label: '新建文件夹',
    description: '整理不同台账与文档',
    icon: FolderIcon
  }
];

const ToolbarButton = ({
  icon: Icon,
  label,
  onClick,
  disabled = false
}: {
  icon: typeof ArrowDownTrayIcon;
  label: string;
  onClick: () => void;
  disabled?: boolean;
}) => (
  <button
    type="button"
    onClick={onClick}
    disabled={disabled}
    className="flex items-center gap-2 rounded-2xl border border-white/60 bg-white/90 px-3 py-2 text-xs font-medium text-night-400 shadow-sm transition hover:border-neon-400/70 hover:text-neon-500 disabled:cursor-not-allowed disabled:border-night-100/40 disabled:text-night-200"
  >
    <Icon className="h-4 w-4" />
    <span>{label}</span>
  </button>
);

const DocumentToolbarButton = ({
  label,
  tooltip,
  onClick,
  disabled = false
}: {
  label: string;
  tooltip?: string;
  onClick: () => void;
  disabled?: boolean;
}) => (
  <button
    type="button"
    onClick={onClick}
    disabled={disabled}
    title={tooltip ?? label}
    aria-label={tooltip ?? label}
    className="rounded-2xl border border-white/60 bg-white/90 px-2 py-1 text-[11px] font-semibold uppercase tracking-wide text-night-400 shadow-sm transition hover:border-neon-400/60 hover:text-neon-500 disabled:cursor-not-allowed disabled:border-night-100/40 disabled:text-night-200"
  >
    {label}
  </button>
);

type DocumentBlockValue = 'paragraph' | 'h1' | 'h2' | 'h3' | 'quote' | 'code';

const DOCUMENT_BLOCK_OPTIONS: Array<{ value: DocumentBlockValue; label: string; command: string }> = [
  { value: 'paragraph', label: '正文', command: 'P' },
  { value: 'h1', label: '标题 1', command: 'H1' },
  { value: 'h2', label: '标题 2', command: 'H2' },
  { value: 'h3', label: '标题 3', command: 'H3' },
  { value: 'quote', label: '引用', command: 'BLOCKQUOTE' },
  { value: 'code', label: '代码块', command: 'PRE' }
];

const PasteModal = ({
  open,
  onClose,
  onSubmit
}: {
  open: boolean;
  onClose: () => void;
  onSubmit: (text: string, delimiter: string, hasHeader: boolean) => Promise<void>;
}) => {
  const [text, setText] = useState('');
  const [delimiter, setDelimiter] = useState<'tab' | 'comma' | 'semicolon' | 'space'>('tab');
  const [hasHeader, setHasHeader] = useState(true);
  const [submitting, setSubmitting] = useState(false);
  const [error, setError] = useState<string | null>(null);

  useEffect(() => {
    if (!open) {
      setText('');
      setDelimiter('tab');
      setHasHeader(true);
      setSubmitting(false);
      setError(null);
    }
  }, [open]);

  if (!open) {
    return null;
  }

  const handleSubmit = async () => {
    if (!text.trim()) {
      setError('请粘贴需要导入的数据。');
      return;
    }
    setSubmitting(true);
    setError(null);
    try {
      await onSubmit(text, delimiter, hasHeader);
      onClose();
    } catch (err) {
      const axiosError = err as AxiosError<{ error?: string }>;
      setError(axiosError.response?.data?.error || axiosError.message || '导入失败，请稍后再试。');
    } finally {
      setSubmitting(false);
    }
  };

  return (
    <div className="fixed inset-0 z-40 flex items-center justify-center bg-night-900/60 px-4">
      <div className="w-full max-w-2xl rounded-3xl border border-white bg-white/95 p-6 shadow-2xl">
        <div className="mb-4 flex items-center justify-between">
          <h3 className="text-lg font-semibold text-night-100">批量粘贴导入</h3>
          <button
            type="button"
            onClick={onClose}
            className="rounded-full border border-night-700/40 p-2 text-night-400 hover:text-night-50"
            aria-label="关闭"
          >
            <XMarkIcon className="h-5 w-5" />
          </button>
        </div>
        <div className="space-y-3">
          <textarea
            value={text}
            onChange={(event) => setText(event.target.value)}
            placeholder="将 Excel 或其他表格数据复制后粘贴在此处，每列使用制表符分隔"
            rows={10}
            className="w-full rounded-2xl border border-night-200/50 bg-white/70 p-3 text-sm text-night-500 focus:border-neon-500 focus:outline-none focus:ring-2 focus:ring-neon-400/30"
          />
          <div className="flex flex-wrap items-center gap-4 text-sm text-night-300">
            <label className="flex items-center gap-2">
              <span>分隔符</span>
              <select
                value={delimiter}
                onChange={(event) => setDelimiter(event.target.value as typeof delimiter)}
                className="rounded-xl border border-night-200/60 bg-white/80 px-2 py-1 text-night-400 focus:border-neon-500 focus:outline-none"
              >
                <option value="tab">制表符</option>
                <option value="comma">逗号</option>
                <option value="semicolon">分号</option>
                <option value="space">空格</option>
              </select>
            </label>
            <label className="flex items-center gap-2">
              <input
                type="checkbox"
                checked={hasHeader}
                onChange={(event) => setHasHeader(event.target.checked)}
                className="rounded border-night-200/60 text-neon-500 focus:ring-neon-500"
              />
              首行是表头
            </label>
          </div>
          {error && (
            <div className="rounded-2xl border border-red-400/60 bg-red-100/60 px-3 py-2 text-sm text-red-600">{error}</div>
          )}
          <div className="flex justify-end gap-3">
            <button
              type="button"
              className="rounded-xl border border-night-200/60 px-4 py-2 text-sm text-night-300 hover:text-night-50"
              onClick={onClose}
            >
              取消
            </button>
            <button
              type="button"
              className="button-primary"
              onClick={handleSubmit}
              disabled={submitting}
            >
              {submitting ? '正在导入…' : '导入数据'}
            </button>
          </div>
        </div>
      </div>
    </div>
  );
};

const BatchEditModal = ({
  open,
  onClose,
  columns,
  onApply,
  selectedCount
}: {
  open: boolean;
  onClose: () => void;
  columns: WorkspaceColumn[];
  onApply: (columnId: string, value: string) => Promise<void> | void;
  selectedCount: number;
}) => {
  const [columnId, setColumnId] = useState('');
  const [value, setValue] = useState('');
  const [submitting, setSubmitting] = useState(false);
  const [error, setError] = useState<string | null>(null);

  useEffect(() => {
    if (!open) {
      return;
    }
    const firstColumn = columns[0]?.id ?? '';
    setColumnId(firstColumn);
    setValue('');
    setError(null);
    setSubmitting(false);
  }, [open, columns]);

  if (!open) {
    return null;
  }

  const handleSubmit = async () => {
    if (!columnId) {
      setError('请选择需要批量更新的字段。');
      return;
    }
    setSubmitting(true);
    setError(null);
    try {
      await onApply(columnId, value);
      onClose();
    } catch (err) {
      const axiosError = err as AxiosError<{ error?: string }>;
      setError(axiosError.response?.data?.error || axiosError.message || '批量更新失败，请稍后重试。');
    } finally {
      setSubmitting(false);
    }
  };

  return (
    <div className="fixed inset-0 z-40 flex items-center justify-center bg-night-900/60 px-4">
      <div className="w-full max-w-lg rounded-3xl border border-white bg-white/95 p-6 shadow-2xl">
        <div className="mb-4 flex items-center justify-between">
          <div>
            <h3 className="text-lg font-semibold text-night-100">批量编辑</h3>
            <p className="mt-1 text-xs text-night-400">将同步更新选中的 {selectedCount} 行内容。</p>
          </div>
          <button
            type="button"
            onClick={onClose}
            className="rounded-full border border-night-700/40 p-2 text-night-400 hover:text-night-50"
            aria-label="关闭"
          >
            <XMarkIcon className="h-5 w-5" />
          </button>
        </div>
        <div className="space-y-4 text-sm text-night-400">
          <label className="flex flex-col gap-2">
            <span className="text-xs text-night-300">选择字段</span>
            <select
              value={columnId}
              onChange={(event) => setColumnId(event.target.value)}
              className="rounded-2xl border border-night-100/60 bg-white/80 px-3 py-2 text-sm text-night-500 focus:border-neon-400 focus:outline-none focus:ring-2 focus:ring-neon-400/20"
            >
              {columns.map((column) => (
                <option key={column.id} value={column.id}>
                  {column.title || '未命名字段'}
                </option>
              ))}
            </select>
          </label>
          <label className="flex flex-col gap-2">
            <span className="text-xs text-night-300">新的内容</span>
            <textarea
              value={value}
              onChange={(event) => setValue(event.target.value)}
              rows={4}
              className="w-full resize-none rounded-2xl border border-night-100/60 bg-white/80 px-3 py-2 text-sm text-night-500 focus:border-neon-400 focus:outline-none focus:ring-2 focus:ring-neon-400/20"
            />
          </label>
          {error && (
            <div className="rounded-2xl border border-red-400/60 bg-red-100/60 px-3 py-2 text-sm text-red-600">{error}</div>
          )}
        </div>
        <div className="mt-6 flex justify-end gap-3 text-sm">
          <button
            type="button"
            className="rounded-xl border border-night-200/60 px-4 py-2 text-night-300 hover:text-night-50"
            onClick={onClose}
          >
            取消
          </button>
          <button
            type="button"
            className="button-primary"
            onClick={handleSubmit}
            disabled={submitting || !columnId}
          >
            {submitting ? '正在应用…' : '应用更改'}
          </button>
        </div>
      </div>
    </div>
  );
};

const Assets = () => {
  const [workspaceTree, setWorkspaceTree] = useState<WorkspaceNode[]>([]);
  const [selectedId, setSelectedId] = useState<string | null>(null);
  const [currentWorkspace, setCurrentWorkspace] = useState<Workspace | null>(null);
  const [columns, setColumns] = useState<WorkspaceColumn[]>([]);
  const [rows, setRows] = useState<WorkspaceRow[]>([]);
  const [name, setName] = useState('');
  const [documentContent, setDocumentContent] = useState('');
  const [selectedBlock, setSelectedBlock] = useState<DocumentBlockValue>('paragraph');
  const [loading, setLoading] = useState(false);
  const [status, setStatus] = useState<string | null>(null);
  const [error, setError] = useState<string | null>(null);
  const [showPasteModal, setShowPasteModal] = useState(false);
  const [showCreateMenu, setShowCreateMenu] = useState(false);
  const [showBatchEditModal, setShowBatchEditModal] = useState(false);
  const [searchTerm, setSearchTerm] = useState('');
  const [selectedRowIds, setSelectedRowIds] = useState<string[]>([]);
  const documentRef = useRef<HTMLDivElement>(null);
  const excelInputRef = useRef<HTMLInputElement>(null);
  const imageInputRef = useRef<HTMLInputElement>(null);
  const audioInputRef = useRef<HTMLInputElement>(null);
  const videoInputRef = useRef<HTMLInputElement>(null);
  const createMenuRef = useRef<HTMLDivElement>(null);
  const createButtonRef = useRef<HTMLButtonElement>(null);
  const selectAllRef = useRef<HTMLInputElement>(null);
  const resizeStateRef = useRef<{ columnId: string; startX: number; startWidth: number } | null>(null);

  const selectedWorkspace = useMemo(() => {
    if (!currentWorkspace) return null;
    return {
      ...currentWorkspace,
      columns,
      rows,
      document: documentContent
    };
  }, [currentWorkspace, columns, rows, documentContent]);

  const allNodes = useMemo(() => flattenWorkspaces(workspaceTree), [workspaceTree]);
  const workspaceMap = useMemo(() => {
    const map = new Map<string, WorkspaceNode>();
    allNodes.forEach((node) => {
      map.set(node.id, node);
    });
    return map;
  }, [allNodes]);

  const selectedNode = selectedId ? workspaceMap.get(selectedId) : null;
  const selectedKind: WorkspaceKind = selectedWorkspace?.kind ?? normalizeKind(selectedNode?.kind);
  const isSheet = selectedKind === 'sheet';
  const isDocument = selectedKind === 'document';
  const isFolder = selectedKind === 'folder';
  const canEditDocument = isSheet || isDocument;
  const folderChildren = selectedNode?.children ?? [];
  const filteredRows = useMemo(() => {
    if (!isSheet) {
      return rows;
    }
    const keyword = searchTerm.trim().toLowerCase();
    if (!keyword) {
      return rows;
    }
    return rows.filter((row) =>
      columns.some((column) =>
        (row.cells[column.id] ?? '')
          .toString()
          .toLowerCase()
          .includes(keyword)
      )
    );
  }, [rows, columns, searchTerm, isSheet]);

  const filteredRowIds = useMemo(() => filteredRows.map((row) => row.id), [filteredRows]);

  const selectedFilteredCount = useMemo(
    () => filteredRows.filter((row) => selectedRowIds.includes(row.id)).length,
    [filteredRows, selectedRowIds]
  );

  const hasSelection = selectedRowIds.length > 0;

  useEffect(() => {
    const checkbox = selectAllRef.current;
    if (!checkbox) {
      return;
    }
    const total = filteredRows.length;
    const selectedCount = selectedFilteredCount;
    checkbox.indeterminate = selectedCount > 0 && selectedCount < total;
    checkbox.checked = total > 0 && selectedCount === total;
  }, [filteredRows, selectedFilteredCount]);

  const toggleRowSelection = useCallback(
    (rowId: string) => {
      setSelectedRowIds((prev) =>
        prev.includes(rowId) ? prev.filter((id) => id !== rowId) : [...prev, rowId]
      );
    },
    [setSelectedRowIds]
  );

  const toggleSelectAll = useCallback(() => {
    setSelectedRowIds((prev) => {
      const current = new Set(prev);
      const allSelected = filteredRowIds.every((id) => current.has(id));
      if (allSelected) {
        filteredRowIds.forEach((id) => current.delete(id));
      } else {
        filteredRowIds.forEach((id) => current.add(id));
      }
      return Array.from(current);
    });
  }, [filteredRowIds]);

  const handleBatchEditApply = useCallback(
    async (columnId: string, value: string) => {
      setRows((prev) =>
        prev.map((row) =>
          selectedRowIds.includes(row.id)
            ? { ...row, cells: { ...row.cells, [columnId]: value } }
            : row
        )
      );
    },
    [selectedRowIds, setRows]
  );

  const handleRemoveSelectedRows = useCallback(() => {
    if (!selectedRowIds.length) {
      return;
    }
    if (!window.confirm(`确认删除选中的 ${selectedRowIds.length} 行记录？`)) {
      return;
    }
    setRows((prev) => prev.filter((row) => !selectedRowIds.includes(row.id)));
    setSelectedRowIds([]);
  }, [selectedRowIds, setRows, setSelectedRowIds]);

  const handleResizeStart = useCallback(
    (event: ReactMouseEvent<HTMLSpanElement>, columnId: string) => {
      event.preventDefault();
      event.stopPropagation();
      const column = columns.find((item) => item.id === columnId);
      if (!column) {
        return;
      }
      resizeStateRef.current = {
        columnId,
        startX: event.clientX,
        startWidth: column.width ?? DEFAULT_COLUMN_WIDTH
      };
      document.body.style.cursor = 'col-resize';
    },
    [columns]
  );

  const refreshList = async (focusId?: string | null) => {
    try {
      const { data } = await api.get<{ items: WorkspaceNode[] }>('/api/v1/workspaces');
      const nodes = Array.isArray(data?.items) ? data.items : [];
      setWorkspaceTree(nodes);
      const flattened = flattenWorkspaces(nodes);
      if (!flattened.length) {
        setSelectedId(null);
        setCurrentWorkspace(null);
        setColumns([]);
        setRows([]);
        setDocumentContent('');
        setName('');
        return;
      }
      const candidate = focusId ?? selectedId;
      const nextId = candidate && flattened.some((item) => item.id === candidate) ? candidate : flattened[0].id;
      setSelectedId(nextId);
    } catch (err) {
      console.error('加载台账列表失败', err);
      setError('无法加载台账列表，请稍后再试。');
=======
    kind: 'folder' as WorkspaceKind,
    label: '新建文件夹',
    description: '整理不同台账与文档',
    icon: FolderIcon
  }
];

const generateId = () => {
  if (typeof crypto !== 'undefined' && typeof crypto.randomUUID === 'function') {
    return crypto.randomUUID();
  }
  return `id-${Date.now().toString(16)}-${Math.random().toString(16).slice(2)}`;
};

const fillRowCells = (row: WorkspaceRow, columns: WorkspaceColumn[]): WorkspaceRow => {
  const cells: Record<string, string> = {};
  columns.forEach((column) => {
    cells[column.id] = row.cells?.[column.id] ?? '';
  });
  return { id: row.id, cells };
};

const createEmptyRow = (columns: WorkspaceColumn[]): WorkspaceRow => ({
  id: generateId(),
  cells: columns.reduce<Record<string, string>>((acc, column) => {
    acc[column.id] = '';
    return acc;
  }, {})
});

const flattenWorkspaces = (nodes: WorkspaceNode[]): WorkspaceNode[] => {
  const result: WorkspaceNode[] = [];
  const walk = (list: WorkspaceNode[]) => {
    list.forEach((node) => {
      result.push(node);
      if (node.children?.length) {
        walk(node.children);
      }
    });
  };
  walk(nodes);
  return result;
};

const normalizeKind = (value?: string): WorkspaceKind => {
  if (!value) {
    return 'sheet';
  }
  const lower = value.toLowerCase();
  if (lower === 'document') {
    return 'document';
  }
  if (lower === 'folder') {
    return 'folder';
  }
  return 'sheet';
};

const formatTimestamp = (value?: string) => {
  if (!value) {
    return '';
  }
  const date = new Date(value);
  if (Number.isNaN(date.getTime())) {
    return '';
  }
  return new Intl.DateTimeFormat('zh-CN', {
    year: 'numeric',
    month: '2-digit',
    day: '2-digit'
  }).format(date);
};

const PasteModal = ({
  open,
  onClose,
  onSubmit
}: {
  open: boolean;
  onClose: () => void;
  onSubmit: (text: string, delimiter: string, hasHeader: boolean) => Promise<void>;
}) => {
  const [text, setText] = useState('');
  const [delimiter, setDelimiter] = useState<'tab' | 'comma' | 'semicolon' | 'space'>('tab');
  const [hasHeader, setHasHeader] = useState(true);
  const [submitting, setSubmitting] = useState(false);
  const [error, setError] = useState<string | null>(null);

  useEffect(() => {
    if (!open) {
      setText('');
      setDelimiter('tab');
      setHasHeader(true);
      setSubmitting(false);
      setError(null);
>>>>>>> c1775f39
    }
  }, [open]);

  if (!open) {
    return null;
  }

<<<<<<< HEAD
  const loadWorkspace = async (id: string) => {
    try {
      setLoading(true);
      setError(null);
      const { data } = await api.get<{ workspace: Workspace }>(`/api/v1/workspaces/${id}`);
      if (!data?.workspace) {
        throw new Error('未获取到台账数据');
      }
      const workspace = data.workspace;
      const kind = normalizeKind(workspace.kind);
      const normalizedColumns =
        kind === 'sheet'
          ? (workspace.columns.length
              ? workspace.columns
              : [
                  {
                    id: generateId(),
                    title: '字段 1',
                    width: DEFAULT_COLUMN_WIDTH
                  }
                ]
            ).map((column, index) => ({
              ...column,
              id: column.id || generateId(),
              title: column.title || `字段 ${index + 1}`,
              width: Math.max(MIN_COLUMN_WIDTH, column.width ?? DEFAULT_COLUMN_WIDTH)
            }))
          : [];
      const normalizedRows =
        kind === 'sheet' && workspace.rows.length
          ? workspace.rows.map((row) => fillRowCells(row, normalizedColumns))
          : [];

      const normalizedDocument = kind === 'folder' ? '' : workspace.document || '';

      setCurrentWorkspace({ ...workspace, kind, parentId: workspace.parentId ?? '' });
      setColumns(normalizedColumns);
      setRows(normalizedRows);
      setName(workspace.name || DEFAULT_TITLE);
      setDocumentContent(normalizedDocument);
      setSelectedBlock('paragraph');

      if (documentRef.current) {
        documentRef.current.innerHTML = normalizedDocument;
      }
    } catch (err) {
      console.error('加载台账失败', err);
      const axiosError = err as AxiosError<{ error?: string }>;
      setError(axiosError.response?.data?.error || axiosError.message || '无法加载台账内容。');
    } finally {
      setLoading(false);
    }
  };

  useEffect(() => {
    refreshList().catch((err) => console.error(err));
  }, []);

  useEffect(() => {
    if (selectedId) {
      loadWorkspace(selectedId).catch((err) => console.error(err));
    }
  }, [selectedId]);

  useEffect(() => {
    setSearchTerm('');
    setSelectedRowIds([]);
  }, [currentWorkspace?.id]);

  useEffect(() => {
    if (!showCreateMenu) {
      return;
    }
    const handleClick = (event: MouseEvent) => {
      const target = event.target as Node;
      if (
        createMenuRef.current &&
        !createMenuRef.current.contains(target) &&
        createButtonRef.current &&
        !createButtonRef.current.contains(target)
      ) {
        setShowCreateMenu(false);
      }
    };
    document.addEventListener('mousedown', handleClick);
    return () => document.removeEventListener('mousedown', handleClick);
  }, [showCreateMenu]);

  useEffect(() => {
    const handleMouseMove = (event: MouseEvent) => {
      const state = resizeStateRef.current;
      if (!state) {
        return;
      }
      const delta = event.clientX - state.startX;
      setColumns((prev) =>
        prev.map((column) =>
          column.id === state.columnId
            ? {
                ...column,
                width: Math.max(MIN_COLUMN_WIDTH, Math.round((state.startWidth ?? DEFAULT_COLUMN_WIDTH) + delta))
              }
            : column
        )
      );
    };
    const handleMouseUp = () => {
      if (resizeStateRef.current) {
        resizeStateRef.current = null;
        document.body.style.cursor = '';
      }
    };
    window.addEventListener('mousemove', handleMouseMove);
    window.addEventListener('mouseup', handleMouseUp);
    return () => {
      window.removeEventListener('mousemove', handleMouseMove);
      window.removeEventListener('mouseup', handleMouseUp);
    };
  }, []);

  useEffect(() => {
    setSelectedRowIds((prev) => {
      if (!prev.length) {
        return prev;
      }
      const allowed = new Set(rows.map((row) => row.id));
      const next = prev.filter((id) => allowed.has(id));
      return next.length === prev.length ? prev : next;
    });
  }, [rows]);

  const updateColumnTitle = (id: string, title: string) => {
    if (!isSheet) return;
    setColumns((prev) =>
      prev.map((column) => (column.id === id ? { ...column, title } : column))
    );
  };

  const removeColumn = (id: string) => {
    if (!isSheet) return;
    setColumns((prev) => prev.filter((column) => column.id !== id));
    setRows((prev) =>
      prev.map((row) => {
        const nextCells = { ...row.cells };
        delete nextCells[id];
        return { ...row, cells: nextCells };
      })
    );
  };

  const addColumn = () => {
    if (!isSheet) return;
    const title = window.prompt('请输入新列的标题', `列 ${columns.length + 1}`);
    if (!title) {
      return;
    }
    const id = generateId();
    const column: WorkspaceColumn = { id, title, width: DEFAULT_COLUMN_WIDTH };
    setColumns((prev) => [...prev, column]);
    setRows((prev) => prev.map((row) => ({ ...row, cells: { ...row.cells, [id]: '' } })));
  };

  const addRow = () => {
    if (!isSheet) return;
    setRows((prev) => [...prev, createEmptyRow(columns)]);
  };

  const removeRow = (id: string) => {
    if (!isSheet) return;
    setRows((prev) => prev.filter((row) => row.id !== id));
  };

  const updateCell = (rowId: string, columnId: string, value: string) => {
    if (!isSheet) return;
    setRows((prev) =>
      prev.map((row) =>
        row.id === rowId ? { ...row, cells: { ...row.cells, [columnId]: value } } : row
      )
    );
  };

  const handleSave = async () => {
    if (!currentWorkspace) {
      return;
    }
    setStatus(null);
    setError(null);
    const trimmedName = name.trim() || DEFAULT_TITLE;
    const payload: Record<string, unknown> = { name: trimmedName };
    if (isSheet) {
      payload.document = documentContent;
      payload.columns = columns.map((column, index) => ({
        id: column.id || generateId(),
        title: column.title || `字段 ${index + 1}`,
        width: column.width ?? DEFAULT_COLUMN_WIDTH
      }));
      payload.rows = rows.map((row) => ({ id: row.id, cells: row.cells }));
    } else if (isDocument) {
      payload.document = documentContent;
    }
    try {
      await api.put(`/api/v1/workspaces/${currentWorkspace.id}`, payload);
      setStatus('已保存所有更改。');
      await refreshList(currentWorkspace.id);
    } catch (err) {
      console.error('保存失败', err);
      const axiosError = err as AxiosError<{ error?: string }>;
      setError(axiosError.response?.data?.error || axiosError.message || '保存失败，请稍后再试。');
=======
  const handleSubmit = async () => {
    if (!text.trim()) {
      setError('请粘贴需要导入的数据。');
      return;
    }
    setSubmitting(true);
    setError(null);
    try {
      await onSubmit(text, delimiter, hasHeader);
      onClose();
    } catch (err) {
      const axiosError = err as AxiosError<{ error?: string }>;
      setError(axiosError.response?.data?.error || axiosError.message || '导入失败，请稍后再试。');
    } finally {
      setSubmitting(false);
    }
  };

  return (
    <div className="fixed inset-0 z-40 flex items-center justify-center bg-black/40 px-4">
      <div className="w-full max-w-2xl rounded-[var(--radius-lg)] bg-white p-6 shadow-[var(--shadow-soft)]">
        <div className="mb-4 flex items-center justify-between">
          <h3 className="text-lg font-semibold text-[var(--text)]">批量粘贴导入</h3>
          <button
            type="button"
            onClick={onClose}
            className="rounded-full border border-black/5 p-2 text-[var(--muted)] hover:text-[var(--text)]"
            aria-label="关闭"
          >
            <XMarkIcon className="h-5 w-5" />
          </button>
        </div>
        <div className="space-y-3 text-sm text-[var(--text)]">
          <textarea
            value={text}
            onChange={(event) => setText(event.target.value)}
            rows={10}
            className="w-full rounded-[var(--radius-md)] border border-black/5 bg-white/90 p-3 text-sm text-[var(--text)] focus:border-[var(--accent)] focus:outline-none focus:ring-2 focus:ring-[var(--accent)]/20"
            placeholder="将 Excel 或其他表格数据复制后粘贴在此处，每列使用制表符分隔"
          />
          <div className="flex flex-wrap items-center gap-4 text-xs text-[var(--muted)]">
            <label className="flex items-center gap-2">
              <span>分隔符</span>
              <select
                value={delimiter}
                onChange={(event) => setDelimiter(event.target.value as typeof delimiter)}
                className="rounded-full border border-black/10 bg-white/90 px-2 py-1 text-[var(--text)] focus:border-[var(--accent)] focus:outline-none"
              >
                <option value="tab">制表符</option>
                <option value="comma">逗号</option>
                <option value="semicolon">分号</option>
                <option value="space">空格</option>
              </select>
            </label>
            <label className="flex items-center gap-2">
              <input
                type="checkbox"
                checked={hasHeader}
                onChange={(event) => setHasHeader(event.target.checked)}
                className="rounded border border-black/10 text-[var(--accent)] focus:ring-[var(--accent)]"
              />
              首行是表头
            </label>
          </div>
          {error && (
            <div className="rounded-full bg-red-50 px-3 py-2 text-sm text-red-600">{error}</div>
          )}
          <div className="flex justify-end gap-3 text-sm">
            <button
              type="button"
              onClick={onClose}
              className="rounded-full border border-black/10 px-4 py-2 text-[var(--muted)] hover:text-[var(--text)]"
            >
              取消
            </button>
            <button
              type="button"
              onClick={handleSubmit}
              disabled={submitting}
              className="rounded-full bg-[var(--accent)] px-4 py-2 font-medium text-white shadow-[var(--shadow-sm)] hover:bg-[var(--accent-2)] disabled:cursor-not-allowed"
            >
              {submitting ? '正在导入…' : '导入数据'}
            </button>
          </div>
        </div>
      </div>
    </div>
  );
};

const BatchEditModal = ({
  open,
  onClose,
  columns,
  onApply,
  selectedCount
}: {
  open: boolean;
  onClose: () => void;
  columns: WorkspaceColumn[];
  onApply: (columnId: string, value: string) => Promise<void> | void;
  selectedCount: number;
}) => {
  const [columnId, setColumnId] = useState('');
  const [value, setValue] = useState('');
  const [submitting, setSubmitting] = useState(false);
  const [error, setError] = useState<string | null>(null);

  useEffect(() => {
    if (!open) {
      return;
    }
    const firstColumn = columns[0]?.id ?? '';
    setColumnId(firstColumn);
    setValue('');
    setError(null);
    setSubmitting(false);
  }, [open, columns]);

  if (!open) {
    return null;
  }

  const handleSubmit = async () => {
    if (!columnId) {
      setError('请选择需要批量更新的字段。');
      return;
    }
    setSubmitting(true);
    setError(null);
    try {
      await onApply(columnId, value);
      onClose();
    } catch (err) {
      const axiosError = err as AxiosError<{ error?: string }>;
      setError(axiosError.response?.data?.error || axiosError.message || '批量更新失败，请稍后重试。');
    } finally {
      setSubmitting(false);
    }
  };

  return (
    <div className="fixed inset-0 z-40 flex items-center justify-center bg-black/40 px-4">
      <div className="w-full max-w-lg rounded-[var(--radius-lg)] bg-white p-6 shadow-[var(--shadow-soft)]">
        <div className="mb-4 flex items-center justify-between">
          <div>
            <h3 className="text-lg font-semibold text-[var(--text)]">批量编辑</h3>
            <p className="mt-1 text-xs text-[var(--muted)]">将同步更新选中的 {selectedCount} 行内容。</p>
          </div>
          <button
            type="button"
            onClick={onClose}
            className="rounded-full border border-black/5 p-2 text-[var(--muted)] hover:text-[var(--text)]"
            aria-label="关闭"
          >
            <XMarkIcon className="h-5 w-5" />
          </button>
        </div>
        <div className="space-y-4 text-sm text-[var(--text)]">
          <label className="flex flex-col gap-2">
            <span className="text-xs text-[var(--muted)]">选择字段</span>
            <select
              value={columnId}
              onChange={(event) => setColumnId(event.target.value)}
              className="rounded-full border border-black/10 bg-white/90 px-3 py-2 text-sm text-[var(--text)] focus:border-[var(--accent)] focus:outline-none focus:ring-2 focus:ring-[var(--accent)]/20"
            >
              {columns.map((column) => (
                <option key={column.id} value={column.id}>
                  {column.title || '未命名字段'}
                </option>
              ))}
            </select>
          </label>
          <label className="flex flex-col gap-2">
            <span className="text-xs text-[var(--muted)]">新的内容</span>
            <textarea
              value={value}
              onChange={(event) => setValue(event.target.value)}
              rows={4}
              className="w-full resize-none rounded-[var(--radius-md)] border border-black/10 bg-white/90 px-3 py-2 text-sm text-[var(--text)] focus:border-[var(--accent)] focus:outline-none focus:ring-2 focus:ring-[var(--accent)]/20"
            />
          </label>
          {error && <div className="rounded-full bg-red-50 px-3 py-2 text-sm text-red-600">{error}</div>}
        </div>
        <div className="mt-6 flex justify-end gap-3 text-sm">
          <button
            type="button"
            onClick={onClose}
            className="rounded-full border border-black/10 px-4 py-2 text-[var(--muted)] hover:text-[var(--text)]"
          >
            取消
          </button>
          <button
            type="button"
            onClick={handleSubmit}
            disabled={submitting || !columnId}
            className="rounded-full bg-[var(--accent)] px-4 py-2 font-medium text-white shadow-[var(--shadow-sm)] hover:bg-[var(--accent-2)] disabled:cursor-not-allowed"
          >
            {submitting ? '正在应用…' : '应用更改'}
          </button>
        </div>
      </div>
    </div>
  );
};

const Assets = () => {
  const [workspaceTree, setWorkspaceTree] = useState<WorkspaceNode[]>([]);
  const [selectedId, setSelectedId] = useState<string | null>(null);
  const [currentWorkspace, setCurrentWorkspace] = useState<Workspace | null>(null);
  const [columns, setColumns] = useState<WorkspaceColumn[]>([]);
  const [rows, setRows] = useState<WorkspaceRow[]>([]);
  const [name, setName] = useState('');
  const [documentContent, setDocumentContent] = useState('');
  const [loading, setLoading] = useState(false);
  const [status, setStatus] = useState<string | null>(null);
  const [error, setError] = useState<string | null>(null);
  const [showPasteModal, setShowPasteModal] = useState(false);
  const [showBatchEditModal, setShowBatchEditModal] = useState(false);
  const [tableSearch, setTableSearch] = useState('');
  const [listQuery, setListQuery] = useState('');
  const [selectedRowIds, setSelectedRowIds] = useState<string[]>([]);
  const [saving, setSaving] = useState(false);
  const excelInputRef = useRef<HTMLInputElement>(null);

  const allNodes = useMemo(() => flattenWorkspaces(workspaceTree), [workspaceTree]);
  const workspaceMap = useMemo(() => {
    const map = new Map<string, WorkspaceNode>();
    allNodes.forEach((node) => {
      map.set(node.id, node);
    });
    return map;
  }, [allNodes]);

  const selectedNode = selectedId ? workspaceMap.get(selectedId) : null;
  const selectedKind: WorkspaceKind = currentWorkspace?.kind ?? normalizeKind(selectedNode?.kind);
  const isSheet = selectedKind === 'sheet';
  const isDocument = selectedKind === 'document';
  const isFolder = selectedKind === 'folder';
  const canEditDocument = isSheet || isDocument;
  const folderChildren = selectedNode?.children ?? [];

  const normalizedOriginalColumns = useMemo(() => {
    if (!currentWorkspace || currentWorkspace.kind !== 'sheet') {
      return [] as WorkspaceColumn[];
    }
    const source = currentWorkspace.columns ?? [];
    const base = source.length
      ? source
      : [
          { id: generateId(), title: '字段 1', width: DEFAULT_COLUMN_WIDTH }
        ];
    return base.map((column, index) => ({
      ...column,
      id: column.id || generateId(),
      title: column.title || `字段 ${index + 1}`,
      width: Math.max(MIN_COLUMN_WIDTH, column.width ?? DEFAULT_COLUMN_WIDTH)
    }));
  }, [currentWorkspace]);

  const normalizedOriginalRows = useMemo(() => {
    if (!currentWorkspace || currentWorkspace.kind !== 'sheet') {
      return [] as WorkspaceRow[];
    }
    const source = currentWorkspace.rows ?? [];
    return source.length ? source.map((row) => fillRowCells(row, normalizedOriginalColumns)) : [];
  }, [currentWorkspace, normalizedOriginalColumns]);

  const hasUnsavedChanges = useMemo(() => {
    if (!currentWorkspace) {
      return false;
    }
    const trimmedName = name.trim() || DEFAULT_TITLE;
    if (trimmedName !== (currentWorkspace.name || DEFAULT_TITLE)) {
      return true;
    }
    if (currentWorkspace.kind === 'sheet') {
      const originalColumnsSnapshot = normalizedOriginalColumns.map((column) => ({
        id: column.id,
        title: column.title,
        width: column.width ?? DEFAULT_COLUMN_WIDTH
      }));
      const currentColumnsSnapshot = columns.map((column) => ({
        id: column.id,
        title: column.title,
        width: column.width ?? DEFAULT_COLUMN_WIDTH
      }));
      if (JSON.stringify(originalColumnsSnapshot) !== JSON.stringify(currentColumnsSnapshot)) {
        return true;
      }
      const originalRowsSnapshot = normalizedOriginalRows.map((row) => ({ id: row.id, cells: row.cells }));
      const currentRowsSnapshot = rows.map((row) => ({ id: row.id, cells: row.cells }));
      if (JSON.stringify(originalRowsSnapshot) !== JSON.stringify(currentRowsSnapshot)) {
        return true;
      }
      if ((documentContent || '') !== (currentWorkspace.document || '')) {
        return true;
      }
    }
    if (currentWorkspace.kind === 'document') {
      if ((documentContent || '') !== (currentWorkspace.document || '')) {
        return true;
      }
>>>>>>> c1775f39
    }
    return false;
  }, [
    columns,
    currentWorkspace,
    documentContent,
    name,
    normalizedOriginalColumns,
    normalizedOriginalRows,
    rows
  ]);

  const filteredRows = useMemo(() => {
    if (!isSheet) {
      return rows;
    }
    const keyword = tableSearch.trim().toLowerCase();
    if (!keyword) {
      return rows;
    }
    return rows.filter((row) =>
      columns.some((column) => (row.cells[column.id] ?? '').toLowerCase().includes(keyword))
    );
  }, [rows, columns, tableSearch, isSheet]);

<<<<<<< HEAD
  const resolveParentForCreation = () => {
    if (!selectedNode) {
      return '';
    }
    if (selectedNode.kind === 'folder') {
      return selectedNode.id;
    }
    return selectedNode.parentId ?? '';
  };

  const handleCreateWorkspace = async (kind: WorkspaceKind) => {
    const labels: Record<WorkspaceKind, { title: string; prompt: string }> = {
      sheet: { title: '新建表格台账', prompt: '请输入新台账名称' },
      document: { title: '新建在线文档', prompt: '请输入文档名称' },
      folder: { title: '新建文件夹', prompt: '请输入文件夹名称' }
    };
    const defaultName = kind === 'folder' ? '未命名文件夹' : kind === 'document' ? '未命名文档' : DEFAULT_TITLE;
    const userInput = window.prompt(labels[kind].prompt, defaultName);
    if (userInput === null) {
      return;
    }
    const title = userInput.trim() || defaultName;
    const parentId = resolveParentForCreation();
    const payload: Record<string, unknown> = {
      name: title,
      kind,
      parentId,
      document: '',
      columns: [] as WorkspaceColumn[],
      rows: [] as WorkspaceRow[]
    };
    if (kind === 'sheet') {
      payload.columns = [{ id: generateId(), title: '字段 1', width: DEFAULT_COLUMN_WIDTH }];
      payload.rows = [];
    }
    if (kind === 'document') {
      payload.document = '';
    }
    setShowCreateMenu(false);
    try {
      const { data } = await api.post<{ workspace: Workspace }>('/api/v1/workspaces', payload);
      const createdId = data?.workspace?.id;
      await refreshList(createdId ?? undefined);
      if (createdId) {
        setSelectedId(createdId);
      }
      setStatus(`${labels[kind].title}已创建。`);
    } catch (err) {
      console.error('创建台账失败', err);
      const axiosError = err as AxiosError<{ error?: string }>;
      setError(axiosError.response?.data?.error || axiosError.message || '创建台账失败。');
    }
  };

  const handleDeleteWorkspace = async () => {
    if (!currentWorkspace) {
      return;
    }
    if (!window.confirm(`确认删除「${currentWorkspace.name || DEFAULT_TITLE}」？该操作无法撤销。`)) {
      return;
    }
    try {
      await api.delete(`/api/v1/workspaces/${currentWorkspace.id}`);
      setStatus('内容已删除。');
      const fallback = selectedNode?.parentId ?? currentWorkspace.parentId ?? null;
      await refreshList(fallback);
    } catch (err) {
      console.error('删除台账失败', err);
      const axiosError = err as AxiosError<{ error?: string }>;
      setError(axiosError.response?.data?.error || axiosError.message || '删除失败，请稍后再试。');
=======
  const filteredRowIds = useMemo(() => filteredRows.map((row) => row.id), [filteredRows]);
  const selectedFilteredCount = useMemo(
    () => filteredRows.filter((row) => selectedRowIds.includes(row.id)).length,
    [filteredRows, selectedRowIds]
  );
  const hasSelection = selectedRowIds.length > 0;
  const selectAllState = useMemo<'all' | 'some' | 'none'>(() => {
    if (!filteredRows.length || selectedFilteredCount === 0) {
      return 'none';
    }
    if (selectedFilteredCount === filteredRows.length) {
      return 'all';
    }
    return 'some';
  }, [filteredRows.length, selectedFilteredCount]);

  useEffect(() => {
    setSelectedRowIds((prev) => {
      if (!prev.length) {
        return prev;
      }
      const allowed = new Set(rows.map((row) => row.id));
      const next = prev.filter((id) => allowed.has(id));
      return next.length === prev.length ? prev : next;
    });
  }, [rows]);

  const refreshList = useCallback(
    async (focusId?: string | null) => {
      try {
        const { data } = await api.get<{ items: WorkspaceNode[] }>('/api/v1/workspaces');
        const nodes = Array.isArray(data?.items) ? data.items : [];
        setWorkspaceTree(nodes);
        const flattened = flattenWorkspaces(nodes);
        if (!flattened.length) {
          setSelectedId(null);
          setCurrentWorkspace(null);
          setColumns([]);
          setRows([]);
          setDocumentContent('');
          setName('');
          return;
        }
        const candidate = focusId ?? selectedId;
        const nextId = candidate && flattened.some((item) => item.id === candidate) ? candidate : flattened[0].id;
        setSelectedId(nextId);
      } catch (err) {
        console.error('加载台账列表失败', err);
        setError('无法加载台账列表，请稍后再试。');
      }
    },
    [selectedId]
  );

  const loadWorkspace = useCallback(
    async (id: string) => {
      try {
        setLoading(true);
        setError(null);
        const { data } = await api.get<{ workspace: Workspace }>(`/api/v1/workspaces/${id}`);
        if (!data?.workspace) {
          throw new Error('未获取到台账数据');
        }
        const workspace = data.workspace;
        const kind = normalizeKind(workspace.kind);
        const normalizedColumns =
          kind === 'sheet'
            ? (workspace.columns.length
                ? workspace.columns
                : [
                    {
                      id: generateId(),
                      title: '字段 1',
                      width: DEFAULT_COLUMN_WIDTH
                    }
                  ]
              ).map((column, index) => ({
                ...column,
                id: column.id || generateId(),
                title: column.title || `字段 ${index + 1}`,
                width: Math.max(MIN_COLUMN_WIDTH, column.width ?? DEFAULT_COLUMN_WIDTH)
              }))
            : [];
        const normalizedRows =
          kind === 'sheet' && workspace.rows.length
            ? workspace.rows.map((row) => fillRowCells(row, normalizedColumns))
            : [];
        const normalizedDocument = kind === 'folder' ? '' : workspace.document || '';

        setCurrentWorkspace({ ...workspace, kind, parentId: workspace.parentId ?? '' });
        setColumns(normalizedColumns);
        setRows(normalizedRows);
        setName(workspace.name || DEFAULT_TITLE);
        setDocumentContent(normalizedDocument);
        setStatus(null);
        setError(null);
      } catch (err) {
        console.error('加载台账失败', err);
        const axiosError = err as AxiosError<{ error?: string }>;
        setError(axiosError.response?.data?.error || axiosError.message || '无法加载台账内容。');
      } finally {
        setLoading(false);
      }
    },
    []
  );

  useEffect(() => {
    refreshList().catch((err) => console.error(err));
  }, [refreshList]);

  useEffect(() => {
    if (selectedId) {
      loadWorkspace(selectedId).catch((err) => console.error(err));
>>>>>>> c1775f39
    }
  }, [selectedId, loadWorkspace]);

<<<<<<< HEAD
  const handleImportExcel = async (event: ChangeEvent<HTMLInputElement>) => {
    if (!currentWorkspace || !isSheet) {
      setStatus('仅表格台账支持导入功能。');
      event.target.value = '';
      return;
    }
    const file = event.target.files?.[0];
    event.target.value = '';
    if (!file) return;
    const formData = new FormData();
    formData.append('file', file);
    try {
      const { data } = await api.post<{ workspace: Workspace }>(
        `/api/v1/workspaces/${currentWorkspace.id}/import/excel`,
        formData,
        {
          headers: { 'Content-Type': 'multipart/form-data' }
        }
      );
      if (data?.workspace) {
        await loadWorkspace(data.workspace.id);
        setStatus('Excel 数据已导入。');
      }
    } catch (err) {
      console.error('导入 Excel 失败', err);
      const axiosError = err as AxiosError<{ error?: string }>;
      setError(axiosError.response?.data?.error || axiosError.message || '导入失败，请确认文件格式。');
=======
  useEffect(() => {
    setTableSearch('');
    setSelectedRowIds([]);
  }, [currentWorkspace?.id]);

  const updateColumnTitle = useCallback(
    (id: string, title: string) => {
      if (!isSheet) return;
      setColumns((prev) => prev.map((column) => (column.id === id ? { ...column, title } : column)));
    },
    [isSheet]
  );

  const removeColumn = useCallback(
    (id: string) => {
      if (!isSheet) return;
      setColumns((prev) => prev.filter((column) => column.id !== id));
      setRows((prev) =>
        prev.map((row) => {
          const nextCells = { ...row.cells };
          delete nextCells[id];
          return { ...row, cells: nextCells };
        })
      );
    },
    [isSheet]
  );

  const addColumn = useCallback(() => {
    if (!isSheet) return;
    const title = window.prompt('请输入新列的标题', `列 ${columns.length + 1}`);
    if (!title) {
      return;
    }
    const id = generateId();
    const column: WorkspaceColumn = { id, title, width: DEFAULT_COLUMN_WIDTH };
    setColumns((prev) => [...prev, column]);
    setRows((prev) => prev.map((row) => ({ ...row, cells: { ...row.cells, [id]: '' } })));
  }, [columns.length, isSheet]);

  const addRow = useCallback(() => {
    if (!isSheet) return;
    setRows((prev) => [...prev, createEmptyRow(columns)]);
  }, [columns, isSheet]);

  const removeRow = useCallback(
    (id: string) => {
      if (!isSheet) return;
      setRows((prev) => prev.filter((row) => row.id !== id));
    },
    [isSheet]
  );

  const updateCell = useCallback(
    (rowId: string, columnId: string, value: string) => {
      if (!isSheet) return;
      setRows((prev) =>
        prev.map((row) => (row.id === rowId ? { ...row, cells: { ...row.cells, [columnId]: value } } : row))
      );
    },
    [isSheet]
  );

  const handleColumnResize = useCallback((columnId: string, width: number) => {
    if (!isSheet) return;
    setColumns((prev) => prev.map((column) => (column.id === columnId ? { ...column, width } : column)));
  }, [isSheet]);

  const toggleRowSelection = useCallback(
    (rowId: string) => {
      setSelectedRowIds((prev) => (prev.includes(rowId) ? prev.filter((id) => id !== rowId) : [...prev, rowId]));
    },
    []
  );

  const toggleSelectAll = useCallback(() => {
    setSelectedRowIds((prev) => {
      const current = new Set(prev);
      const allSelected = filteredRowIds.every((id) => current.has(id));
      if (allSelected) {
        filteredRowIds.forEach((id) => current.delete(id));
      } else {
        filteredRowIds.forEach((id) => current.add(id));
      }
      return Array.from(current);
    });
  }, [filteredRowIds]);

  const handleBatchEditApply = useCallback(
    async (columnId: string, value: string) => {
      setRows((prev) =>
        prev.map((row) =>
          selectedRowIds.includes(row.id) ? { ...row, cells: { ...row.cells, [columnId]: value } } : row
        )
      );
    },
    [selectedRowIds]
  );

  const handleRemoveSelectedRows = useCallback(() => {
    if (!selectedRowIds.length) {
      return;
>>>>>>> c1775f39
    }
    if (!window.confirm(`确认删除选中的 ${selectedRowIds.length} 行记录？`)) {
      return;
    }
    setRows((prev) => prev.filter((row) => !selectedRowIds.includes(row.id)));
    setSelectedRowIds([]);
  }, [selectedRowIds]);

  const resolveParentForCreation = useCallback(() => {
    if (!selectedNode) {
      return '';
    }
    if (selectedNode.kind === 'folder') {
      return selectedNode.id;
    }
    return selectedNode.parentId ?? '';
  }, [selectedNode]);

<<<<<<< HEAD
  const handleImportText = async (text: string, delimiter: string, hasHeader: boolean) => {
    if (!currentWorkspace || !isSheet) {
      setStatus('仅表格台账支持粘贴导入。');
      return;
    }
    const { data } = await api.post<{ workspace: Workspace }>(
      `/api/v1/workspaces/${currentWorkspace.id}/import/text`,
      {
        text,
        delimiter,
        hasHeader
      }
    );
    if (data?.workspace) {
      await loadWorkspace(data.workspace.id);
      setStatus('粘贴内容已导入。');
=======
  const handleCreateWorkspace = useCallback(
    async (kind: WorkspaceKind) => {
      const labels: Record<WorkspaceKind, { title: string; prompt: string }> = {
        sheet: { title: '新建表格台账', prompt: '请输入新台账名称' },
        document: { title: '新建在线文档', prompt: '请输入文档名称' },
        folder: { title: '新建文件夹', prompt: '请输入文件夹名称' }
      };
      const defaultName = kind === 'folder' ? '未命名文件夹' : kind === 'document' ? '未命名文档' : DEFAULT_TITLE;
      const userInput = window.prompt(labels[kind].prompt, defaultName);
      if (userInput === null) {
        return;
      }
      const title = userInput.trim() || defaultName;
      const parentId = resolveParentForCreation();
      const payload: Record<string, unknown> = {
        name: title,
        kind,
        parentId
      };
      if (kind === 'sheet') {
        payload.columns = [
          { id: generateId(), title: '字段 1', width: DEFAULT_COLUMN_WIDTH },
          { id: generateId(), title: '字段 2', width: DEFAULT_COLUMN_WIDTH }
        ];
        payload.rows = [];
        payload.document = '';
      }
      try {
        const { data } = await api.post<{ workspace: Workspace }>('/api/v1/workspaces', payload);
        setStatus(`${labels[kind].title}已创建。`);
        await refreshList(data.workspace?.id ?? null);
      } catch (err) {
        console.error('创建台账失败', err);
        const axiosError = err as AxiosError<{ error?: string }>;
        setError(axiosError.response?.data?.error || axiosError.message || '创建失败，请稍后再试。');
      }
    },
    [refreshList, resolveParentForCreation]
  );

  const handleSave = useCallback(async () => {
    if (!currentWorkspace) {
      return;
    }
    setStatus(null);
    setError(null);
    const trimmedName = name.trim() || DEFAULT_TITLE;
    const payload: Record<string, unknown> = { name: trimmedName };
    if (isSheet) {
      payload.document = documentContent;
      payload.columns = columns.map((column, index) => ({
        id: column.id || generateId(),
        title: column.title || `字段 ${index + 1}`,
        width: column.width ?? DEFAULT_COLUMN_WIDTH
      }));
      payload.rows = rows.map((row) => ({ id: row.id, cells: row.cells }));
    } else if (isDocument) {
      payload.document = documentContent;
    }
    setSaving(true);
    try {
      await api.put(`/api/v1/workspaces/${currentWorkspace.id}`, payload);
      setStatus('已保存所有更改。');
      await refreshList(currentWorkspace.id);
    } catch (err) {
      console.error('保存失败', err);
      const axiosError = err as AxiosError<{ error?: string }>;
      setError(axiosError.response?.data?.error || axiosError.message || '保存失败，请稍后再试。');
    } finally {
      setSaving(false);
>>>>>>> c1775f39
    }
  }, [columns, currentWorkspace, documentContent, isDocument, isSheet, name, refreshList, rows]);

  const handleDeleteWorkspace = useCallback(async () => {
    if (!currentWorkspace) {
      return;
    }
    if (!window.confirm('确认删除当前台账？该操作无法撤销。')) {
      return;
    }
    try {
      await api.delete(`/api/v1/workspaces/${currentWorkspace.id}`);
      setStatus('已删除当前台账。');
      await refreshList();
    } catch (err) {
      console.error('删除台账失败', err);
      const axiosError = err as AxiosError<{ error?: string }>;
      setError(axiosError.response?.data?.error || axiosError.message || '删除失败，请稍后再试。');
    }
  }, [currentWorkspace, refreshList]);

  const handleImportExcel = useCallback(
    async (event: ChangeEvent<HTMLInputElement>) => {
      const file = event.target.files?.[0];
      event.target.value = '';
      if (!file || !currentWorkspace || !isSheet) {
        return;
      }
      try {
        const formData = new FormData();
        formData.append('file', file);
        const { data } = await api.post<{ workspace: Workspace }>(
          `/api/v1/workspaces/${currentWorkspace.id}/import/excel`,
          formData,
          {
            headers: { 'Content-Type': 'multipart/form-data' }
          }
        );
        if (data?.workspace) {
          await loadWorkspace(data.workspace.id);
          setStatus('Excel 数据已导入。');
        }
      } catch (err) {
        console.error('导入 Excel 失败', err);
        const axiosError = err as AxiosError<{ error?: string }>;
        setError(axiosError.response?.data?.error || axiosError.message || '导入失败，请确认文件格式。');
      }
    },
    [currentWorkspace, isSheet, loadWorkspace]
  );

<<<<<<< HEAD
  const handleExport = async () => {
=======
  const handleImportText = useCallback(
    async (text: string, delimiter: string, hasHeader: boolean) => {
      if (!currentWorkspace || !isSheet) {
        setStatus('仅表格台账支持粘贴导入。');
        return;
      }
      const { data } = await api.post<{ workspace: Workspace }>(
        `/api/v1/workspaces/${currentWorkspace.id}/import/text`,
        {
          text,
          delimiter,
          hasHeader
        }
      );
      if (data?.workspace) {
        await loadWorkspace(data.workspace.id);
        setStatus('粘贴内容已导入。');
      }
    },
    [currentWorkspace, isSheet, loadWorkspace]
  );

  const handleExport = useCallback(async () => {
>>>>>>> c1775f39
    if (!currentWorkspace || !isSheet) {
      setStatus('仅表格台账支持导出 Excel。');
      return;
    }
    try {
      const { data } = await api.get<ArrayBuffer>(
        `/api/v1/workspaces/${currentWorkspace.id}/export`,
        { responseType: 'arraybuffer' }
      );
      const blob = new Blob([data], {
        type: 'application/vnd.openxmlformats-officedocument.spreadsheetml.sheet'
      });
      const url = URL.createObjectURL(blob);
      const anchor = document.createElement('a');
      anchor.href = url;
      anchor.download = `${(currentWorkspace.name || DEFAULT_TITLE).replace(/\s+/g, '_')}.xlsx`;
      document.body.appendChild(anchor);
      anchor.click();
      anchor.remove();
      URL.revokeObjectURL(url);
<<<<<<< HEAD
=======
      setStatus('已导出 Excel 文件。');
>>>>>>> c1775f39
    } catch (err) {
      console.error('导出失败', err);
      const axiosError = err as AxiosError<{ error?: string }>;
      setError(axiosError.response?.data?.error || axiosError.message || '导出失败，请稍后再试。');
    }
  }, [currentWorkspace, isSheet]);

<<<<<<< HEAD
  const execCommand = useCallback(
    (command: string, value?: string) => {
      if (!canEditDocument || !documentRef.current) return;
      documentRef.current.focus();
      try {
        document.execCommand(command, false, value);
        setDocumentContent(documentRef.current.innerHTML);
      } catch (err) {
        console.warn('执行编辑命令失败', command, err);
      }
    },
    [canEditDocument]
  );

  const insertHtml = useCallback(
    (html: string) => {
      execCommand('insertHTML', html);
    },
    [execCommand]
  );

  const applyBlock = useCallback(
    (value: DocumentBlockValue) => {
      const option = DOCUMENT_BLOCK_OPTIONS.find((item) => item.value === value);
      execCommand('formatBlock', option?.command ?? 'P');
    },
    [execCommand]
  );

  const handleBlockSelect = useCallback(
    (event: ChangeEvent<HTMLSelectElement>) => {
      const nextValue = (event.target.value as DocumentBlockValue) ?? 'paragraph';
      setSelectedBlock(nextValue);
      applyBlock(nextValue);
    },
    [applyBlock]
  );

  const insertChecklist = useCallback(() => {
    insertHtml(
      '<ul class="doc-checklist"><li><label><input type="checkbox" /> 待办事项</label></li></ul>'
    );
  }, [insertHtml]);

  const insertCallout = useCallback(() => {
    insertHtml(
      '<div class="doc-callout"><strong>提示：</strong>请在此补充说明。</div>'
    );
  }, [insertHtml]);

  const insertCodeBlock = useCallback(() => {
    insertHtml('<pre class="doc-code"><code>// 在此编写示例代码</code></pre>');
  }, [insertHtml]);

  const insertTable = useCallback(() => {
    const rowsInput = window.prompt('请输入表格行数 (1-20)', '3');
    const colsInput = window.prompt('请输入表格列数 (1-10)', '3');
    let rowsCount = Number.parseInt(rowsInput ?? '0', 10);
    let colsCount = Number.parseInt(colsInput ?? '0', 10);
    if (!Number.isFinite(rowsCount) || rowsCount <= 0) rowsCount = 3;
    if (!Number.isFinite(colsCount) || colsCount <= 0) colsCount = 3;
    rowsCount = Math.min(Math.max(rowsCount, 1), 20);
    colsCount = Math.min(Math.max(colsCount, 1), 10);
    const headerCells = Array.from({ length: colsCount })
      .map((_, index) => `<th>列 ${index + 1}</th>`)
      .join('');
    const bodyRows = Array.from({ length: rowsCount })
      .map(() => {
        const cells = Array.from({ length: colsCount })
          .map(() => '<td>填写内容</td>')
          .join('');
        return `<tr>${cells}</tr>`;
      })
      .join('');
    insertHtml(
      `<table class="doc-table"><thead><tr>${headerCells}</tr></thead><tbody>${bodyRows}</tbody></table>`
    );
  }, [insertHtml]);

  const insertDivider = useCallback(() => {
    execCommand('insertHorizontalRule');
  }, [execCommand]);

  const handleInsertLink = useCallback(() => {
    const url = window.prompt('请输入链接地址', 'https://');
    if (url) {
      execCommand('createLink', url);
    }
  }, [execCommand]);

  const applyHighlight = useCallback(() => {
    execCommand('hiliteColor', '#FFF9C4');
  }, [execCommand]);

  const clearFormatting = useCallback(() => {
    if (documentRef.current) {
      const normalized = documentRef.current.innerHTML.replace(
        /<mark class="doc-search-highlight">(.*?)<\/mark>/g,
        '$1'
      );
      documentRef.current.innerHTML = normalized;
      setDocumentContent(normalized);
    }
    execCommand('removeFormat');
    execCommand('unlink');
  }, [documentRef, execCommand, setDocumentContent]);

  const handleImageInsert = useCallback(
    (event: ChangeEvent<HTMLInputElement>) => {
      const file = event.target.files?.[0];
      event.target.value = '';
      if (!file || !canEditDocument) return;
      const reader = new FileReader();
      reader.onload = () => {
        const result = reader.result;
        if (typeof result === 'string') {
          insertHtml(
            `<figure class="doc-figure"><img src="${result}" alt="插入图片" /><figcaption>图片说明</figcaption></figure>`
          );
        }
      };
      reader.readAsDataURL(file);
    },
    [canEditDocument, insertHtml]
  );

  const handleMediaInsert = useCallback(
    (event: ChangeEvent<HTMLInputElement>, type: 'audio' | 'video') => {
      const file = event.target.files?.[0];
      event.target.value = '';
      if (!file || !canEditDocument) return;
      const reader = new FileReader();
      reader.onload = () => {
        const result = reader.result;
        if (typeof result === 'string') {
          const tag = type === 'audio' ? 'audio' : 'video';
          const extra = type === 'video' ? ' class="doc-video"' : '';
          insertHtml(`<${tag}${extra} controls src="${result}"></${tag}>`);
        }
      };
      reader.readAsDataURL(file);
    },
    [canEditDocument, insertHtml]
  );

  const handleDocumentSearch = useCallback(() => {
    if (!documentRef.current) {
      return;
    }
    const keyword = window.prompt('请输入要查找的内容');
    if (!keyword) {
      return;
    }
    const term = keyword.trim();
    if (!term) {
      return;
    }
    const container = documentRef.current;
    const resetHtml = container.innerHTML.replace(
      /<mark class="doc-search-highlight">(.*?)<\/mark>/g,
      '$1'
    );
    const escaped = term.replace(/[-/\\^$*+?.()|[\]{}]/g, '\\$&');
    const regex = new RegExp(escaped, 'gi');
    const hasMatch = regex.test(resetHtml);
    regex.lastIndex = 0;
    if (!hasMatch) {
      container.innerHTML = resetHtml;
      setDocumentContent(resetHtml);
      setStatus(`未在文档中找到 “${term}” 。`);
      return;
    }
    const highlighted = resetHtml.replace(
      regex,
      (match) => `<mark class="doc-search-highlight">${match}</mark>`
    );
    container.innerHTML = highlighted;
    setDocumentContent(highlighted);
    setStatus(`已高亮显示 “${term}” 的匹配内容。`);
  }, [setStatus]);

  const renderTree = (nodes: WorkspaceNode[], depth = 0): JSX.Element[] => {
    const items: JSX.Element[] = [];
    nodes.forEach((node) => {
      const Icon =
        node.kind === 'folder' ? FolderIcon : node.kind === 'document' ? DocumentTextIcon : TableCellsIcon;
      const isActive = node.id === selectedId;
      const paddingLeft = 12 + depth * 18;
      const typeLabel = node.kind === 'folder' ? '文件夹' : node.kind === 'document' ? '文档' : '表格';
      const displayName = node.name || DEFAULT_TITLE;
      items.push(
        <button
          key={node.id}
          type="button"
          onClick={() => setSelectedId(node.id)}
          style={{ paddingLeft: `${paddingLeft}px` }}
          className={`mt-1 flex w-full items-center gap-3 rounded-2xl border px-4 py-2 text-left text-sm transition ${
            isActive
              ? 'border-neon-500/60 bg-neon-500/10 text-neon-500 shadow-glow'
              : 'border-white bg-white/70 text-night-300 hover:text-night-50'
          }`}
        >
          <Icon className="h-4 w-4 shrink-0" />
          <div className="flex min-w-0 flex-1 flex-col">
            <span className="truncate font-medium">{displayName}</span>
            <div className="mt-1 flex flex-wrap items-center gap-2 text-[10px] text-night-400">
              <span className="rounded-full border border-night-200/60 bg-white/70 px-2 py-0.5">{typeLabel}</span>
              {formatTimestamp(node.updatedAt) && <span>{formatTimestamp(node.updatedAt)}</span>}
            </div>
          </div>
        </button>
      );
      if (node.children?.length) {
        items.push(...renderTree(node.children, depth + 1));
      }
    });
    return items;
  };

  const workspaceList = (
    <div className="space-y-2">
      <div className="relative">
        <button
          ref={createButtonRef}
          type="button"
          onClick={() => setShowCreateMenu((prev) => !prev)}
          className="flex w-full items-center justify-center gap-2 rounded-2xl border border-neon-500/40 bg-white/70 px-3 py-3 text-sm font-medium text-neon-500 transition hover:bg-neon-500/10"
        >
          <PlusIcon className="h-4 w-4" />
          新建
          <ChevronDownIcon className="h-4 w-4" />
        </button>
        {showCreateMenu && (
          <div
            ref={createMenuRef}
            className="absolute inset-x-0 top-full z-20 mt-2 rounded-2xl border border-night-100/40 bg-white/95 shadow-xl"
          >
            <ul className="divide-y divide-night-100/40 text-sm text-night-400">
              {CREATION_OPTIONS.map(({ kind, label, description, icon: OptionIcon }) => (
                <li key={kind}>
                  <button
                    type="button"
                    onClick={() => handleCreateWorkspace(kind)}
                    className="flex w-full items-start gap-3 px-4 py-3 text-left hover:bg-neon-500/5"
                  >
                    <OptionIcon className="mt-0.5 h-4 w-4 text-neon-500" />
                    <span>
                      <span className="block font-medium text-night-300">{label}</span>
                      <span className="mt-1 block text-xs text-night-400">{description}</span>
                    </span>
                  </button>
                </li>
              ))}
            </ul>
          </div>
        )}
      </div>
      <div className="space-y-1">
        {workspaceTree.length ? renderTree(workspaceTree) : (
          <div className="rounded-2xl border border-dashed border-night-200/60 bg-white/60 p-4 text-center text-sm text-night-300">
            暂无台账内容，点击上方“新建”开始创建。
          </div>
        )}
      </div>
    </div>
  );

  const columnSizing = (
    <colgroup>
      <col style={{ width: '48px' }} />
      {columns.map((column) => (
        <col key={column.id} style={{ width: column.width ? `${column.width}px` : undefined }} />
      ))}
      <col style={{ width: '80px' }} />
    </colgroup>
  );

  const tableHeader = (
    <thead className="bg-transparent">
      <tr className="text-left text-xs font-medium text-night-300">
        <th className="w-12 px-2 py-2">
          <input
            ref={selectAllRef}
            type="checkbox"
            onChange={toggleSelectAll}
            className="h-4 w-4 rounded border-night-200/60 text-neon-500 focus:ring-neon-500"
          />
        </th>
        {columns.map((column) => (
          <th
            key={column.id}
            className="relative px-3 py-2"
            style={{ minWidth: `${Math.max(MIN_COLUMN_WIDTH, (column.width ?? DEFAULT_COLUMN_WIDTH) - 32)}px` }}
          >
            <div className="flex items-center gap-2">
              <input
                value={column.title}
                onChange={(event) => updateColumnTitle(column.id, event.target.value)}
                className="w-full rounded-xl border border-transparent bg-transparent px-2 py-1 text-sm text-night-200 focus:border-neon-400 focus:outline-none"
              />
              <button
                type="button"
                onClick={() => removeColumn(column.id)}
                className="rounded-full border border-night-200/40 p-1 text-night-400 transition hover:text-red-500"
                aria-label="删除列"
              >
                <TrashIcon className="h-4 w-4" />
              </button>
            </div>
            <span
              role="separator"
              tabIndex={-1}
              onMouseDown={(event) => handleResizeStart(event, column.id)}
              className="absolute right-0 top-0 h-full w-2 cursor-col-resize select-none rounded-full bg-transparent transition hover:bg-neon-500/20"
            />
          </th>
        ))}
        <th className="px-3 py-2 text-right text-xs text-night-300">操作</th>
      </tr>
    </thead>
  );

  const tableBody = filteredRows.length ? (
    <tbody>
      {filteredRows.map((row) => {
        const isSelected = selectedRowIds.includes(row.id);
        return (
          <tr
            key={row.id}
            className={`align-top border-t border-night-100/10 transition ${
              isSelected ? 'bg-neon-500/5' : 'bg-white/60 hover:bg-white/80'
            }`}
          >
            <td className="px-2 py-3 align-top">
              <input
                type="checkbox"
                checked={isSelected}
                onChange={() => toggleRowSelection(row.id)}
                className="h-4 w-4 rounded border-night-200/60 text-neon-500 focus:ring-neon-500"
              />
            </td>
            {columns.map((column) => (
              <td key={column.id} className="px-3 py-2 align-top">
                <SheetCell
                  value={row.cells[column.id] ?? ''}
                  onChange={(next) => updateCell(row.id, column.id, next)}
                  placeholder={column.title}
                />
              </td>
            ))}
            <td className="px-3 py-2 text-right align-top">
              <button
                type="button"
                onClick={() => removeRow(row.id)}
                className="rounded-full border border-night-200/60 p-2 text-night-300 transition hover:text-red-500"
                aria-label="删除行"
              >
                <TrashIcon className="h-4 w-4" />
              </button>
            </td>
          </tr>
        );
      })}
    </tbody>
  ) : (
    <tbody>
      <tr>
        <td colSpan={columns.length + 2} className="px-6 py-10 text-center text-sm text-night-300">
          {rows.length
            ? '未找到匹配的记录，尝试调整搜索条件或清空筛选。'
            : '暂无记录，使用“新增行”或导入功能开始填写内容。'}
        </td>
      </tr>
    </tbody>
  );

  return (
    <div className="flex h-full flex-1 flex-col overflow-hidden">
      <div className="flex flex-1 flex-col gap-6 overflow-hidden px-6 py-6 lg:flex-row">
        <aside className="w-full max-w-xs space-y-6 rounded-3xl border border-white/60 bg-white/80 p-5 shadow-sm lg:w-72 xl:w-80">
          <h2 className="text-lg font-semibold text-night-100">台账列表</h2>
          {workspaceList}
        </aside>
        <main className="flex-1 overflow-y-auto rounded-3xl border border-white/50 bg-white/95 p-6 shadow-sm">
          {loading && (
            <div className="rounded-3xl border border-white bg-white/80 p-6 text-center text-night-300">
              正在加载台账内容…
            </div>
          )}

          {!loading && currentWorkspace && (
            <Fragment>
              <div className="flex flex-col gap-4 pb-6 border-b border-night-100/20">
                <div className="flex flex-wrap items-center gap-3">
                  <input
                    value={name}
                    onChange={(event) => setName(event.target.value)}
                    className="flex-1 rounded-2xl border border-white bg-white/80 px-4 py-2 text-lg font-semibold text-night-100 focus:border-neon-400 focus:outline-none focus:ring-2 focus:ring-neon-400/30"
                  />
                  <div className="flex flex-wrap items-center gap-2">
                    <ToolbarButton
                      icon={ArrowUpTrayIcon}
                      label="Excel 导入"
                      onClick={() => excelInputRef.current?.click()}
                      disabled={!isSheet}
                    />
                    <ToolbarButton
                      icon={ClipboardDocumentListIcon}
                      label="粘贴导入"
                      onClick={() => setShowPasteModal(true)}
                      disabled={!isSheet}
                    />
                    <ToolbarButton
                      icon={ArrowDownTrayIcon}
                      label="导出 Excel"
                      onClick={handleExport}
                      disabled={!isSheet}
                    />
                  </div>
                  <div className="flex items-center gap-2">
                    <button
                      type="button"
                      className="rounded-2xl border border-neon-500/60 bg-neon-500/10 px-4 py-2 text-sm font-medium text-neon-500 hover:bg-neon-500/20"
                      onClick={handleSave}
                    >
                      保存
                    </button>
                    <button
                      type="button"
                      className="rounded-2xl border border-red-400/60 bg-red-50 px-4 py-2 text-sm text-red-500 hover:bg-red-100"
                      onClick={handleDeleteWorkspace}
                    >
                      删除内容
                    </button>
                  </div>
                </div>
                {(status || error) && (
                  <div
                    className={`rounded-2xl border px-4 py-2 text-sm ${
                      error
                        ? 'border-red-400/60 bg-red-100/70 text-red-600'
                        : 'border-emerald-300/60 bg-emerald-100/70 text-emerald-700'
                    }`}
                  >
                    {error || status}
                  </div>
                )}
              </div>

              {isSheet && (
                <section className="mt-6 space-y-4">
                  <div className="flex flex-wrap items-center justify-between gap-3">
                    <div className="flex flex-wrap items-center gap-3">
                      <h3 className="text-base font-semibold text-night-100">表格数据</h3>
                      <button
                        type="button"
                        className="flex items-center gap-1 rounded-xl border border-night-200/50 bg-white/70 px-3 py-2 text-xs text-night-300 hover:text-night-50 disabled:cursor-not-allowed disabled:opacity-60"
                        onClick={addColumn}
                        disabled={!isSheet}
                      >
                        <PlusIcon className="h-4 w-4" />
                        新增列
                      </button>
                      <button
                        type="button"
                        className="flex items-center gap-1 rounded-xl border border-night-200/50 bg-white/70 px-3 py-2 text-xs text-night-300 hover:text-night-50 disabled:cursor-not-allowed disabled:opacity-60"
                        onClick={addRow}
                        disabled={!isSheet}
                      >
                        <PlusIcon className="h-4 w-4" />
                        新增行
                      </button>
                    </div>
                    <div className="flex flex-wrap items-center gap-2 text-xs text-night-300">
                      <div className="relative">
                        <input
                          value={searchTerm}
                          onChange={(event) => setSearchTerm(event.target.value)}
                          placeholder="搜索关键字"
                          className="w-44 rounded-2xl border border-night-200/60 bg-white/80 px-3 py-2 text-sm text-night-400 focus:border-neon-400 focus:outline-none focus:ring-2 focus:ring-neon-400/20"
                        />
                        {searchTerm && (
                          <button
                            type="button"
                            onClick={() => setSearchTerm('')}
                            className="absolute inset-y-0 right-2 flex items-center text-night-300 hover:text-night-50"
                            aria-label="清空搜索"
                          >
                            <XMarkIcon className="h-4 w-4" />
                          </button>
                        )}
                      </div>
                      <button
                        type="button"
                        onClick={() => hasSelection && columns.length && setShowBatchEditModal(true)}
                        className="flex items-center gap-1 rounded-xl border border-night-200/50 bg-white/70 px-3 py-2 text-xs text-night-300 transition hover:text-night-50 disabled:cursor-not-allowed disabled:opacity-60"
                        disabled={!hasSelection || !columns.length}
                      >
                        <PencilSquareIcon className="h-4 w-4" />
                        批量编辑
                      </button>
                      <button
                        type="button"
                        onClick={handleRemoveSelectedRows}
                        className="flex items-center gap-1 rounded-xl border border-night-200/50 bg-white/70 px-3 py-2 text-xs text-night-300 transition hover:text-red-500 disabled:cursor-not-allowed disabled:opacity-60"
                        disabled={!hasSelection}
                      >
                        <TrashIcon className="h-4 w-4" />
                        删除选中
                      </button>
                    </div>
                  </div>
                  {hasSelection && (
                    <div className="rounded-2xl bg-neon-500/10 px-3 py-2 text-xs text-neon-500">
                      已选中 {selectedRowIds.length} 行，支持批量编辑或删除。
                    </div>
                  )}
                  <div className="relative overflow-auto rounded-3xl bg-white/80 shadow-inner ring-1 ring-night-100/30">
                    <table className="min-w-[800px] text-sm leading-snug text-night-500">
                      {columnSizing}
                      {tableHeader}
                      {tableBody}
                    </table>
                  </div>
                </section>
              )}

              {canEditDocument && (
                <section className="mt-10 space-y-4">
                  <div className="flex flex-wrap items-center gap-3">
                    <h3 className="text-base font-semibold text-night-100">在线文档</h3>
                    <select
                      value={selectedBlock}
                      onChange={handleBlockSelect}
                      disabled={!canEditDocument}
                      className="rounded-2xl border border-night-200/60 bg-white/80 px-3 py-2 text-xs text-night-400 focus:border-neon-400 focus:outline-none focus:ring-2 focus:ring-neon-400/20 disabled:cursor-not-allowed"
                    >
                      {DOCUMENT_BLOCK_OPTIONS.map((option) => (
                        <option key={option.value} value={option.value}>
                          {option.label}
                        </option>
                      ))}
                    </select>
                    <div className="flex flex-wrap items-center gap-2 text-xs text-night-300">
                      <DocumentToolbarButton
                        label="B"
                        tooltip="加粗"
                        onClick={() => execCommand('bold')}
                        disabled={!canEditDocument}
                      />
                      <DocumentToolbarButton
                        label="I"
                        tooltip="斜体"
                        onClick={() => execCommand('italic')}
                        disabled={!canEditDocument}
                      />
                      <DocumentToolbarButton
                        label="U"
                        tooltip="下划线"
                        onClick={() => execCommand('underline')}
                        disabled={!canEditDocument}
                      />
                      <DocumentToolbarButton
                        label="S"
                        tooltip="删除线"
                        onClick={() => execCommand('strikeThrough')}
                        disabled={!canEditDocument}
                      />
                      <DocumentToolbarButton
                        label="HL"
                        tooltip="高亮"
                        onClick={applyHighlight}
                        disabled={!canEditDocument}
                      />
                      <DocumentToolbarButton
                        label="Link"
                        tooltip="插入链接"
                        onClick={handleInsertLink}
                        disabled={!canEditDocument}
                      />
                      <DocumentToolbarButton
                        label="•"
                        tooltip="项目符号列表"
                        onClick={() => execCommand('insertUnorderedList')}
                        disabled={!canEditDocument}
                      />
                      <DocumentToolbarButton
                        label="1."
                        tooltip="编号列表"
                        onClick={() => execCommand('insertOrderedList')}
                        disabled={!canEditDocument}
                      />
                      <DocumentToolbarButton
                        label="☑"
                        tooltip="任务清单"
                        onClick={insertChecklist}
                        disabled={!canEditDocument}
                      />
                      <DocumentToolbarButton
                        label="L"
                        tooltip="左对齐"
                        onClick={() => execCommand('justifyLeft')}
                        disabled={!canEditDocument}
                      />
                      <DocumentToolbarButton
                        label="C"
                        tooltip="居中"
                        onClick={() => execCommand('justifyCenter')}
                        disabled={!canEditDocument}
                      />
                      <DocumentToolbarButton
                        label="R"
                        tooltip="右对齐"
                        onClick={() => execCommand('justifyRight')}
                        disabled={!canEditDocument}
                      />
                      <DocumentToolbarButton
                        label="表"
                        tooltip="插入表格"
                        onClick={insertTable}
                        disabled={!canEditDocument}
                      />
                      <DocumentToolbarButton
                        label="<>"
                        tooltip="插入代码块"
                        onClick={insertCodeBlock}
                        disabled={!canEditDocument}
                      />
                      <DocumentToolbarButton
                        label="Call"
                        tooltip="提示块"
                        onClick={insertCallout}
                        disabled={!canEditDocument}
                      />
                      <DocumentToolbarButton
                        label="HR"
                        tooltip="分割线"
                        onClick={insertDivider}
                        disabled={!canEditDocument}
                      />
                      <DocumentToolbarButton
                        label="IMG"
                        tooltip="插入图片"
                        onClick={() => imageInputRef.current?.click()}
                        disabled={!canEditDocument}
                      />
                      <DocumentToolbarButton
                        label="AUD"
                        tooltip="插入音频"
                        onClick={() => audioInputRef.current?.click()}
                        disabled={!canEditDocument}
                      />
                      <DocumentToolbarButton
                        label="VID"
                        tooltip="插入视频"
                        onClick={() => videoInputRef.current?.click()}
                        disabled={!canEditDocument}
                      />
                      <DocumentToolbarButton
                        label="Find"
                        tooltip="搜索并高亮"
                        onClick={handleDocumentSearch}
                        disabled={!canEditDocument}
                      />
                      <DocumentToolbarButton
                        label="CLR"
                        tooltip="清除格式"
                        onClick={clearFormatting}
                        disabled={!canEditDocument}
                      />
                    </div>
                  </div>
                  <div
                    ref={documentRef}
                    contentEditable={canEditDocument}
                    suppressContentEditableWarning
                    data-placeholder="在此记录会议纪要、流程与操作说明…"
                    onInput={canEditDocument ? (event) => setDocumentContent((event.target as HTMLDivElement).innerHTML) : undefined}
                    className={`doc-editor min-h-[320px] rounded-[28px] border border-night-100/40 bg-white/90 p-6 text-sm leading-relaxed text-night-500 shadow-inner transition focus:outline-none ${
                      canEditDocument ? '' : 'pointer-events-none opacity-60'
                    }`}
                  />
                </section>
              )}

              {isFolder && (
                <section className="mt-10 space-y-4">
                  <div className="flex items-center justify-between">
                    <h3 className="text-base font-semibold text-night-100">文件夹内容</h3>
                    <span className="text-xs text-night-300">共 {folderChildren.length} 项</span>
                  </div>
                  {folderChildren.length ? (
                    <div className="grid gap-3 sm:grid-cols-2 xl:grid-cols-3">
                      {folderChildren.map((child) => {
                        const Icon =
                          child.kind === 'folder'
                            ? FolderIcon
                            : child.kind === 'document'
                            ? DocumentTextIcon
                            : TableCellsIcon;
                        return (
                          <button
                            key={child.id}
                            type="button"
                            onClick={() => setSelectedId(child.id)}
                            className="flex w-full flex-col gap-1 rounded-2xl border border-night-100/50 bg-white/80 p-4 text-left text-sm text-night-400 transition hover:border-neon-500/60 hover:text-neon-500"
                          >
                            <Icon className="h-5 w-5" />
                            <span className="truncate font-medium text-night-200">{child.name || DEFAULT_TITLE}</span>
                            {formatTimestamp(child.updatedAt) && (
                              <span className="text-[10px] text-night-400">更新于 {formatTimestamp(child.updatedAt)}</span>
                            )}
                          </button>
                        );
                      })}
                    </div>
                  ) : (
                    <div className="rounded-3xl border border-night-100/30 bg-white/80 p-6 text-sm text-night-300">
                      当前文件夹暂无内容，可使用左上角“新建”按钮创建台账或文档。
                    </div>
                  )}
                </section>
              )}
            </Fragment>
          )}

          {!loading && !currentWorkspace && (
            <div className="rounded-3xl border border-white bg-white/80 p-6 text-center text-night-300">
              请选择左侧的台账或新建一个台账以开始编辑。
            </div>
          )}
        </main>
      </div>

=======
  const sidebar = (
    <LedgerListCard
      items={workspaceTree}
      selectedId={selectedId}
      onSelect={(node) => setSelectedId(node.id)}
      onCreate={handleCreateWorkspace}
      search={listQuery}
      onSearchChange={setListQuery}
      creationOptions={CREATION_OPTIONS}
      formatTimestamp={formatTimestamp}
    />
  );

  const editorHeader = (
    <Fragment>
      <input
        value={name}
        onChange={(event) => setName(event.target.value)}
        className="w-full rounded-full border border-black/5 bg-white/90 px-4 py-2 text-lg font-semibold text-[var(--text)] focus:border-[var(--accent)] focus:outline-none focus:ring-2 focus:ring-[var(--accent)]/20"
      />
    </Fragment>
  );

  const editorToolbar = (
    <ToolbarActions
      onSave={handleSave}
      onDelete={handleDeleteWorkspace}
      onExcelImport={() => excelInputRef.current?.click()}
      onPasteImport={() => setShowPasteModal(true)}
      onExport={handleExport}
      disabledSheetActions={!isSheet}
      busy={saving}
      dirty={hasUnsavedChanges}
    />
  );

  const editorStatus = <ToastStack status={status} error={error} />;

  const editorBody = (
    <Fragment>
      {loading && (
        <div className="rounded-[var(--radius-lg)] border border-black/5 bg-white/80 p-6 text-center text-sm text-[var(--muted)]">
          正在加载台账内容…
        </div>
      )}
      {!loading && currentWorkspace && (
        <Fragment>
          <InlineTableEditor
            columns={columns}
            rows={rows}
            filteredRows={filteredRows}
            selectedRowIds={selectedRowIds}
            onToggleRowSelection={toggleRowSelection}
            onToggleSelectAll={toggleSelectAll}
            onUpdateColumnTitle={updateColumnTitle}
            onRemoveColumn={removeColumn}
            onResizeColumn={handleColumnResize}
            onUpdateCell={updateCell}
            onRemoveRow={removeRow}
            onAddRow={addRow}
            onAddColumn={addColumn}
            searchTerm={tableSearch}
            onSearchTermChange={setTableSearch}
            onOpenBatchEdit={() => setShowBatchEditModal(true)}
            onRemoveSelected={handleRemoveSelectedRows}
            hasSelection={hasSelection}
            selectAllState={selectAllState}
            isSheet={isSheet}
            minColumnWidth={MIN_COLUMN_WIDTH}
            defaultColumnWidth={DEFAULT_COLUMN_WIDTH}
          />
          {canEditDocument && (
            <DocumentEditor
              value={documentContent}
              editable={canEditDocument}
              onChange={setDocumentContent}
              onStatus={setStatus}
            />
          )}
          {isFolder && (
            <section className="mt-10 space-y-4">
              <div className="flex items-center justify-between text-sm">
                <h3 className="text-base font-semibold text-[var(--text)]">文件夹内容</h3>
                <span className="text-xs text-[var(--muted)]">共 {folderChildren.length} 项</span>
              </div>
              {folderChildren.length ? (
                <div className="grid gap-3 sm:grid-cols-2 xl:grid-cols-3">
                  {folderChildren.map((child) => {
                    const Icon = child.kind === 'folder' ? FolderIcon : child.kind === 'document' ? DocumentTextIcon : TableCellsIcon;
                    return (
                      <button
                        key={child.id}
                        type="button"
                        onClick={() => setSelectedId(child.id)}
                        className="flex w-full flex-col gap-1 rounded-[var(--radius-md)] border border-black/5 bg-white/90 p-4 text-left text-sm text-[var(--muted)] transition hover:border-[var(--accent)]/60 hover:text-[var(--text)]"
                      >
                        <Icon className="h-5 w-5 text-[var(--accent)]" />
                        <span className="truncate font-medium text-[var(--text)]">{child.name || DEFAULT_TITLE}</span>
                        {formatTimestamp(child.updatedAt) && (
                          <span className="text-[10px] text-[var(--muted)]">更新于 {formatTimestamp(child.updatedAt)}</span>
                        )}
                      </button>
                    );
                  })}
                </div>
              ) : (
                <div className="rounded-[var(--radius-lg)] border border-dashed border-black/10 bg-white/80 p-6 text-sm text-[var(--muted)]">
                  当前文件夹暂无内容，可使用左上角“新建”按钮创建台账或文档。
                </div>
              )}
            </section>
          )}
        </Fragment>
      )}
      {!loading && !currentWorkspace && (
        <div className="rounded-[var(--radius-lg)] border border-black/5 bg-white/80 p-6 text-center text-sm text-[var(--muted)]">
          请选择左侧的台账或新建一个台账以开始编辑。
        </div>
      )}
    </Fragment>
  );

  return (
    <div className="min-h-screen bg-[var(--bg)]">
      <LedgerLayout
        sidebar={sidebar}
        editor={
          <LedgerEditorCard title={editorHeader} toolbar={editorToolbar} status={editorStatus}>
            {editorBody}
          </LedgerEditorCard>
        }
      />

>>>>>>> c1775f39
      <input
        ref={excelInputRef}
        type="file"
        accept=".xlsx,application/vnd.openxmlformats-officedocument.spreadsheetml.sheet"
        className="hidden"
        onChange={handleImportExcel}
      />
<<<<<<< HEAD
      <input ref={imageInputRef} type="file" accept="image/*" className="hidden" onChange={handleImageInsert} />
      <input
        ref={audioInputRef}
        type="file"
        accept="audio/*"
        className="hidden"
        onChange={(event) => handleMediaInsert(event, 'audio')}
      />
      <input
        ref={videoInputRef}
        type="file"
        accept="video/*"
        className="hidden"
        onChange={(event) => handleMediaInsert(event, 'video')}
      />
=======
>>>>>>> c1775f39

      <BatchEditModal
        open={showBatchEditModal}
        onClose={() => setShowBatchEditModal(false)}
        columns={isSheet ? columns : []}
        onApply={handleBatchEditApply}
        selectedCount={selectedRowIds.length}
      />
<<<<<<< HEAD
=======

>>>>>>> c1775f39
      <PasteModal open={showPasteModal} onClose={() => setShowPasteModal(false)} onSubmit={handleImportText} />
    </div>
  );
};

export default Assets;<|MERGE_RESOLUTION|>--- conflicted
+++ resolved
@@ -1,10 +1,6 @@
 import {
   ChangeEvent,
   Fragment,
-<<<<<<< HEAD
-  MouseEvent as ReactMouseEvent,
-=======
->>>>>>> c1775f39
   useCallback,
   useEffect,
   useMemo,
@@ -12,65 +8,14 @@
   useState
 } from 'react';
 import {
-<<<<<<< HEAD
-  ArrowDownTrayIcon,
-  ArrowUpTrayIcon,
-  PlusIcon,
-  TrashIcon,
-  XMarkIcon,
-  ClipboardDocumentListIcon,
-  PencilSquareIcon,
-  ChevronDownIcon,
-  DocumentTextIcon,
-  FolderIcon,
-  TableCellsIcon
-=======
   DocumentTextIcon,
   FolderIcon,
   TableCellsIcon,
   XMarkIcon
->>>>>>> c1775f39
 } from '@heroicons/react/24/outline';
 import type { AxiosError } from 'axios';
 
 import api from '../api/client';
-<<<<<<< HEAD
-
-type WorkspaceKind = 'sheet' | 'document' | 'folder';
-
-type WorkspaceColumn = {
-  id: string;
-  title: string;
-  width?: number;
-};
-
-type WorkspaceRow = {
-  id: string;
-  cells: Record<string, string>;
-};
-
-type WorkspaceNode = {
-  id: string;
-  name: string;
-  kind: WorkspaceKind;
-  parentId?: string | null;
-  createdAt?: string;
-  updatedAt?: string;
-  children?: WorkspaceNode[];
-};
-
-type Workspace = {
-  id: string;
-  name: string;
-  kind: WorkspaceKind;
-  parentId?: string | null;
-  columns: WorkspaceColumn[];
-  rows: WorkspaceRow[];
-  document?: string;
-  createdAt?: string;
-  updatedAt?: string;
-};
-=======
 import { LedgerLayout } from '../components/ledger/LedgerLayout';
 import { LedgerListCard } from '../components/ledger/LedgerListCard';
 import { LedgerEditorCard } from '../components/ledger/LedgerEditorCard';
@@ -85,45 +30,31 @@
   WorkspaceNode,
   WorkspaceRow
 } from '../components/ledger/types';
->>>>>>> c1775f39
 
 const DEFAULT_TITLE = '未命名台账';
 const MIN_COLUMN_WIDTH = 140;
 const DEFAULT_COLUMN_WIDTH = 220;
 
-<<<<<<< HEAD
-const SheetCell = ({
-  value,
-  onChange,
-  placeholder
-}: {
-  value: string;
-  onChange: (next: string) => void;
-  placeholder?: string;
-}) => {
-  const textareaRef = useRef<HTMLTextAreaElement>(null);
-
-  useEffect(() => {
-    const element = textareaRef.current;
-    if (!element) {
-      return;
-    }
-    element.style.height = 'auto';
-    element.style.height = `${element.scrollHeight}px`;
-  }, [value]);
-
-  return (
-    <textarea
-      ref={textareaRef}
-      value={value}
-      onChange={(event) => onChange(event.target.value)}
-      rows={1}
-      placeholder={placeholder}
-      spellCheck={false}
-      className="w-full resize-none overflow-hidden rounded-xl border border-night-100/40 bg-white/80 px-3 py-2 text-sm text-night-500 outline-none transition focus:border-neon-400 focus:ring-2 focus:ring-neon-400/20 whitespace-pre-wrap break-words"
-    />
-  );
-};
+const CREATION_OPTIONS = [
+  {
+    kind: 'sheet' as WorkspaceKind,
+    label: '新建表格台账',
+    description: '用于结构化字段的协同维护',
+    icon: TableCellsIcon
+  },
+  {
+    kind: 'document' as WorkspaceKind,
+    label: '新建在线文档',
+    description: '记录会议纪要、方案与流程说明',
+    icon: DocumentTextIcon
+  },
+  {
+    kind: 'folder' as WorkspaceKind,
+    label: '新建文件夹',
+    description: '整理不同台账与文档',
+    icon: FolderIcon
+  }
+];
 
 const generateId = () => {
   if (typeof crypto !== 'undefined' && typeof crypto.randomUUID === 'function') {
@@ -191,98 +122,6 @@
   }).format(date);
 };
 
-const CREATION_OPTIONS: Array<{
-  kind: WorkspaceKind;
-  label: string;
-  description: string;
-  icon: typeof TableCellsIcon;
-}> = [
-  {
-    kind: 'sheet',
-=======
-const CREATION_OPTIONS = [
-  {
-    kind: 'sheet' as WorkspaceKind,
->>>>>>> c1775f39
-    label: '新建表格台账',
-    description: '用于结构化字段的协同维护',
-    icon: TableCellsIcon
-  },
-  {
-<<<<<<< HEAD
-    kind: 'document',
-=======
-    kind: 'document' as WorkspaceKind,
->>>>>>> c1775f39
-    label: '新建在线文档',
-    description: '记录会议纪要、方案与流程说明',
-    icon: DocumentTextIcon
-  },
-  {
-<<<<<<< HEAD
-    kind: 'folder',
-    label: '新建文件夹',
-    description: '整理不同台账与文档',
-    icon: FolderIcon
-  }
-];
-
-const ToolbarButton = ({
-  icon: Icon,
-  label,
-  onClick,
-  disabled = false
-}: {
-  icon: typeof ArrowDownTrayIcon;
-  label: string;
-  onClick: () => void;
-  disabled?: boolean;
-}) => (
-  <button
-    type="button"
-    onClick={onClick}
-    disabled={disabled}
-    className="flex items-center gap-2 rounded-2xl border border-white/60 bg-white/90 px-3 py-2 text-xs font-medium text-night-400 shadow-sm transition hover:border-neon-400/70 hover:text-neon-500 disabled:cursor-not-allowed disabled:border-night-100/40 disabled:text-night-200"
-  >
-    <Icon className="h-4 w-4" />
-    <span>{label}</span>
-  </button>
-);
-
-const DocumentToolbarButton = ({
-  label,
-  tooltip,
-  onClick,
-  disabled = false
-}: {
-  label: string;
-  tooltip?: string;
-  onClick: () => void;
-  disabled?: boolean;
-}) => (
-  <button
-    type="button"
-    onClick={onClick}
-    disabled={disabled}
-    title={tooltip ?? label}
-    aria-label={tooltip ?? label}
-    className="rounded-2xl border border-white/60 bg-white/90 px-2 py-1 text-[11px] font-semibold uppercase tracking-wide text-night-400 shadow-sm transition hover:border-neon-400/60 hover:text-neon-500 disabled:cursor-not-allowed disabled:border-night-100/40 disabled:text-night-200"
-  >
-    {label}
-  </button>
-);
-
-type DocumentBlockValue = 'paragraph' | 'h1' | 'h2' | 'h3' | 'quote' | 'code';
-
-const DOCUMENT_BLOCK_OPTIONS: Array<{ value: DocumentBlockValue; label: string; command: string }> = [
-  { value: 'paragraph', label: '正文', command: 'P' },
-  { value: 'h1', label: '标题 1', command: 'H1' },
-  { value: 'h2', label: '标题 2', command: 'H2' },
-  { value: 'h3', label: '标题 3', command: 'H3' },
-  { value: 'quote', label: '引用', command: 'BLOCKQUOTE' },
-  { value: 'code', label: '代码块', command: 'PRE' }
-];
-
 const PasteModal = ({
   open,
   onClose,
@@ -312,704 +151,6 @@
     return null;
   }
 
-  const handleSubmit = async () => {
-    if (!text.trim()) {
-      setError('请粘贴需要导入的数据。');
-      return;
-    }
-    setSubmitting(true);
-    setError(null);
-    try {
-      await onSubmit(text, delimiter, hasHeader);
-      onClose();
-    } catch (err) {
-      const axiosError = err as AxiosError<{ error?: string }>;
-      setError(axiosError.response?.data?.error || axiosError.message || '导入失败，请稍后再试。');
-    } finally {
-      setSubmitting(false);
-    }
-  };
-
-  return (
-    <div className="fixed inset-0 z-40 flex items-center justify-center bg-night-900/60 px-4">
-      <div className="w-full max-w-2xl rounded-3xl border border-white bg-white/95 p-6 shadow-2xl">
-        <div className="mb-4 flex items-center justify-between">
-          <h3 className="text-lg font-semibold text-night-100">批量粘贴导入</h3>
-          <button
-            type="button"
-            onClick={onClose}
-            className="rounded-full border border-night-700/40 p-2 text-night-400 hover:text-night-50"
-            aria-label="关闭"
-          >
-            <XMarkIcon className="h-5 w-5" />
-          </button>
-        </div>
-        <div className="space-y-3">
-          <textarea
-            value={text}
-            onChange={(event) => setText(event.target.value)}
-            placeholder="将 Excel 或其他表格数据复制后粘贴在此处，每列使用制表符分隔"
-            rows={10}
-            className="w-full rounded-2xl border border-night-200/50 bg-white/70 p-3 text-sm text-night-500 focus:border-neon-500 focus:outline-none focus:ring-2 focus:ring-neon-400/30"
-          />
-          <div className="flex flex-wrap items-center gap-4 text-sm text-night-300">
-            <label className="flex items-center gap-2">
-              <span>分隔符</span>
-              <select
-                value={delimiter}
-                onChange={(event) => setDelimiter(event.target.value as typeof delimiter)}
-                className="rounded-xl border border-night-200/60 bg-white/80 px-2 py-1 text-night-400 focus:border-neon-500 focus:outline-none"
-              >
-                <option value="tab">制表符</option>
-                <option value="comma">逗号</option>
-                <option value="semicolon">分号</option>
-                <option value="space">空格</option>
-              </select>
-            </label>
-            <label className="flex items-center gap-2">
-              <input
-                type="checkbox"
-                checked={hasHeader}
-                onChange={(event) => setHasHeader(event.target.checked)}
-                className="rounded border-night-200/60 text-neon-500 focus:ring-neon-500"
-              />
-              首行是表头
-            </label>
-          </div>
-          {error && (
-            <div className="rounded-2xl border border-red-400/60 bg-red-100/60 px-3 py-2 text-sm text-red-600">{error}</div>
-          )}
-          <div className="flex justify-end gap-3">
-            <button
-              type="button"
-              className="rounded-xl border border-night-200/60 px-4 py-2 text-sm text-night-300 hover:text-night-50"
-              onClick={onClose}
-            >
-              取消
-            </button>
-            <button
-              type="button"
-              className="button-primary"
-              onClick={handleSubmit}
-              disabled={submitting}
-            >
-              {submitting ? '正在导入…' : '导入数据'}
-            </button>
-          </div>
-        </div>
-      </div>
-    </div>
-  );
-};
-
-const BatchEditModal = ({
-  open,
-  onClose,
-  columns,
-  onApply,
-  selectedCount
-}: {
-  open: boolean;
-  onClose: () => void;
-  columns: WorkspaceColumn[];
-  onApply: (columnId: string, value: string) => Promise<void> | void;
-  selectedCount: number;
-}) => {
-  const [columnId, setColumnId] = useState('');
-  const [value, setValue] = useState('');
-  const [submitting, setSubmitting] = useState(false);
-  const [error, setError] = useState<string | null>(null);
-
-  useEffect(() => {
-    if (!open) {
-      return;
-    }
-    const firstColumn = columns[0]?.id ?? '';
-    setColumnId(firstColumn);
-    setValue('');
-    setError(null);
-    setSubmitting(false);
-  }, [open, columns]);
-
-  if (!open) {
-    return null;
-  }
-
-  const handleSubmit = async () => {
-    if (!columnId) {
-      setError('请选择需要批量更新的字段。');
-      return;
-    }
-    setSubmitting(true);
-    setError(null);
-    try {
-      await onApply(columnId, value);
-      onClose();
-    } catch (err) {
-      const axiosError = err as AxiosError<{ error?: string }>;
-      setError(axiosError.response?.data?.error || axiosError.message || '批量更新失败，请稍后重试。');
-    } finally {
-      setSubmitting(false);
-    }
-  };
-
-  return (
-    <div className="fixed inset-0 z-40 flex items-center justify-center bg-night-900/60 px-4">
-      <div className="w-full max-w-lg rounded-3xl border border-white bg-white/95 p-6 shadow-2xl">
-        <div className="mb-4 flex items-center justify-between">
-          <div>
-            <h3 className="text-lg font-semibold text-night-100">批量编辑</h3>
-            <p className="mt-1 text-xs text-night-400">将同步更新选中的 {selectedCount} 行内容。</p>
-          </div>
-          <button
-            type="button"
-            onClick={onClose}
-            className="rounded-full border border-night-700/40 p-2 text-night-400 hover:text-night-50"
-            aria-label="关闭"
-          >
-            <XMarkIcon className="h-5 w-5" />
-          </button>
-        </div>
-        <div className="space-y-4 text-sm text-night-400">
-          <label className="flex flex-col gap-2">
-            <span className="text-xs text-night-300">选择字段</span>
-            <select
-              value={columnId}
-              onChange={(event) => setColumnId(event.target.value)}
-              className="rounded-2xl border border-night-100/60 bg-white/80 px-3 py-2 text-sm text-night-500 focus:border-neon-400 focus:outline-none focus:ring-2 focus:ring-neon-400/20"
-            >
-              {columns.map((column) => (
-                <option key={column.id} value={column.id}>
-                  {column.title || '未命名字段'}
-                </option>
-              ))}
-            </select>
-          </label>
-          <label className="flex flex-col gap-2">
-            <span className="text-xs text-night-300">新的内容</span>
-            <textarea
-              value={value}
-              onChange={(event) => setValue(event.target.value)}
-              rows={4}
-              className="w-full resize-none rounded-2xl border border-night-100/60 bg-white/80 px-3 py-2 text-sm text-night-500 focus:border-neon-400 focus:outline-none focus:ring-2 focus:ring-neon-400/20"
-            />
-          </label>
-          {error && (
-            <div className="rounded-2xl border border-red-400/60 bg-red-100/60 px-3 py-2 text-sm text-red-600">{error}</div>
-          )}
-        </div>
-        <div className="mt-6 flex justify-end gap-3 text-sm">
-          <button
-            type="button"
-            className="rounded-xl border border-night-200/60 px-4 py-2 text-night-300 hover:text-night-50"
-            onClick={onClose}
-          >
-            取消
-          </button>
-          <button
-            type="button"
-            className="button-primary"
-            onClick={handleSubmit}
-            disabled={submitting || !columnId}
-          >
-            {submitting ? '正在应用…' : '应用更改'}
-          </button>
-        </div>
-      </div>
-    </div>
-  );
-};
-
-const Assets = () => {
-  const [workspaceTree, setWorkspaceTree] = useState<WorkspaceNode[]>([]);
-  const [selectedId, setSelectedId] = useState<string | null>(null);
-  const [currentWorkspace, setCurrentWorkspace] = useState<Workspace | null>(null);
-  const [columns, setColumns] = useState<WorkspaceColumn[]>([]);
-  const [rows, setRows] = useState<WorkspaceRow[]>([]);
-  const [name, setName] = useState('');
-  const [documentContent, setDocumentContent] = useState('');
-  const [selectedBlock, setSelectedBlock] = useState<DocumentBlockValue>('paragraph');
-  const [loading, setLoading] = useState(false);
-  const [status, setStatus] = useState<string | null>(null);
-  const [error, setError] = useState<string | null>(null);
-  const [showPasteModal, setShowPasteModal] = useState(false);
-  const [showCreateMenu, setShowCreateMenu] = useState(false);
-  const [showBatchEditModal, setShowBatchEditModal] = useState(false);
-  const [searchTerm, setSearchTerm] = useState('');
-  const [selectedRowIds, setSelectedRowIds] = useState<string[]>([]);
-  const documentRef = useRef<HTMLDivElement>(null);
-  const excelInputRef = useRef<HTMLInputElement>(null);
-  const imageInputRef = useRef<HTMLInputElement>(null);
-  const audioInputRef = useRef<HTMLInputElement>(null);
-  const videoInputRef = useRef<HTMLInputElement>(null);
-  const createMenuRef = useRef<HTMLDivElement>(null);
-  const createButtonRef = useRef<HTMLButtonElement>(null);
-  const selectAllRef = useRef<HTMLInputElement>(null);
-  const resizeStateRef = useRef<{ columnId: string; startX: number; startWidth: number } | null>(null);
-
-  const selectedWorkspace = useMemo(() => {
-    if (!currentWorkspace) return null;
-    return {
-      ...currentWorkspace,
-      columns,
-      rows,
-      document: documentContent
-    };
-  }, [currentWorkspace, columns, rows, documentContent]);
-
-  const allNodes = useMemo(() => flattenWorkspaces(workspaceTree), [workspaceTree]);
-  const workspaceMap = useMemo(() => {
-    const map = new Map<string, WorkspaceNode>();
-    allNodes.forEach((node) => {
-      map.set(node.id, node);
-    });
-    return map;
-  }, [allNodes]);
-
-  const selectedNode = selectedId ? workspaceMap.get(selectedId) : null;
-  const selectedKind: WorkspaceKind = selectedWorkspace?.kind ?? normalizeKind(selectedNode?.kind);
-  const isSheet = selectedKind === 'sheet';
-  const isDocument = selectedKind === 'document';
-  const isFolder = selectedKind === 'folder';
-  const canEditDocument = isSheet || isDocument;
-  const folderChildren = selectedNode?.children ?? [];
-  const filteredRows = useMemo(() => {
-    if (!isSheet) {
-      return rows;
-    }
-    const keyword = searchTerm.trim().toLowerCase();
-    if (!keyword) {
-      return rows;
-    }
-    return rows.filter((row) =>
-      columns.some((column) =>
-        (row.cells[column.id] ?? '')
-          .toString()
-          .toLowerCase()
-          .includes(keyword)
-      )
-    );
-  }, [rows, columns, searchTerm, isSheet]);
-
-  const filteredRowIds = useMemo(() => filteredRows.map((row) => row.id), [filteredRows]);
-
-  const selectedFilteredCount = useMemo(
-    () => filteredRows.filter((row) => selectedRowIds.includes(row.id)).length,
-    [filteredRows, selectedRowIds]
-  );
-
-  const hasSelection = selectedRowIds.length > 0;
-
-  useEffect(() => {
-    const checkbox = selectAllRef.current;
-    if (!checkbox) {
-      return;
-    }
-    const total = filteredRows.length;
-    const selectedCount = selectedFilteredCount;
-    checkbox.indeterminate = selectedCount > 0 && selectedCount < total;
-    checkbox.checked = total > 0 && selectedCount === total;
-  }, [filteredRows, selectedFilteredCount]);
-
-  const toggleRowSelection = useCallback(
-    (rowId: string) => {
-      setSelectedRowIds((prev) =>
-        prev.includes(rowId) ? prev.filter((id) => id !== rowId) : [...prev, rowId]
-      );
-    },
-    [setSelectedRowIds]
-  );
-
-  const toggleSelectAll = useCallback(() => {
-    setSelectedRowIds((prev) => {
-      const current = new Set(prev);
-      const allSelected = filteredRowIds.every((id) => current.has(id));
-      if (allSelected) {
-        filteredRowIds.forEach((id) => current.delete(id));
-      } else {
-        filteredRowIds.forEach((id) => current.add(id));
-      }
-      return Array.from(current);
-    });
-  }, [filteredRowIds]);
-
-  const handleBatchEditApply = useCallback(
-    async (columnId: string, value: string) => {
-      setRows((prev) =>
-        prev.map((row) =>
-          selectedRowIds.includes(row.id)
-            ? { ...row, cells: { ...row.cells, [columnId]: value } }
-            : row
-        )
-      );
-    },
-    [selectedRowIds, setRows]
-  );
-
-  const handleRemoveSelectedRows = useCallback(() => {
-    if (!selectedRowIds.length) {
-      return;
-    }
-    if (!window.confirm(`确认删除选中的 ${selectedRowIds.length} 行记录？`)) {
-      return;
-    }
-    setRows((prev) => prev.filter((row) => !selectedRowIds.includes(row.id)));
-    setSelectedRowIds([]);
-  }, [selectedRowIds, setRows, setSelectedRowIds]);
-
-  const handleResizeStart = useCallback(
-    (event: ReactMouseEvent<HTMLSpanElement>, columnId: string) => {
-      event.preventDefault();
-      event.stopPropagation();
-      const column = columns.find((item) => item.id === columnId);
-      if (!column) {
-        return;
-      }
-      resizeStateRef.current = {
-        columnId,
-        startX: event.clientX,
-        startWidth: column.width ?? DEFAULT_COLUMN_WIDTH
-      };
-      document.body.style.cursor = 'col-resize';
-    },
-    [columns]
-  );
-
-  const refreshList = async (focusId?: string | null) => {
-    try {
-      const { data } = await api.get<{ items: WorkspaceNode[] }>('/api/v1/workspaces');
-      const nodes = Array.isArray(data?.items) ? data.items : [];
-      setWorkspaceTree(nodes);
-      const flattened = flattenWorkspaces(nodes);
-      if (!flattened.length) {
-        setSelectedId(null);
-        setCurrentWorkspace(null);
-        setColumns([]);
-        setRows([]);
-        setDocumentContent('');
-        setName('');
-        return;
-      }
-      const candidate = focusId ?? selectedId;
-      const nextId = candidate && flattened.some((item) => item.id === candidate) ? candidate : flattened[0].id;
-      setSelectedId(nextId);
-    } catch (err) {
-      console.error('加载台账列表失败', err);
-      setError('无法加载台账列表，请稍后再试。');
-=======
-    kind: 'folder' as WorkspaceKind,
-    label: '新建文件夹',
-    description: '整理不同台账与文档',
-    icon: FolderIcon
-  }
-];
-
-const generateId = () => {
-  if (typeof crypto !== 'undefined' && typeof crypto.randomUUID === 'function') {
-    return crypto.randomUUID();
-  }
-  return `id-${Date.now().toString(16)}-${Math.random().toString(16).slice(2)}`;
-};
-
-const fillRowCells = (row: WorkspaceRow, columns: WorkspaceColumn[]): WorkspaceRow => {
-  const cells: Record<string, string> = {};
-  columns.forEach((column) => {
-    cells[column.id] = row.cells?.[column.id] ?? '';
-  });
-  return { id: row.id, cells };
-};
-
-const createEmptyRow = (columns: WorkspaceColumn[]): WorkspaceRow => ({
-  id: generateId(),
-  cells: columns.reduce<Record<string, string>>((acc, column) => {
-    acc[column.id] = '';
-    return acc;
-  }, {})
-});
-
-const flattenWorkspaces = (nodes: WorkspaceNode[]): WorkspaceNode[] => {
-  const result: WorkspaceNode[] = [];
-  const walk = (list: WorkspaceNode[]) => {
-    list.forEach((node) => {
-      result.push(node);
-      if (node.children?.length) {
-        walk(node.children);
-      }
-    });
-  };
-  walk(nodes);
-  return result;
-};
-
-const normalizeKind = (value?: string): WorkspaceKind => {
-  if (!value) {
-    return 'sheet';
-  }
-  const lower = value.toLowerCase();
-  if (lower === 'document') {
-    return 'document';
-  }
-  if (lower === 'folder') {
-    return 'folder';
-  }
-  return 'sheet';
-};
-
-const formatTimestamp = (value?: string) => {
-  if (!value) {
-    return '';
-  }
-  const date = new Date(value);
-  if (Number.isNaN(date.getTime())) {
-    return '';
-  }
-  return new Intl.DateTimeFormat('zh-CN', {
-    year: 'numeric',
-    month: '2-digit',
-    day: '2-digit'
-  }).format(date);
-};
-
-const PasteModal = ({
-  open,
-  onClose,
-  onSubmit
-}: {
-  open: boolean;
-  onClose: () => void;
-  onSubmit: (text: string, delimiter: string, hasHeader: boolean) => Promise<void>;
-}) => {
-  const [text, setText] = useState('');
-  const [delimiter, setDelimiter] = useState<'tab' | 'comma' | 'semicolon' | 'space'>('tab');
-  const [hasHeader, setHasHeader] = useState(true);
-  const [submitting, setSubmitting] = useState(false);
-  const [error, setError] = useState<string | null>(null);
-
-  useEffect(() => {
-    if (!open) {
-      setText('');
-      setDelimiter('tab');
-      setHasHeader(true);
-      setSubmitting(false);
-      setError(null);
->>>>>>> c1775f39
-    }
-  }, [open]);
-
-  if (!open) {
-    return null;
-  }
-
-<<<<<<< HEAD
-  const loadWorkspace = async (id: string) => {
-    try {
-      setLoading(true);
-      setError(null);
-      const { data } = await api.get<{ workspace: Workspace }>(`/api/v1/workspaces/${id}`);
-      if (!data?.workspace) {
-        throw new Error('未获取到台账数据');
-      }
-      const workspace = data.workspace;
-      const kind = normalizeKind(workspace.kind);
-      const normalizedColumns =
-        kind === 'sheet'
-          ? (workspace.columns.length
-              ? workspace.columns
-              : [
-                  {
-                    id: generateId(),
-                    title: '字段 1',
-                    width: DEFAULT_COLUMN_WIDTH
-                  }
-                ]
-            ).map((column, index) => ({
-              ...column,
-              id: column.id || generateId(),
-              title: column.title || `字段 ${index + 1}`,
-              width: Math.max(MIN_COLUMN_WIDTH, column.width ?? DEFAULT_COLUMN_WIDTH)
-            }))
-          : [];
-      const normalizedRows =
-        kind === 'sheet' && workspace.rows.length
-          ? workspace.rows.map((row) => fillRowCells(row, normalizedColumns))
-          : [];
-
-      const normalizedDocument = kind === 'folder' ? '' : workspace.document || '';
-
-      setCurrentWorkspace({ ...workspace, kind, parentId: workspace.parentId ?? '' });
-      setColumns(normalizedColumns);
-      setRows(normalizedRows);
-      setName(workspace.name || DEFAULT_TITLE);
-      setDocumentContent(normalizedDocument);
-      setSelectedBlock('paragraph');
-
-      if (documentRef.current) {
-        documentRef.current.innerHTML = normalizedDocument;
-      }
-    } catch (err) {
-      console.error('加载台账失败', err);
-      const axiosError = err as AxiosError<{ error?: string }>;
-      setError(axiosError.response?.data?.error || axiosError.message || '无法加载台账内容。');
-    } finally {
-      setLoading(false);
-    }
-  };
-
-  useEffect(() => {
-    refreshList().catch((err) => console.error(err));
-  }, []);
-
-  useEffect(() => {
-    if (selectedId) {
-      loadWorkspace(selectedId).catch((err) => console.error(err));
-    }
-  }, [selectedId]);
-
-  useEffect(() => {
-    setSearchTerm('');
-    setSelectedRowIds([]);
-  }, [currentWorkspace?.id]);
-
-  useEffect(() => {
-    if (!showCreateMenu) {
-      return;
-    }
-    const handleClick = (event: MouseEvent) => {
-      const target = event.target as Node;
-      if (
-        createMenuRef.current &&
-        !createMenuRef.current.contains(target) &&
-        createButtonRef.current &&
-        !createButtonRef.current.contains(target)
-      ) {
-        setShowCreateMenu(false);
-      }
-    };
-    document.addEventListener('mousedown', handleClick);
-    return () => document.removeEventListener('mousedown', handleClick);
-  }, [showCreateMenu]);
-
-  useEffect(() => {
-    const handleMouseMove = (event: MouseEvent) => {
-      const state = resizeStateRef.current;
-      if (!state) {
-        return;
-      }
-      const delta = event.clientX - state.startX;
-      setColumns((prev) =>
-        prev.map((column) =>
-          column.id === state.columnId
-            ? {
-                ...column,
-                width: Math.max(MIN_COLUMN_WIDTH, Math.round((state.startWidth ?? DEFAULT_COLUMN_WIDTH) + delta))
-              }
-            : column
-        )
-      );
-    };
-    const handleMouseUp = () => {
-      if (resizeStateRef.current) {
-        resizeStateRef.current = null;
-        document.body.style.cursor = '';
-      }
-    };
-    window.addEventListener('mousemove', handleMouseMove);
-    window.addEventListener('mouseup', handleMouseUp);
-    return () => {
-      window.removeEventListener('mousemove', handleMouseMove);
-      window.removeEventListener('mouseup', handleMouseUp);
-    };
-  }, []);
-
-  useEffect(() => {
-    setSelectedRowIds((prev) => {
-      if (!prev.length) {
-        return prev;
-      }
-      const allowed = new Set(rows.map((row) => row.id));
-      const next = prev.filter((id) => allowed.has(id));
-      return next.length === prev.length ? prev : next;
-    });
-  }, [rows]);
-
-  const updateColumnTitle = (id: string, title: string) => {
-    if (!isSheet) return;
-    setColumns((prev) =>
-      prev.map((column) => (column.id === id ? { ...column, title } : column))
-    );
-  };
-
-  const removeColumn = (id: string) => {
-    if (!isSheet) return;
-    setColumns((prev) => prev.filter((column) => column.id !== id));
-    setRows((prev) =>
-      prev.map((row) => {
-        const nextCells = { ...row.cells };
-        delete nextCells[id];
-        return { ...row, cells: nextCells };
-      })
-    );
-  };
-
-  const addColumn = () => {
-    if (!isSheet) return;
-    const title = window.prompt('请输入新列的标题', `列 ${columns.length + 1}`);
-    if (!title) {
-      return;
-    }
-    const id = generateId();
-    const column: WorkspaceColumn = { id, title, width: DEFAULT_COLUMN_WIDTH };
-    setColumns((prev) => [...prev, column]);
-    setRows((prev) => prev.map((row) => ({ ...row, cells: { ...row.cells, [id]: '' } })));
-  };
-
-  const addRow = () => {
-    if (!isSheet) return;
-    setRows((prev) => [...prev, createEmptyRow(columns)]);
-  };
-
-  const removeRow = (id: string) => {
-    if (!isSheet) return;
-    setRows((prev) => prev.filter((row) => row.id !== id));
-  };
-
-  const updateCell = (rowId: string, columnId: string, value: string) => {
-    if (!isSheet) return;
-    setRows((prev) =>
-      prev.map((row) =>
-        row.id === rowId ? { ...row, cells: { ...row.cells, [columnId]: value } } : row
-      )
-    );
-  };
-
-  const handleSave = async () => {
-    if (!currentWorkspace) {
-      return;
-    }
-    setStatus(null);
-    setError(null);
-    const trimmedName = name.trim() || DEFAULT_TITLE;
-    const payload: Record<string, unknown> = { name: trimmedName };
-    if (isSheet) {
-      payload.document = documentContent;
-      payload.columns = columns.map((column, index) => ({
-        id: column.id || generateId(),
-        title: column.title || `字段 ${index + 1}`,
-        width: column.width ?? DEFAULT_COLUMN_WIDTH
-      }));
-      payload.rows = rows.map((row) => ({ id: row.id, cells: row.cells }));
-    } else if (isDocument) {
-      payload.document = documentContent;
-    }
-    try {
-      await api.put(`/api/v1/workspaces/${currentWorkspace.id}`, payload);
-      setStatus('已保存所有更改。');
-      await refreshList(currentWorkspace.id);
-    } catch (err) {
-      console.error('保存失败', err);
-      const axiosError = err as AxiosError<{ error?: string }>;
-      setError(axiosError.response?.data?.error || axiosError.message || '保存失败，请稍后再试。');
-=======
   const handleSubmit = async () => {
     if (!text.trim()) {
       setError('请粘贴需要导入的数据。');
@@ -1313,7 +454,6 @@
       if ((documentContent || '') !== (currentWorkspace.document || '')) {
         return true;
       }
->>>>>>> c1775f39
     }
     return false;
   }, [
@@ -1339,78 +479,6 @@
     );
   }, [rows, columns, tableSearch, isSheet]);
 
-<<<<<<< HEAD
-  const resolveParentForCreation = () => {
-    if (!selectedNode) {
-      return '';
-    }
-    if (selectedNode.kind === 'folder') {
-      return selectedNode.id;
-    }
-    return selectedNode.parentId ?? '';
-  };
-
-  const handleCreateWorkspace = async (kind: WorkspaceKind) => {
-    const labels: Record<WorkspaceKind, { title: string; prompt: string }> = {
-      sheet: { title: '新建表格台账', prompt: '请输入新台账名称' },
-      document: { title: '新建在线文档', prompt: '请输入文档名称' },
-      folder: { title: '新建文件夹', prompt: '请输入文件夹名称' }
-    };
-    const defaultName = kind === 'folder' ? '未命名文件夹' : kind === 'document' ? '未命名文档' : DEFAULT_TITLE;
-    const userInput = window.prompt(labels[kind].prompt, defaultName);
-    if (userInput === null) {
-      return;
-    }
-    const title = userInput.trim() || defaultName;
-    const parentId = resolveParentForCreation();
-    const payload: Record<string, unknown> = {
-      name: title,
-      kind,
-      parentId,
-      document: '',
-      columns: [] as WorkspaceColumn[],
-      rows: [] as WorkspaceRow[]
-    };
-    if (kind === 'sheet') {
-      payload.columns = [{ id: generateId(), title: '字段 1', width: DEFAULT_COLUMN_WIDTH }];
-      payload.rows = [];
-    }
-    if (kind === 'document') {
-      payload.document = '';
-    }
-    setShowCreateMenu(false);
-    try {
-      const { data } = await api.post<{ workspace: Workspace }>('/api/v1/workspaces', payload);
-      const createdId = data?.workspace?.id;
-      await refreshList(createdId ?? undefined);
-      if (createdId) {
-        setSelectedId(createdId);
-      }
-      setStatus(`${labels[kind].title}已创建。`);
-    } catch (err) {
-      console.error('创建台账失败', err);
-      const axiosError = err as AxiosError<{ error?: string }>;
-      setError(axiosError.response?.data?.error || axiosError.message || '创建台账失败。');
-    }
-  };
-
-  const handleDeleteWorkspace = async () => {
-    if (!currentWorkspace) {
-      return;
-    }
-    if (!window.confirm(`确认删除「${currentWorkspace.name || DEFAULT_TITLE}」？该操作无法撤销。`)) {
-      return;
-    }
-    try {
-      await api.delete(`/api/v1/workspaces/${currentWorkspace.id}`);
-      setStatus('内容已删除。');
-      const fallback = selectedNode?.parentId ?? currentWorkspace.parentId ?? null;
-      await refreshList(fallback);
-    } catch (err) {
-      console.error('删除台账失败', err);
-      const axiosError = err as AxiosError<{ error?: string }>;
-      setError(axiosError.response?.data?.error || axiosError.message || '删除失败，请稍后再试。');
-=======
   const filteredRowIds = useMemo(() => filteredRows.map((row) => row.id), [filteredRows]);
   const selectedFilteredCount = useMemo(
     () => filteredRows.filter((row) => selectedRowIds.includes(row.id)).length,
@@ -1525,39 +593,9 @@
   useEffect(() => {
     if (selectedId) {
       loadWorkspace(selectedId).catch((err) => console.error(err));
->>>>>>> c1775f39
     }
   }, [selectedId, loadWorkspace]);
 
-<<<<<<< HEAD
-  const handleImportExcel = async (event: ChangeEvent<HTMLInputElement>) => {
-    if (!currentWorkspace || !isSheet) {
-      setStatus('仅表格台账支持导入功能。');
-      event.target.value = '';
-      return;
-    }
-    const file = event.target.files?.[0];
-    event.target.value = '';
-    if (!file) return;
-    const formData = new FormData();
-    formData.append('file', file);
-    try {
-      const { data } = await api.post<{ workspace: Workspace }>(
-        `/api/v1/workspaces/${currentWorkspace.id}/import/excel`,
-        formData,
-        {
-          headers: { 'Content-Type': 'multipart/form-data' }
-        }
-      );
-      if (data?.workspace) {
-        await loadWorkspace(data.workspace.id);
-        setStatus('Excel 数据已导入。');
-      }
-    } catch (err) {
-      console.error('导入 Excel 失败', err);
-      const axiosError = err as AxiosError<{ error?: string }>;
-      setError(axiosError.response?.data?.error || axiosError.message || '导入失败，请确认文件格式。');
-=======
   useEffect(() => {
     setTableSearch('');
     setSelectedRowIds([]);
@@ -1660,7 +698,6 @@
   const handleRemoveSelectedRows = useCallback(() => {
     if (!selectedRowIds.length) {
       return;
->>>>>>> c1775f39
     }
     if (!window.confirm(`确认删除选中的 ${selectedRowIds.length} 行记录？`)) {
       return;
@@ -1679,24 +716,6 @@
     return selectedNode.parentId ?? '';
   }, [selectedNode]);
 
-<<<<<<< HEAD
-  const handleImportText = async (text: string, delimiter: string, hasHeader: boolean) => {
-    if (!currentWorkspace || !isSheet) {
-      setStatus('仅表格台账支持粘贴导入。');
-      return;
-    }
-    const { data } = await api.post<{ workspace: Workspace }>(
-      `/api/v1/workspaces/${currentWorkspace.id}/import/text`,
-      {
-        text,
-        delimiter,
-        hasHeader
-      }
-    );
-    if (data?.workspace) {
-      await loadWorkspace(data.workspace.id);
-      setStatus('粘贴内容已导入。');
-=======
   const handleCreateWorkspace = useCallback(
     async (kind: WorkspaceKind) => {
       const labels: Record<WorkspaceKind, { title: string; prompt: string }> = {
@@ -1767,7 +786,6 @@
       setError(axiosError.response?.data?.error || axiosError.message || '保存失败，请稍后再试。');
     } finally {
       setSaving(false);
->>>>>>> c1775f39
     }
   }, [columns, currentWorkspace, documentContent, isDocument, isSheet, name, refreshList, rows]);
 
@@ -1819,9 +837,6 @@
     [currentWorkspace, isSheet, loadWorkspace]
   );
 
-<<<<<<< HEAD
-  const handleExport = async () => {
-=======
   const handleImportText = useCallback(
     async (text: string, delimiter: string, hasHeader: boolean) => {
       if (!currentWorkspace || !isSheet) {
@@ -1845,7 +860,6 @@
   );
 
   const handleExport = useCallback(async () => {
->>>>>>> c1775f39
     if (!currentWorkspace || !isSheet) {
       setStatus('仅表格台账支持导出 Excel。');
       return;
@@ -1866,10 +880,7 @@
       anchor.click();
       anchor.remove();
       URL.revokeObjectURL(url);
-<<<<<<< HEAD
-=======
       setStatus('已导出 Excel 文件。');
->>>>>>> c1775f39
     } catch (err) {
       console.error('导出失败', err);
       const axiosError = err as AxiosError<{ error?: string }>;
@@ -1877,742 +888,6 @@
     }
   }, [currentWorkspace, isSheet]);
 
-<<<<<<< HEAD
-  const execCommand = useCallback(
-    (command: string, value?: string) => {
-      if (!canEditDocument || !documentRef.current) return;
-      documentRef.current.focus();
-      try {
-        document.execCommand(command, false, value);
-        setDocumentContent(documentRef.current.innerHTML);
-      } catch (err) {
-        console.warn('执行编辑命令失败', command, err);
-      }
-    },
-    [canEditDocument]
-  );
-
-  const insertHtml = useCallback(
-    (html: string) => {
-      execCommand('insertHTML', html);
-    },
-    [execCommand]
-  );
-
-  const applyBlock = useCallback(
-    (value: DocumentBlockValue) => {
-      const option = DOCUMENT_BLOCK_OPTIONS.find((item) => item.value === value);
-      execCommand('formatBlock', option?.command ?? 'P');
-    },
-    [execCommand]
-  );
-
-  const handleBlockSelect = useCallback(
-    (event: ChangeEvent<HTMLSelectElement>) => {
-      const nextValue = (event.target.value as DocumentBlockValue) ?? 'paragraph';
-      setSelectedBlock(nextValue);
-      applyBlock(nextValue);
-    },
-    [applyBlock]
-  );
-
-  const insertChecklist = useCallback(() => {
-    insertHtml(
-      '<ul class="doc-checklist"><li><label><input type="checkbox" /> 待办事项</label></li></ul>'
-    );
-  }, [insertHtml]);
-
-  const insertCallout = useCallback(() => {
-    insertHtml(
-      '<div class="doc-callout"><strong>提示：</strong>请在此补充说明。</div>'
-    );
-  }, [insertHtml]);
-
-  const insertCodeBlock = useCallback(() => {
-    insertHtml('<pre class="doc-code"><code>// 在此编写示例代码</code></pre>');
-  }, [insertHtml]);
-
-  const insertTable = useCallback(() => {
-    const rowsInput = window.prompt('请输入表格行数 (1-20)', '3');
-    const colsInput = window.prompt('请输入表格列数 (1-10)', '3');
-    let rowsCount = Number.parseInt(rowsInput ?? '0', 10);
-    let colsCount = Number.parseInt(colsInput ?? '0', 10);
-    if (!Number.isFinite(rowsCount) || rowsCount <= 0) rowsCount = 3;
-    if (!Number.isFinite(colsCount) || colsCount <= 0) colsCount = 3;
-    rowsCount = Math.min(Math.max(rowsCount, 1), 20);
-    colsCount = Math.min(Math.max(colsCount, 1), 10);
-    const headerCells = Array.from({ length: colsCount })
-      .map((_, index) => `<th>列 ${index + 1}</th>`)
-      .join('');
-    const bodyRows = Array.from({ length: rowsCount })
-      .map(() => {
-        const cells = Array.from({ length: colsCount })
-          .map(() => '<td>填写内容</td>')
-          .join('');
-        return `<tr>${cells}</tr>`;
-      })
-      .join('');
-    insertHtml(
-      `<table class="doc-table"><thead><tr>${headerCells}</tr></thead><tbody>${bodyRows}</tbody></table>`
-    );
-  }, [insertHtml]);
-
-  const insertDivider = useCallback(() => {
-    execCommand('insertHorizontalRule');
-  }, [execCommand]);
-
-  const handleInsertLink = useCallback(() => {
-    const url = window.prompt('请输入链接地址', 'https://');
-    if (url) {
-      execCommand('createLink', url);
-    }
-  }, [execCommand]);
-
-  const applyHighlight = useCallback(() => {
-    execCommand('hiliteColor', '#FFF9C4');
-  }, [execCommand]);
-
-  const clearFormatting = useCallback(() => {
-    if (documentRef.current) {
-      const normalized = documentRef.current.innerHTML.replace(
-        /<mark class="doc-search-highlight">(.*?)<\/mark>/g,
-        '$1'
-      );
-      documentRef.current.innerHTML = normalized;
-      setDocumentContent(normalized);
-    }
-    execCommand('removeFormat');
-    execCommand('unlink');
-  }, [documentRef, execCommand, setDocumentContent]);
-
-  const handleImageInsert = useCallback(
-    (event: ChangeEvent<HTMLInputElement>) => {
-      const file = event.target.files?.[0];
-      event.target.value = '';
-      if (!file || !canEditDocument) return;
-      const reader = new FileReader();
-      reader.onload = () => {
-        const result = reader.result;
-        if (typeof result === 'string') {
-          insertHtml(
-            `<figure class="doc-figure"><img src="${result}" alt="插入图片" /><figcaption>图片说明</figcaption></figure>`
-          );
-        }
-      };
-      reader.readAsDataURL(file);
-    },
-    [canEditDocument, insertHtml]
-  );
-
-  const handleMediaInsert = useCallback(
-    (event: ChangeEvent<HTMLInputElement>, type: 'audio' | 'video') => {
-      const file = event.target.files?.[0];
-      event.target.value = '';
-      if (!file || !canEditDocument) return;
-      const reader = new FileReader();
-      reader.onload = () => {
-        const result = reader.result;
-        if (typeof result === 'string') {
-          const tag = type === 'audio' ? 'audio' : 'video';
-          const extra = type === 'video' ? ' class="doc-video"' : '';
-          insertHtml(`<${tag}${extra} controls src="${result}"></${tag}>`);
-        }
-      };
-      reader.readAsDataURL(file);
-    },
-    [canEditDocument, insertHtml]
-  );
-
-  const handleDocumentSearch = useCallback(() => {
-    if (!documentRef.current) {
-      return;
-    }
-    const keyword = window.prompt('请输入要查找的内容');
-    if (!keyword) {
-      return;
-    }
-    const term = keyword.trim();
-    if (!term) {
-      return;
-    }
-    const container = documentRef.current;
-    const resetHtml = container.innerHTML.replace(
-      /<mark class="doc-search-highlight">(.*?)<\/mark>/g,
-      '$1'
-    );
-    const escaped = term.replace(/[-/\\^$*+?.()|[\]{}]/g, '\\$&');
-    const regex = new RegExp(escaped, 'gi');
-    const hasMatch = regex.test(resetHtml);
-    regex.lastIndex = 0;
-    if (!hasMatch) {
-      container.innerHTML = resetHtml;
-      setDocumentContent(resetHtml);
-      setStatus(`未在文档中找到 “${term}” 。`);
-      return;
-    }
-    const highlighted = resetHtml.replace(
-      regex,
-      (match) => `<mark class="doc-search-highlight">${match}</mark>`
-    );
-    container.innerHTML = highlighted;
-    setDocumentContent(highlighted);
-    setStatus(`已高亮显示 “${term}” 的匹配内容。`);
-  }, [setStatus]);
-
-  const renderTree = (nodes: WorkspaceNode[], depth = 0): JSX.Element[] => {
-    const items: JSX.Element[] = [];
-    nodes.forEach((node) => {
-      const Icon =
-        node.kind === 'folder' ? FolderIcon : node.kind === 'document' ? DocumentTextIcon : TableCellsIcon;
-      const isActive = node.id === selectedId;
-      const paddingLeft = 12 + depth * 18;
-      const typeLabel = node.kind === 'folder' ? '文件夹' : node.kind === 'document' ? '文档' : '表格';
-      const displayName = node.name || DEFAULT_TITLE;
-      items.push(
-        <button
-          key={node.id}
-          type="button"
-          onClick={() => setSelectedId(node.id)}
-          style={{ paddingLeft: `${paddingLeft}px` }}
-          className={`mt-1 flex w-full items-center gap-3 rounded-2xl border px-4 py-2 text-left text-sm transition ${
-            isActive
-              ? 'border-neon-500/60 bg-neon-500/10 text-neon-500 shadow-glow'
-              : 'border-white bg-white/70 text-night-300 hover:text-night-50'
-          }`}
-        >
-          <Icon className="h-4 w-4 shrink-0" />
-          <div className="flex min-w-0 flex-1 flex-col">
-            <span className="truncate font-medium">{displayName}</span>
-            <div className="mt-1 flex flex-wrap items-center gap-2 text-[10px] text-night-400">
-              <span className="rounded-full border border-night-200/60 bg-white/70 px-2 py-0.5">{typeLabel}</span>
-              {formatTimestamp(node.updatedAt) && <span>{formatTimestamp(node.updatedAt)}</span>}
-            </div>
-          </div>
-        </button>
-      );
-      if (node.children?.length) {
-        items.push(...renderTree(node.children, depth + 1));
-      }
-    });
-    return items;
-  };
-
-  const workspaceList = (
-    <div className="space-y-2">
-      <div className="relative">
-        <button
-          ref={createButtonRef}
-          type="button"
-          onClick={() => setShowCreateMenu((prev) => !prev)}
-          className="flex w-full items-center justify-center gap-2 rounded-2xl border border-neon-500/40 bg-white/70 px-3 py-3 text-sm font-medium text-neon-500 transition hover:bg-neon-500/10"
-        >
-          <PlusIcon className="h-4 w-4" />
-          新建
-          <ChevronDownIcon className="h-4 w-4" />
-        </button>
-        {showCreateMenu && (
-          <div
-            ref={createMenuRef}
-            className="absolute inset-x-0 top-full z-20 mt-2 rounded-2xl border border-night-100/40 bg-white/95 shadow-xl"
-          >
-            <ul className="divide-y divide-night-100/40 text-sm text-night-400">
-              {CREATION_OPTIONS.map(({ kind, label, description, icon: OptionIcon }) => (
-                <li key={kind}>
-                  <button
-                    type="button"
-                    onClick={() => handleCreateWorkspace(kind)}
-                    className="flex w-full items-start gap-3 px-4 py-3 text-left hover:bg-neon-500/5"
-                  >
-                    <OptionIcon className="mt-0.5 h-4 w-4 text-neon-500" />
-                    <span>
-                      <span className="block font-medium text-night-300">{label}</span>
-                      <span className="mt-1 block text-xs text-night-400">{description}</span>
-                    </span>
-                  </button>
-                </li>
-              ))}
-            </ul>
-          </div>
-        )}
-      </div>
-      <div className="space-y-1">
-        {workspaceTree.length ? renderTree(workspaceTree) : (
-          <div className="rounded-2xl border border-dashed border-night-200/60 bg-white/60 p-4 text-center text-sm text-night-300">
-            暂无台账内容，点击上方“新建”开始创建。
-          </div>
-        )}
-      </div>
-    </div>
-  );
-
-  const columnSizing = (
-    <colgroup>
-      <col style={{ width: '48px' }} />
-      {columns.map((column) => (
-        <col key={column.id} style={{ width: column.width ? `${column.width}px` : undefined }} />
-      ))}
-      <col style={{ width: '80px' }} />
-    </colgroup>
-  );
-
-  const tableHeader = (
-    <thead className="bg-transparent">
-      <tr className="text-left text-xs font-medium text-night-300">
-        <th className="w-12 px-2 py-2">
-          <input
-            ref={selectAllRef}
-            type="checkbox"
-            onChange={toggleSelectAll}
-            className="h-4 w-4 rounded border-night-200/60 text-neon-500 focus:ring-neon-500"
-          />
-        </th>
-        {columns.map((column) => (
-          <th
-            key={column.id}
-            className="relative px-3 py-2"
-            style={{ minWidth: `${Math.max(MIN_COLUMN_WIDTH, (column.width ?? DEFAULT_COLUMN_WIDTH) - 32)}px` }}
-          >
-            <div className="flex items-center gap-2">
-              <input
-                value={column.title}
-                onChange={(event) => updateColumnTitle(column.id, event.target.value)}
-                className="w-full rounded-xl border border-transparent bg-transparent px-2 py-1 text-sm text-night-200 focus:border-neon-400 focus:outline-none"
-              />
-              <button
-                type="button"
-                onClick={() => removeColumn(column.id)}
-                className="rounded-full border border-night-200/40 p-1 text-night-400 transition hover:text-red-500"
-                aria-label="删除列"
-              >
-                <TrashIcon className="h-4 w-4" />
-              </button>
-            </div>
-            <span
-              role="separator"
-              tabIndex={-1}
-              onMouseDown={(event) => handleResizeStart(event, column.id)}
-              className="absolute right-0 top-0 h-full w-2 cursor-col-resize select-none rounded-full bg-transparent transition hover:bg-neon-500/20"
-            />
-          </th>
-        ))}
-        <th className="px-3 py-2 text-right text-xs text-night-300">操作</th>
-      </tr>
-    </thead>
-  );
-
-  const tableBody = filteredRows.length ? (
-    <tbody>
-      {filteredRows.map((row) => {
-        const isSelected = selectedRowIds.includes(row.id);
-        return (
-          <tr
-            key={row.id}
-            className={`align-top border-t border-night-100/10 transition ${
-              isSelected ? 'bg-neon-500/5' : 'bg-white/60 hover:bg-white/80'
-            }`}
-          >
-            <td className="px-2 py-3 align-top">
-              <input
-                type="checkbox"
-                checked={isSelected}
-                onChange={() => toggleRowSelection(row.id)}
-                className="h-4 w-4 rounded border-night-200/60 text-neon-500 focus:ring-neon-500"
-              />
-            </td>
-            {columns.map((column) => (
-              <td key={column.id} className="px-3 py-2 align-top">
-                <SheetCell
-                  value={row.cells[column.id] ?? ''}
-                  onChange={(next) => updateCell(row.id, column.id, next)}
-                  placeholder={column.title}
-                />
-              </td>
-            ))}
-            <td className="px-3 py-2 text-right align-top">
-              <button
-                type="button"
-                onClick={() => removeRow(row.id)}
-                className="rounded-full border border-night-200/60 p-2 text-night-300 transition hover:text-red-500"
-                aria-label="删除行"
-              >
-                <TrashIcon className="h-4 w-4" />
-              </button>
-            </td>
-          </tr>
-        );
-      })}
-    </tbody>
-  ) : (
-    <tbody>
-      <tr>
-        <td colSpan={columns.length + 2} className="px-6 py-10 text-center text-sm text-night-300">
-          {rows.length
-            ? '未找到匹配的记录，尝试调整搜索条件或清空筛选。'
-            : '暂无记录，使用“新增行”或导入功能开始填写内容。'}
-        </td>
-      </tr>
-    </tbody>
-  );
-
-  return (
-    <div className="flex h-full flex-1 flex-col overflow-hidden">
-      <div className="flex flex-1 flex-col gap-6 overflow-hidden px-6 py-6 lg:flex-row">
-        <aside className="w-full max-w-xs space-y-6 rounded-3xl border border-white/60 bg-white/80 p-5 shadow-sm lg:w-72 xl:w-80">
-          <h2 className="text-lg font-semibold text-night-100">台账列表</h2>
-          {workspaceList}
-        </aside>
-        <main className="flex-1 overflow-y-auto rounded-3xl border border-white/50 bg-white/95 p-6 shadow-sm">
-          {loading && (
-            <div className="rounded-3xl border border-white bg-white/80 p-6 text-center text-night-300">
-              正在加载台账内容…
-            </div>
-          )}
-
-          {!loading && currentWorkspace && (
-            <Fragment>
-              <div className="flex flex-col gap-4 pb-6 border-b border-night-100/20">
-                <div className="flex flex-wrap items-center gap-3">
-                  <input
-                    value={name}
-                    onChange={(event) => setName(event.target.value)}
-                    className="flex-1 rounded-2xl border border-white bg-white/80 px-4 py-2 text-lg font-semibold text-night-100 focus:border-neon-400 focus:outline-none focus:ring-2 focus:ring-neon-400/30"
-                  />
-                  <div className="flex flex-wrap items-center gap-2">
-                    <ToolbarButton
-                      icon={ArrowUpTrayIcon}
-                      label="Excel 导入"
-                      onClick={() => excelInputRef.current?.click()}
-                      disabled={!isSheet}
-                    />
-                    <ToolbarButton
-                      icon={ClipboardDocumentListIcon}
-                      label="粘贴导入"
-                      onClick={() => setShowPasteModal(true)}
-                      disabled={!isSheet}
-                    />
-                    <ToolbarButton
-                      icon={ArrowDownTrayIcon}
-                      label="导出 Excel"
-                      onClick={handleExport}
-                      disabled={!isSheet}
-                    />
-                  </div>
-                  <div className="flex items-center gap-2">
-                    <button
-                      type="button"
-                      className="rounded-2xl border border-neon-500/60 bg-neon-500/10 px-4 py-2 text-sm font-medium text-neon-500 hover:bg-neon-500/20"
-                      onClick={handleSave}
-                    >
-                      保存
-                    </button>
-                    <button
-                      type="button"
-                      className="rounded-2xl border border-red-400/60 bg-red-50 px-4 py-2 text-sm text-red-500 hover:bg-red-100"
-                      onClick={handleDeleteWorkspace}
-                    >
-                      删除内容
-                    </button>
-                  </div>
-                </div>
-                {(status || error) && (
-                  <div
-                    className={`rounded-2xl border px-4 py-2 text-sm ${
-                      error
-                        ? 'border-red-400/60 bg-red-100/70 text-red-600'
-                        : 'border-emerald-300/60 bg-emerald-100/70 text-emerald-700'
-                    }`}
-                  >
-                    {error || status}
-                  </div>
-                )}
-              </div>
-
-              {isSheet && (
-                <section className="mt-6 space-y-4">
-                  <div className="flex flex-wrap items-center justify-between gap-3">
-                    <div className="flex flex-wrap items-center gap-3">
-                      <h3 className="text-base font-semibold text-night-100">表格数据</h3>
-                      <button
-                        type="button"
-                        className="flex items-center gap-1 rounded-xl border border-night-200/50 bg-white/70 px-3 py-2 text-xs text-night-300 hover:text-night-50 disabled:cursor-not-allowed disabled:opacity-60"
-                        onClick={addColumn}
-                        disabled={!isSheet}
-                      >
-                        <PlusIcon className="h-4 w-4" />
-                        新增列
-                      </button>
-                      <button
-                        type="button"
-                        className="flex items-center gap-1 rounded-xl border border-night-200/50 bg-white/70 px-3 py-2 text-xs text-night-300 hover:text-night-50 disabled:cursor-not-allowed disabled:opacity-60"
-                        onClick={addRow}
-                        disabled={!isSheet}
-                      >
-                        <PlusIcon className="h-4 w-4" />
-                        新增行
-                      </button>
-                    </div>
-                    <div className="flex flex-wrap items-center gap-2 text-xs text-night-300">
-                      <div className="relative">
-                        <input
-                          value={searchTerm}
-                          onChange={(event) => setSearchTerm(event.target.value)}
-                          placeholder="搜索关键字"
-                          className="w-44 rounded-2xl border border-night-200/60 bg-white/80 px-3 py-2 text-sm text-night-400 focus:border-neon-400 focus:outline-none focus:ring-2 focus:ring-neon-400/20"
-                        />
-                        {searchTerm && (
-                          <button
-                            type="button"
-                            onClick={() => setSearchTerm('')}
-                            className="absolute inset-y-0 right-2 flex items-center text-night-300 hover:text-night-50"
-                            aria-label="清空搜索"
-                          >
-                            <XMarkIcon className="h-4 w-4" />
-                          </button>
-                        )}
-                      </div>
-                      <button
-                        type="button"
-                        onClick={() => hasSelection && columns.length && setShowBatchEditModal(true)}
-                        className="flex items-center gap-1 rounded-xl border border-night-200/50 bg-white/70 px-3 py-2 text-xs text-night-300 transition hover:text-night-50 disabled:cursor-not-allowed disabled:opacity-60"
-                        disabled={!hasSelection || !columns.length}
-                      >
-                        <PencilSquareIcon className="h-4 w-4" />
-                        批量编辑
-                      </button>
-                      <button
-                        type="button"
-                        onClick={handleRemoveSelectedRows}
-                        className="flex items-center gap-1 rounded-xl border border-night-200/50 bg-white/70 px-3 py-2 text-xs text-night-300 transition hover:text-red-500 disabled:cursor-not-allowed disabled:opacity-60"
-                        disabled={!hasSelection}
-                      >
-                        <TrashIcon className="h-4 w-4" />
-                        删除选中
-                      </button>
-                    </div>
-                  </div>
-                  {hasSelection && (
-                    <div className="rounded-2xl bg-neon-500/10 px-3 py-2 text-xs text-neon-500">
-                      已选中 {selectedRowIds.length} 行，支持批量编辑或删除。
-                    </div>
-                  )}
-                  <div className="relative overflow-auto rounded-3xl bg-white/80 shadow-inner ring-1 ring-night-100/30">
-                    <table className="min-w-[800px] text-sm leading-snug text-night-500">
-                      {columnSizing}
-                      {tableHeader}
-                      {tableBody}
-                    </table>
-                  </div>
-                </section>
-              )}
-
-              {canEditDocument && (
-                <section className="mt-10 space-y-4">
-                  <div className="flex flex-wrap items-center gap-3">
-                    <h3 className="text-base font-semibold text-night-100">在线文档</h3>
-                    <select
-                      value={selectedBlock}
-                      onChange={handleBlockSelect}
-                      disabled={!canEditDocument}
-                      className="rounded-2xl border border-night-200/60 bg-white/80 px-3 py-2 text-xs text-night-400 focus:border-neon-400 focus:outline-none focus:ring-2 focus:ring-neon-400/20 disabled:cursor-not-allowed"
-                    >
-                      {DOCUMENT_BLOCK_OPTIONS.map((option) => (
-                        <option key={option.value} value={option.value}>
-                          {option.label}
-                        </option>
-                      ))}
-                    </select>
-                    <div className="flex flex-wrap items-center gap-2 text-xs text-night-300">
-                      <DocumentToolbarButton
-                        label="B"
-                        tooltip="加粗"
-                        onClick={() => execCommand('bold')}
-                        disabled={!canEditDocument}
-                      />
-                      <DocumentToolbarButton
-                        label="I"
-                        tooltip="斜体"
-                        onClick={() => execCommand('italic')}
-                        disabled={!canEditDocument}
-                      />
-                      <DocumentToolbarButton
-                        label="U"
-                        tooltip="下划线"
-                        onClick={() => execCommand('underline')}
-                        disabled={!canEditDocument}
-                      />
-                      <DocumentToolbarButton
-                        label="S"
-                        tooltip="删除线"
-                        onClick={() => execCommand('strikeThrough')}
-                        disabled={!canEditDocument}
-                      />
-                      <DocumentToolbarButton
-                        label="HL"
-                        tooltip="高亮"
-                        onClick={applyHighlight}
-                        disabled={!canEditDocument}
-                      />
-                      <DocumentToolbarButton
-                        label="Link"
-                        tooltip="插入链接"
-                        onClick={handleInsertLink}
-                        disabled={!canEditDocument}
-                      />
-                      <DocumentToolbarButton
-                        label="•"
-                        tooltip="项目符号列表"
-                        onClick={() => execCommand('insertUnorderedList')}
-                        disabled={!canEditDocument}
-                      />
-                      <DocumentToolbarButton
-                        label="1."
-                        tooltip="编号列表"
-                        onClick={() => execCommand('insertOrderedList')}
-                        disabled={!canEditDocument}
-                      />
-                      <DocumentToolbarButton
-                        label="☑"
-                        tooltip="任务清单"
-                        onClick={insertChecklist}
-                        disabled={!canEditDocument}
-                      />
-                      <DocumentToolbarButton
-                        label="L"
-                        tooltip="左对齐"
-                        onClick={() => execCommand('justifyLeft')}
-                        disabled={!canEditDocument}
-                      />
-                      <DocumentToolbarButton
-                        label="C"
-                        tooltip="居中"
-                        onClick={() => execCommand('justifyCenter')}
-                        disabled={!canEditDocument}
-                      />
-                      <DocumentToolbarButton
-                        label="R"
-                        tooltip="右对齐"
-                        onClick={() => execCommand('justifyRight')}
-                        disabled={!canEditDocument}
-                      />
-                      <DocumentToolbarButton
-                        label="表"
-                        tooltip="插入表格"
-                        onClick={insertTable}
-                        disabled={!canEditDocument}
-                      />
-                      <DocumentToolbarButton
-                        label="<>"
-                        tooltip="插入代码块"
-                        onClick={insertCodeBlock}
-                        disabled={!canEditDocument}
-                      />
-                      <DocumentToolbarButton
-                        label="Call"
-                        tooltip="提示块"
-                        onClick={insertCallout}
-                        disabled={!canEditDocument}
-                      />
-                      <DocumentToolbarButton
-                        label="HR"
-                        tooltip="分割线"
-                        onClick={insertDivider}
-                        disabled={!canEditDocument}
-                      />
-                      <DocumentToolbarButton
-                        label="IMG"
-                        tooltip="插入图片"
-                        onClick={() => imageInputRef.current?.click()}
-                        disabled={!canEditDocument}
-                      />
-                      <DocumentToolbarButton
-                        label="AUD"
-                        tooltip="插入音频"
-                        onClick={() => audioInputRef.current?.click()}
-                        disabled={!canEditDocument}
-                      />
-                      <DocumentToolbarButton
-                        label="VID"
-                        tooltip="插入视频"
-                        onClick={() => videoInputRef.current?.click()}
-                        disabled={!canEditDocument}
-                      />
-                      <DocumentToolbarButton
-                        label="Find"
-                        tooltip="搜索并高亮"
-                        onClick={handleDocumentSearch}
-                        disabled={!canEditDocument}
-                      />
-                      <DocumentToolbarButton
-                        label="CLR"
-                        tooltip="清除格式"
-                        onClick={clearFormatting}
-                        disabled={!canEditDocument}
-                      />
-                    </div>
-                  </div>
-                  <div
-                    ref={documentRef}
-                    contentEditable={canEditDocument}
-                    suppressContentEditableWarning
-                    data-placeholder="在此记录会议纪要、流程与操作说明…"
-                    onInput={canEditDocument ? (event) => setDocumentContent((event.target as HTMLDivElement).innerHTML) : undefined}
-                    className={`doc-editor min-h-[320px] rounded-[28px] border border-night-100/40 bg-white/90 p-6 text-sm leading-relaxed text-night-500 shadow-inner transition focus:outline-none ${
-                      canEditDocument ? '' : 'pointer-events-none opacity-60'
-                    }`}
-                  />
-                </section>
-              )}
-
-              {isFolder && (
-                <section className="mt-10 space-y-4">
-                  <div className="flex items-center justify-between">
-                    <h3 className="text-base font-semibold text-night-100">文件夹内容</h3>
-                    <span className="text-xs text-night-300">共 {folderChildren.length} 项</span>
-                  </div>
-                  {folderChildren.length ? (
-                    <div className="grid gap-3 sm:grid-cols-2 xl:grid-cols-3">
-                      {folderChildren.map((child) => {
-                        const Icon =
-                          child.kind === 'folder'
-                            ? FolderIcon
-                            : child.kind === 'document'
-                            ? DocumentTextIcon
-                            : TableCellsIcon;
-                        return (
-                          <button
-                            key={child.id}
-                            type="button"
-                            onClick={() => setSelectedId(child.id)}
-                            className="flex w-full flex-col gap-1 rounded-2xl border border-night-100/50 bg-white/80 p-4 text-left text-sm text-night-400 transition hover:border-neon-500/60 hover:text-neon-500"
-                          >
-                            <Icon className="h-5 w-5" />
-                            <span className="truncate font-medium text-night-200">{child.name || DEFAULT_TITLE}</span>
-                            {formatTimestamp(child.updatedAt) && (
-                              <span className="text-[10px] text-night-400">更新于 {formatTimestamp(child.updatedAt)}</span>
-                            )}
-                          </button>
-                        );
-                      })}
-                    </div>
-                  ) : (
-                    <div className="rounded-3xl border border-night-100/30 bg-white/80 p-6 text-sm text-night-300">
-                      当前文件夹暂无内容，可使用左上角“新建”按钮创建台账或文档。
-                    </div>
-                  )}
-                </section>
-              )}
-            </Fragment>
-          )}
-
-          {!loading && !currentWorkspace && (
-            <div className="rounded-3xl border border-white bg-white/80 p-6 text-center text-night-300">
-              请选择左侧的台账或新建一个台账以开始编辑。
-            </div>
-          )}
-        </main>
-      </div>
-
-=======
   const sidebar = (
     <LedgerListCard
       items={workspaceTree}
@@ -2746,7 +1021,6 @@
         }
       />
 
->>>>>>> c1775f39
       <input
         ref={excelInputRef}
         type="file"
@@ -2754,24 +1028,6 @@
         className="hidden"
         onChange={handleImportExcel}
       />
-<<<<<<< HEAD
-      <input ref={imageInputRef} type="file" accept="image/*" className="hidden" onChange={handleImageInsert} />
-      <input
-        ref={audioInputRef}
-        type="file"
-        accept="audio/*"
-        className="hidden"
-        onChange={(event) => handleMediaInsert(event, 'audio')}
-      />
-      <input
-        ref={videoInputRef}
-        type="file"
-        accept="video/*"
-        className="hidden"
-        onChange={(event) => handleMediaInsert(event, 'video')}
-      />
-=======
->>>>>>> c1775f39
 
       <BatchEditModal
         open={showBatchEditModal}
@@ -2780,10 +1036,7 @@
         onApply={handleBatchEditApply}
         selectedCount={selectedRowIds.length}
       />
-<<<<<<< HEAD
-=======
-
->>>>>>> c1775f39
+
       <PasteModal open={showPasteModal} onClose={() => setShowPasteModal(false)} onSubmit={handleImportText} />
     </div>
   );
