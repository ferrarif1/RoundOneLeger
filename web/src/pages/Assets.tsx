--- conflicted
+++ resolved
@@ -36,8 +36,6 @@
 const MIN_COLUMN_WIDTH = 140;
 const DEFAULT_COLUMN_WIDTH = 220;
 
-<<<<<<< HEAD
-=======
 const normalizeColumnWidth = (width?: number) =>
   Math.max(MIN_COLUMN_WIDTH, width ?? DEFAULT_COLUMN_WIDTH);
 
@@ -96,7 +94,6 @@
   return true;
 };
 
->>>>>>> e097a4ca
 const CREATION_OPTIONS = [
   {
     kind: 'sheet' as WorkspaceKind,
@@ -115,7 +112,6 @@
     label: '新建文件夹',
     description: '整理不同台账与文档',
     icon: FolderIcon
-<<<<<<< HEAD
   }
 ];
 
@@ -134,26 +130,6 @@
   return { id: row.id, cells };
 };
 
-=======
-  }
-];
-
-const generateId = () => {
-  if (typeof crypto !== 'undefined' && typeof crypto.randomUUID === 'function') {
-    return crypto.randomUUID();
-  }
-  return `id-${Date.now().toString(16)}-${Math.random().toString(16).slice(2)}`;
-};
-
-const fillRowCells = (row: WorkspaceRow, columns: WorkspaceColumn[]): WorkspaceRow => {
-  const cells: Record<string, string> = {};
-  columns.forEach((column) => {
-    cells[column.id] = row.cells?.[column.id] ?? '';
-  });
-  return { id: row.id, cells };
-};
-
->>>>>>> e097a4ca
 const createEmptyRow = (columns: WorkspaceColumn[]): WorkspaceRow => ({
   id: generateId(),
   cells: columns.reduce<Record<string, string>>((acc, column) => {
@@ -352,19 +328,11 @@
     setError(null);
     setSubmitting(false);
   }, [open, columns]);
-<<<<<<< HEAD
 
   if (!open) {
     return null;
   }
 
-=======
-
-  if (!open) {
-    return null;
-  }
-
->>>>>>> e097a4ca
   const handleSubmit = async () => {
     if (!columnId) {
       setError('请选择需要批量更新的字段。');
@@ -498,11 +466,7 @@
       ...column,
       id: column.id || generateId(),
       title: column.title || `字段 ${index + 1}`,
-<<<<<<< HEAD
-      width: Math.max(MIN_COLUMN_WIDTH, column.width ?? DEFAULT_COLUMN_WIDTH)
-=======
       width: normalizeColumnWidth(column.width)
->>>>>>> e097a4ca
     }));
   }, [currentWorkspace]);
 
@@ -514,14 +478,11 @@
     return source.length ? source.map((row) => fillRowCells(row, normalizedOriginalColumns)) : [];
   }, [currentWorkspace, normalizedOriginalColumns]);
 
-<<<<<<< HEAD
-=======
   const comparisonColumnIds = useMemo(
     () => (selectedKind === 'sheet' ? collectColumnIds(normalizedOriginalColumns, columns) : []),
     [columns, normalizedOriginalColumns, selectedKind]
   );
 
->>>>>>> e097a4ca
   const hasUnsavedChanges = useMemo(() => {
     if (!currentWorkspace) {
       return false;
@@ -531,29 +492,10 @@
       return true;
     }
     if (currentWorkspace.kind === 'sheet') {
-<<<<<<< HEAD
-      const originalColumnsSnapshot = normalizedOriginalColumns.map((column) => ({
-        id: column.id,
-        title: column.title,
-        width: column.width ?? DEFAULT_COLUMN_WIDTH
-      }));
-      const currentColumnsSnapshot = columns.map((column) => ({
-        id: column.id,
-        title: column.title,
-        width: column.width ?? DEFAULT_COLUMN_WIDTH
-      }));
-      if (JSON.stringify(originalColumnsSnapshot) !== JSON.stringify(currentColumnsSnapshot)) {
-        return true;
-      }
-      const originalRowsSnapshot = normalizedOriginalRows.map((row) => ({ id: row.id, cells: row.cells }));
-      const currentRowsSnapshot = rows.map((row) => ({ id: row.id, cells: row.cells }));
-      if (JSON.stringify(originalRowsSnapshot) !== JSON.stringify(currentRowsSnapshot)) {
-=======
       if (!areColumnsEqual(normalizedOriginalColumns, columns)) {
         return true;
       }
       if (!areRowsEqual(normalizedOriginalRows, rows, comparisonColumnIds)) {
->>>>>>> e097a4ca
         return true;
       }
       if ((documentContent || '') !== (currentWorkspace.document || '')) {
@@ -568,10 +510,7 @@
     return false;
   }, [
     columns,
-<<<<<<< HEAD
-=======
     comparisonColumnIds,
->>>>>>> e097a4ca
     currentWorkspace,
     documentContent,
     name,
@@ -579,7 +518,6 @@
     normalizedOriginalRows,
     rows
   ]);
-<<<<<<< HEAD
 
   const filteredRows = useMemo(() => {
     if (!isSheet) {
@@ -610,38 +548,6 @@
     return 'some';
   }, [filteredRows.length, selectedFilteredCount]);
 
-=======
-
-  const filteredRows = useMemo(() => {
-    if (!isSheet) {
-      return rows;
-    }
-    const keyword = tableSearch.trim().toLowerCase();
-    if (!keyword) {
-      return rows;
-    }
-    return rows.filter((row) =>
-      columns.some((column) => (row.cells[column.id] ?? '').toLowerCase().includes(keyword))
-    );
-  }, [rows, columns, tableSearch, isSheet]);
-
-  const filteredRowIds = useMemo(() => filteredRows.map((row) => row.id), [filteredRows]);
-  const selectedFilteredCount = useMemo(
-    () => filteredRows.filter((row) => selectedRowIds.includes(row.id)).length,
-    [filteredRows, selectedRowIds]
-  );
-  const hasSelection = selectedRowIds.length > 0;
-  const selectAllState = useMemo<'all' | 'some' | 'none'>(() => {
-    if (!filteredRows.length || selectedFilteredCount === 0) {
-      return 'none';
-    }
-    if (selectedFilteredCount === filteredRows.length) {
-      return 'all';
-    }
-    return 'some';
-  }, [filteredRows.length, selectedFilteredCount]);
-
->>>>>>> e097a4ca
   useEffect(() => {
     setSelectedRowIds((prev) => {
       if (!prev.length) {
@@ -706,11 +612,7 @@
                 ...column,
                 id: column.id || generateId(),
                 title: column.title || `字段 ${index + 1}`,
-<<<<<<< HEAD
-                width: Math.max(MIN_COLUMN_WIDTH, column.width ?? DEFAULT_COLUMN_WIDTH)
-=======
                 width: normalizeColumnWidth(column.width)
->>>>>>> e097a4ca
               }))
             : [];
         const normalizedRows =
