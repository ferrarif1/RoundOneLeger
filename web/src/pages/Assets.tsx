--- conflicted
+++ resolved
@@ -1,123 +1,18 @@
-<<<<<<< HEAD
-import { ChangeEvent, FormEvent, KeyboardEvent, useEffect, useMemo, useRef, useState } from 'react';
-=======
 import { ChangeEvent, Fragment, useEffect, useMemo, useRef, useState } from 'react';
->>>>>>> d8eb9b47
 import {
   ArrowDownTrayIcon,
   ArrowUpTrayIcon,
   PhotoIcon,
   PlusIcon,
-<<<<<<< HEAD
-  TagIcon,
-  TrashIcon,
-  ClipboardDocumentCheckIcon,
-  ArrowDownTrayIcon
-=======
   TrashIcon,
   XMarkIcon,
   ClipboardDocumentListIcon,
   PencilSquareIcon,
   CheckIcon
->>>>>>> d8eb9b47
 } from '@heroicons/react/24/outline';
 import type { AxiosError } from 'axios';
 
 import api from '../api/client';
-<<<<<<< HEAD
-
-type LedgerType = 'ips' | 'devices' | 'personnel' | 'systems';
-
-type FieldSource = 'name' | 'description' | 'attribute';
-
-interface FieldConfig {
-  key: string;
-  label: string;
-  placeholder: string;
-  required?: boolean;
-  source: FieldSource;
-  attributeKey?: string;
-}
-
-interface LedgerConfig {
-  type: LedgerType;
-  label: string;
-  endpoint: string;
-  accent: string;
-  fields: FieldConfig[];
-  nameFieldKey: string;
-  descriptionFieldKey?: string;
-}
-
-interface LedgerRecord {
-  id: string;
-  name: string;
-  description?: string;
-  attributes?: Record<string, string> | null;
-  tags?: string[];
-  links?: Record<string, string[]> | null;
-  order: number;
-  created_at?: string;
-  updated_at?: string;
-}
-
-interface HistoryCounters {
-  undoSteps: number;
-  redoSteps: number;
-}
-
-const API_PREFIX = '/api/v1';
-
-const LEDGER_CONFIGS: Record<LedgerType, LedgerConfig> = {
-  ips: {
-    type: 'ips',
-    label: 'IP 白名单',
-    endpoint: `${API_PREFIX}/ledgers/ips`,
-    accent: 'text-neon-500',
-    nameFieldKey: 'address',
-    descriptionFieldKey: 'description',
-    fields: [
-      { key: 'address', label: 'IP 地址', placeholder: '10.0.0.12/24', required: true, source: 'attribute', attributeKey: 'address' },
-      { key: 'description', label: '说明', placeholder: '办公网络出入口', source: 'description' }
-    ]
-  },
-  devices: {
-    type: 'devices',
-    label: '终端设备',
-    endpoint: `${API_PREFIX}/ledgers/devices`,
-    accent: 'text-indigo-300',
-    nameFieldKey: 'identifier',
-    fields: [
-      { key: 'identifier', label: '设备标识', placeholder: 'MacBook Pro SN', required: true, source: 'name' },
-      { key: 'type', label: '类型', placeholder: 'Laptop', source: 'attribute', attributeKey: 'type' },
-      { key: 'owner', label: '责任人', placeholder: '张三', source: 'attribute', attributeKey: 'owner' }
-    ]
-  },
-  personnel: {
-    type: 'personnel',
-    label: '人员',
-    endpoint: `${API_PREFIX}/ledgers/personnel`,
-    accent: 'text-amber-300',
-    nameFieldKey: 'name',
-    fields: [
-      { key: 'name', label: '姓名', placeholder: '李四', required: true, source: 'name' },
-      { key: 'role', label: '角色', placeholder: '安全负责人', source: 'attribute', attributeKey: 'role' },
-      { key: 'contact', label: '联系方式', placeholder: 'lisa@example.com', source: 'attribute', attributeKey: 'contact' }
-    ]
-  },
-  systems: {
-    type: 'systems',
-    label: '系统',
-    endpoint: `${API_PREFIX}/ledgers/systems`,
-    accent: 'text-cyan-300',
-    nameFieldKey: 'name',
-    descriptionFieldKey: 'environment',
-    fields: [
-      { key: 'name', label: '系统名称', placeholder: '核心交易平台', required: true, source: 'name' },
-      { key: 'environment', label: '环境', placeholder: '生产/预发', source: 'attribute', attributeKey: 'environment' },
-      { key: 'owner', label: '系统负责人', placeholder: '王五', source: 'attribute', attributeKey: 'owner' }
-    ]
-=======
 
 type WorkspaceColumn = {
   id: string;
@@ -149,7 +44,6 @@
 const generateId = () => {
   if (typeof crypto !== 'undefined' && typeof crypto.randomUUID === 'function') {
     return crypto.randomUUID();
->>>>>>> d8eb9b47
   }
   return `id-${Date.now().toString(16)}-${Math.random().toString(16).slice(2)}`;
 };
@@ -162,18 +56,10 @@
   return { id: row.id, cells };
 };
 
-<<<<<<< HEAD
-const HISTORY_LIMIT = 10;
-
-const initialValues = (config: LedgerConfig) =>
-  config.fields.reduce<Record<string, string>>((acc, field) => {
-    acc[field.key] = '';
-=======
 const createEmptyRow = (columns: WorkspaceColumn[]): WorkspaceRow => ({
   id: generateId(),
   cells: columns.reduce<Record<string, string>>((acc, column) => {
     acc[column.id] = '';
->>>>>>> d8eb9b47
     return acc;
   }, {})
 });
@@ -212,119 +98,6 @@
   const [submitting, setSubmitting] = useState(false);
   const [error, setError] = useState<string | null>(null);
 
-<<<<<<< HEAD
-const normalizeRecords = (items: LedgerRecord[] = []) =>
-  items.map((item) => ({
-    ...item,
-    attributes: item.attributes && typeof item.attributes === 'object' ? item.attributes : {},
-    tags: Array.isArray(item.tags) ? item.tags : []
-  }));
-
-const getFieldValue = (record: LedgerRecord, field: FieldConfig): string => {
-  switch (field.source) {
-    case 'name':
-      return record.name ?? '';
-    case 'description':
-      return record.description ?? '';
-    case 'attribute':
-    default:
-      return record.attributes?.[field.attributeKey ?? field.key] ?? '';
-  }
-};
-
-const buildPayload = (values: Record<string, string>, tags: string[], config: LedgerConfig) => {
-  const payload: {
-    name: string;
-    description?: string;
-    attributes?: Record<string, string>;
-    tags: string[];
-  } = {
-    name: values[config.nameFieldKey]?.trim() ?? '',
-    tags
-  };
-
-  if (config.descriptionFieldKey) {
-    const descriptionValue = values[config.descriptionFieldKey]?.trim();
-    if (descriptionValue) {
-      payload.description = descriptionValue;
-    }
-  }
-
-  config.fields.forEach((field) => {
-    const value = values[field.key]?.trim();
-    if (!value) {
-      return;
-    }
-    if (field.source === 'name' && !payload.name) {
-      payload.name = value;
-      return;
-    }
-    if (field.source === 'description' && !payload.description) {
-      payload.description = value;
-      return;
-    }
-    if (field.source === 'attribute') {
-      if (!payload.attributes) {
-        payload.attributes = {};
-      }
-      payload.attributes[field.attributeKey ?? field.key] = value;
-    }
-  });
-
-  return payload;
-};
-
-const readFileAsBase64 = (file: File) =>
-  new Promise<string>((resolve, reject) => {
-    const reader = new FileReader();
-    reader.onload = () => {
-      try {
-        const result = reader.result;
-        if (result instanceof ArrayBuffer) {
-          const bytes = new Uint8Array(result);
-          let binary = '';
-          bytes.forEach((byte) => {
-            binary += String.fromCharCode(byte);
-          });
-          resolve(btoa(binary));
-          return;
-        }
-        if (typeof result === 'string') {
-          const base64 = result.split(',').pop() ?? '';
-          resolve(base64);
-          return;
-        }
-        reject(new Error('无法读取文件内容'));
-      } catch (error) {
-        reject(error as Error);
-      }
-    };
-    reader.onerror = () => {
-      reject(new Error('读取文件失败，请重试。'));
-    };
-    reader.readAsArrayBuffer(file);
-  });
-
-const Assets = () => {
-  const [activeType, setActiveType] = useState<LedgerType>('ips');
-  const [records, setRecords] = useState<Record<LedgerType, LedgerRecord[]>>({
-    ips: [],
-    devices: [],
-    personnel: [],
-    systems: []
-  });
-  const [loading, setLoading] = useState(false);
-  const [editingId, setEditingId] = useState<string | null>(null);
-  const [formValues, setFormValues] = useState<Record<string, string>>(initialValues(LEDGER_CONFIGS.ips));
-  const [formTags, setFormTags] = useState<string[]>([]);
-  const [tagDraft, setTagDraft] = useState('');
-  const [history, setHistory] = useState<HistoryCounters>({ undoSteps: 0, redoSteps: 0 });
-  const [showPasteModal, setShowPasteModal] = useState(false);
-  const [pasteText, setPasteText] = useState('');
-  const [importing, setImporting] = useState(false);
-  const [exporting, setExporting] = useState(false);
-  const fileInputRef = useRef<HTMLInputElement | null>(null);
-=======
   useEffect(() => {
     if (!open) {
       setText('');
@@ -356,7 +129,6 @@
       setSubmitting(false);
     }
   };
->>>>>>> d8eb9b47
 
   return (
     <div className="fixed inset-0 z-40 flex items-center justify-center bg-night-900/60 px-4">
@@ -458,15 +230,6 @@
 
   const refreshList = async () => {
     try {
-<<<<<<< HEAD
-      const { data } = await api.get(`${API_PREFIX}/history`);
-      setHistory({
-        undoSteps: typeof data?.undo === 'number' ? data.undo : 0,
-        redoSteps: typeof data?.redo === 'number' ? data.redo : 0
-      });
-    } catch (error) {
-      console.error('Failed to load history counters', error);
-=======
       const { data } = await api.get<{ items: WorkspaceSummary[] }>('/api/v1/workspaces');
       const summaries = Array.isArray(data?.items) ? data.items : [];
       setWorkspaces(summaries);
@@ -483,7 +246,6 @@
     } catch (err) {
       console.error('加载台账列表失败', err);
       setError('无法加载台账列表，请稍后再试。');
->>>>>>> d8eb9b47
     }
   };
 
@@ -495,16 +257,6 @@
       if (!data?.workspace) {
         throw new Error('未获取到台账数据');
       }
-<<<<<<< HEAD
-      const { data } = await api.get(config.endpoint);
-      const items: LedgerRecord[] = normalizeRecords(Array.isArray(data?.items) ? (data.items as LedgerRecord[]) : []);
-      setRecords((prev) => ({ ...prev, [type]: items }));
-    } catch (error) {
-      console.error('Failed to load ledger', error);
-    } finally {
-      if (type === activeType) {
-        setLoading(false);
-=======
       const workspace = data.workspace;
       const normalizedColumns = workspace.columns.length
         ? workspace.columns
@@ -526,7 +278,6 @@
 
       if (documentRef.current) {
         documentRef.current.innerHTML = workspace.document || '';
->>>>>>> d8eb9b47
       }
     } catch (err) {
       console.error('加载台账失败', err);
@@ -583,21 +334,6 @@
     setRows((prev) => prev.filter((row) => row.id !== id));
   };
 
-<<<<<<< HEAD
-  const handleEdit = (entry: LedgerRecord) => {
-    const nextValues = initialValues(activeConfig);
-    activeConfig.fields.forEach((field) => {
-      nextValues[field.key] = getFieldValue(entry, field);
-    });
-    setFormValues(nextValues);
-    setFormTags(Array.isArray(entry.tags) ? entry.tags : []);
-    setEditingId(entry.id);
-  };
-
-  const handleDelete = async (id: string) => {
-    const confirmed = window.confirm('确定删除这条台账记录吗？');
-    if (!confirmed) return;
-=======
   const updateCell = (rowId: string, columnId: string, value: string) => {
     setRows((prev) =>
       prev.map((row) =>
@@ -631,7 +367,6 @@
 
   const handleCreateWorkspace = async () => {
     const title = window.prompt('新台账名称', DEFAULT_TITLE) || DEFAULT_TITLE;
->>>>>>> d8eb9b47
     try {
       const { data } = await api.post<{ workspace: Workspace }>('/api/v1/workspaces', {
         name: title,
@@ -643,17 +378,11 @@
       if (data?.workspace?.id) {
         setSelectedId(data.workspace.id);
       }
-<<<<<<< HEAD
-    } catch (error) {
-      console.error('删除失败', error);
-      window.alert('删除失败，请稍后重试。');
-=======
       setStatus('新台账已创建。');
     } catch (err) {
       console.error('创建台账失败', err);
       const axiosError = err as AxiosError<{ error?: string }>;
       setError(axiosError.response?.data?.error || axiosError.message || '创建台账失败。');
->>>>>>> d8eb9b47
     }
   };
 
@@ -665,14 +394,6 @@
       return;
     }
     try {
-<<<<<<< HEAD
-      await api.post(`${API_PREFIX}/history/undo`);
-      await fetchLedger(activeType);
-    } catch (error) {
-      console.error('回退失败', error);
-      await refreshHistory();
-      window.alert('暂时没有可回退的记录');
-=======
       await api.delete(`/api/v1/workspaces/${currentWorkspace.id}`);
       setStatus('台账已删除。');
       await refreshList();
@@ -680,7 +401,6 @@
       console.error('删除台账失败', err);
       const axiosError = err as AxiosError<{ error?: string }>;
       setError(axiosError.response?.data?.error || axiosError.message || '删除失败，请稍后再试。');
->>>>>>> d8eb9b47
     }
   };
 
@@ -692,153 +412,6 @@
     const formData = new FormData();
     formData.append('file', file);
     try {
-<<<<<<< HEAD
-      await api.post(`${API_PREFIX}/history/redo`);
-      await fetchLedger(activeType);
-    } catch (error) {
-      console.error('前进失败', error);
-      await refreshHistory();
-      window.alert('暂时没有可前进的记录');
-    }
-  };
-
-  const handleExportExcel = async () => {
-    try {
-      setExporting(true);
-      const response = await api.get(`${API_PREFIX}/ledgers/export`, { responseType: 'blob' });
-      const blob = new Blob([response.data], {
-        type: 'application/vnd.openxmlformats-officedocument.spreadsheetml.sheet'
-      });
-      const url = URL.createObjectURL(blob);
-      const link = document.createElement('a');
-      link.href = url;
-      link.download = 'ledger.xlsx';
-      document.body.appendChild(link);
-      link.click();
-      document.body.removeChild(link);
-      URL.revokeObjectURL(url);
-    } catch (error) {
-      console.error('导出失败', error);
-      window.alert('导出 Excel 失败，请稍后重试。');
-    } finally {
-      setExporting(false);
-    }
-  };
-
-  const handleExcelFileChange = async (event: ChangeEvent<HTMLInputElement>) => {
-    const file = event.target.files?.[0];
-    if (!file) {
-      return;
-    }
-    setImporting(true);
-    try {
-      const base64 = await readFileAsBase64(file);
-      await api.post(`${API_PREFIX}/ledgers/import`, { data: base64 });
-      await fetchLedger(activeType);
-      window.alert('Excel 导入成功。');
-    } catch (error) {
-      console.error('导入失败', error);
-      window.alert('导入 Excel 失败，请检查文件格式。');
-    } finally {
-      setImporting(false);
-      if (fileInputRef.current) {
-        fileInputRef.current.value = '';
-      }
-    }
-  };
-
-  const openPasteModal = () => {
-    setPasteText('');
-    setShowPasteModal(true);
-  };
-
-  const closePasteModal = () => {
-    setShowPasteModal(false);
-    setPasteText('');
-  };
-
-  const parseBulkRecords = (value: string) => {
-    const rows = value
-      .split(/\r?\n/)
-      .map((line) => line.trim())
-      .filter(Boolean);
-    const keys = activeConfig.fields.map((field) => field.key);
-    return rows.map((row) => {
-      let parts = row.split('\t');
-      if (parts.length === 1) {
-        parts = row.split(',');
-      }
-      const payload: Record<string, string> = {};
-      keys.forEach((key, index) => {
-        payload[key] = parts[index]?.trim() ?? '';
-      });
-      return payload;
-    });
-  };
-
-  const handlePasteImportSubmit = async (event: FormEvent) => {
-    event.preventDefault();
-    if (!pasteText.trim()) {
-      closePasteModal();
-      return;
-    }
-    const recordsToCreate = parseBulkRecords(pasteText);
-    if (!recordsToCreate.length) {
-      closePasteModal();
-      return;
-    }
-    try {
-      setImporting(true);
-      for (const recordValues of recordsToCreate) {
-        const hasRequired = activeConfig.fields.every((field) => {
-          if (!field.required) return true;
-          const value = recordValues[field.key];
-          return typeof value === 'string' && value.trim().length > 0;
-        });
-        if (!hasRequired) {
-          throw new Error('存在缺少必填字段的记录');
-        }
-        const payload = buildPayload(recordValues, [], activeConfig);
-        await api.post(activeConfig.endpoint, payload);
-      }
-      await fetchLedger(activeType);
-      window.alert('批量粘贴导入完成。');
-      closePasteModal();
-    } catch (error) {
-      console.error('批量导入失败', error);
-      const axiosError = error as AxiosError<{ error?: string }>;
-      const message =
-        axiosError.response?.data?.error || axiosError.message || '批量导入失败，请确认内容格式与字段数量匹配。';
-      window.alert(message);
-    } finally {
-      setImporting(false);
-    }
-  };
-
-  const handleSubmit = async (event: FormEvent) => {
-    event.preventDefault();
-    const hasRequired = activeConfig.fields.every((field) => {
-      if (!field.required) return true;
-      const value = formValues[field.key];
-      return typeof value === 'string' && value.trim().length > 0;
-    });
-    if (!hasRequired) {
-      window.alert('请填写必填字段');
-      return;
-    }
-    const payload = buildPayload(formValues, formTags, activeConfig);
-    try {
-      if (editingId) {
-        await api.put(`${activeConfig.endpoint}/${editingId}`, payload);
-      } else {
-        await api.post(activeConfig.endpoint, payload);
-      }
-      await fetchLedger(activeType);
-      resetForm();
-    } catch (error) {
-      console.error('保存失败', error);
-      window.alert('保存失败，请稍后重试。');
-=======
       const { data } = await api.post<{ workspace: Workspace }>(
         `/api/v1/workspaces/${currentWorkspace.id}/import/excel`,
         formData,
@@ -895,7 +468,6 @@
       console.error('导出失败', err);
       const axiosError = err as AxiosError<{ error?: string }>;
       setError(axiosError.response?.data?.error || axiosError.message || '导出失败，请稍后再试。');
->>>>>>> d8eb9b47
     }
   };
 
@@ -903,19 +475,10 @@
     if (!documentRef.current) return;
     documentRef.current.focus();
     try {
-<<<<<<< HEAD
-      const order = reordered.map((item) => item.id);
-      await api.post(`${activeConfig.endpoint}/reorder`, { ids: order });
-      await fetchLedger(activeType);
-    } catch (error) {
-      console.error('排序失败', error);
-      await fetchLedger(activeType);
-=======
       document.execCommand(command, false, value);
       setDocumentContent(documentRef.current.innerHTML);
     } catch (err) {
       console.warn('执行编辑命令失败', command, err);
->>>>>>> d8eb9b47
     }
   };
 
@@ -933,28 +496,6 @@
     reader.readAsDataURL(file);
   };
 
-<<<<<<< HEAD
-  return (
-    <div className="space-y-6">
-      <input
-        ref={fileInputRef}
-        type="file"
-        accept=".xlsx,application/vnd.openxmlformats-officedocument.spreadsheetml.sheet"
-        className="sr-only"
-        onChange={handleExcelFileChange}
-      />
-
-      <div className="flex flex-wrap items-center justify-between gap-4">
-        <div className="max-w-3xl">
-          <h2 className="section-title">台账编排</h2>
-          <p className="mt-1 text-sm leading-relaxed text-night-300 break-words">
-            参考 Eidos 的霓虹层次，将 IP、设备、人员、系统四大维度统筹管理，可添加标签并自由排序。
-          </p>
-        </div>
-        <div className="flex flex-col items-stretch gap-3 sm:flex-row sm:items-center">
-          <div className="flex gap-2 rounded-full bg-night-900/70 p-1">
-            {(Object.values(LEDGER_CONFIGS) as LedgerConfig[]).map((config) => (
-=======
   const workspaceList = (
     <div className="space-y-2">
       <button
@@ -1001,7 +542,6 @@
                 onChange={(event) => updateColumnTitle(column.id, event.target.value)}
                 className="w-full rounded-lg border border-transparent bg-transparent px-2 py-1 text-sm text-night-100 focus:border-neon-400 focus:outline-none"
               />
->>>>>>> d8eb9b47
               <button
                 type="button"
                 onClick={() => removeColumn(column.id)}
@@ -1046,86 +586,6 @@
     </tbody>
   );
 
-<<<<<<< HEAD
-      <div className="flex flex-wrap items-center justify-end gap-2">
-        <button
-          type="button"
-          onClick={() => fileInputRef.current?.click()}
-          disabled={importing}
-          className="glass-panel inline-flex items-center gap-2 rounded-full px-4 py-2 text-xs font-medium text-night-200 transition hover:text-neon-500 disabled:cursor-not-allowed disabled:opacity-50"
-        >
-          <ClipboardDocumentCheckIcon className="h-4 w-4" />
-          {importing ? '处理中…' : '导入 Excel'}
-        </button>
-        <button
-          type="button"
-          onClick={handleExportExcel}
-          disabled={exporting}
-          className="glass-panel inline-flex items-center gap-2 rounded-full px-4 py-2 text-xs font-medium text-night-200 transition hover:text-neon-500 disabled:cursor-not-allowed disabled:opacity-50"
-        >
-          <ArrowDownTrayIcon className="h-4 w-4" />
-          {exporting ? '导出中…' : '导出 Excel'}
-        </button>
-        <button
-          type="button"
-          onClick={openPasteModal}
-          className="glass-panel inline-flex items-center gap-2 rounded-full px-4 py-2 text-xs font-medium text-night-200 transition hover:text-neon-500"
-        >
-          <PlusIcon className="h-4 w-4" />
-          批量粘贴导入
-        </button>
-      </div>
-
-      <div className="grid gap-6 lg:grid-cols-[2fr_1fr]">
-        <div className="space-y-4">
-          {loading ? (
-            <div className="glass-panel rounded-3xl p-6 text-center text-night-300 break-words">正在加载 {activeConfig.label}...</div>
-          ) : currentRecords.length === 0 ? (
-            <div className="glass-panel rounded-3xl p-6 text-center text-night-300 break-words">
-              暂无 {activeConfig.label} 记录，右侧可手动创建。
-            </div>
-          ) : (
-            currentRecords.map((entry, index) => (
-              <div
-                key={entry.id}
-                className={`glass-panel rounded-3xl border border-ink-200/80 p-5 transition-all hover:border-neon-500/30 overflow-hidden ${
-                  editingId === entry.id ? 'ring-2 ring-neon-400/60' : ''
-                }`}
-              >
-                <div className="flex flex-col gap-4 md:flex-row md:items-start md:justify-between">
-                  <div className="min-w-0 space-y-3">
-                    <h3 className={`text-base font-semibold text-night-100 ${activeConfig.accent} break-all`}>
-                      {getFieldValue(entry, activeConfig.fields.find((field) => field.key === activeConfig.nameFieldKey) ?? activeConfig.fields[0]) || '未命名'}
-                    </h3>
-                    <div className="space-y-2 text-sm text-night-300 break-words">
-                      {activeConfig.fields
-                        .filter((field) => field.key !== activeConfig.nameFieldKey)
-                        .map((field) => {
-                          const value = getFieldValue(entry, field);
-                          if (!value) return null;
-                          return (
-                            <p key={field.key} className="flex flex-wrap items-center gap-2 text-left break-words">
-                              <span className="text-night-500 whitespace-nowrap">{field.label}：</span>
-                              <span className="break-all text-night-100">{value}</span>
-                            </p>
-                          );
-                        })}
-                    </div>
-                    {entry.tags && entry.tags.length > 0 && (
-                      <div className="flex flex-wrap gap-2 pt-1">
-                        {entry.tags.map((tag) => (
-                          <span
-                            key={tag}
-                            className="inline-flex max-w-full flex-wrap items-center gap-1 rounded-full border border-night-700/70 bg-white px-3 py-1 text-xs text-neon-500"
-                            title={tag}
-                          >
-                            <TagIcon className="h-3 w-3 shrink-0" />
-                            <span className="break-all">{tag}</span>
-                          </span>
-                        ))}
-                      </div>
-                    )}
-=======
   return (
     <div className="flex h-full flex-1 flex-col overflow-hidden">
       <div className="flex flex-1 flex-col gap-6 overflow-hidden px-6 py-6 lg:flex-row">
@@ -1153,7 +613,6 @@
                     <ToolbarButton icon={ArrowUpTrayIcon} label="Excel 导入" onClick={() => excelInputRef.current?.click()} />
                     <ToolbarButton icon={ClipboardDocumentListIcon} label="粘贴导入" onClick={() => setShowPasteModal(true)} />
                     <ToolbarButton icon={ArrowDownTrayIcon} label="导出 Excel" onClick={handleExport} />
->>>>>>> d8eb9b47
                   </div>
                   <div className="flex items-center gap-2">
                     <button
@@ -1242,47 +701,6 @@
         </main>
       </div>
 
-<<<<<<< HEAD
-      {showPasteModal && (
-        <div className="fixed inset-0 z-50 flex items-center justify-center bg-night-950/70 px-4">
-          <div className="w-full max-w-2xl space-y-5 rounded-3xl bg-white p-6 text-night-900 shadow-2xl">
-            <div className="space-y-1">
-              <h3 className="text-lg font-semibold">批量粘贴导入</h3>
-              <p className="text-sm text-night-500">
-                每行代表一条记录，可使用制表符或逗号分隔字段，顺序需与当前表单字段一致。
-              </p>
-            </div>
-            <form className="space-y-4" onSubmit={handlePasteImportSubmit}>
-              <textarea
-                value={pasteText}
-                onChange={(event) => setPasteText(event.target.value)}
-                rows={8}
-                placeholder="示例：\n10.0.0.24/24\t办公区访问\n10.0.0.25/24\t内测网络"
-                className="w-full rounded-2xl border border-night-300/60 bg-white px-4 py-3 text-sm text-night-900 placeholder-night-400 focus:border-neon-500 focus:outline-none focus:ring-2 focus:ring-neon-500/30"
-              />
-              <div className="flex justify-end gap-3">
-                <button
-                  type="button"
-                  onClick={closePasteModal}
-                  className="rounded-full border border-night-300 px-5 py-2 text-sm text-night-500 hover:border-night-400 hover:text-night-700"
-                  disabled={importing}
-                >
-                  取消
-                </button>
-                <button
-                  type="submit"
-                  className="button-primary inline-flex items-center gap-2"
-                  disabled={importing}
-                >
-                  <PlusIcon className="h-4 w-4" />
-                  {importing ? '导入中…' : '确认导入'}
-                </button>
-              </div>
-            </form>
-          </div>
-        </div>
-      )}
-=======
       <input
         ref={excelInputRef}
         type="file"
@@ -1293,7 +711,6 @@
       <input ref={imageInputRef} type="file" accept="image/*" className="hidden" onChange={handleImageInsert} />
 
       <PasteModal open={showPasteModal} onClose={() => setShowPasteModal(false)} onSubmit={handleImportText} />
->>>>>>> d8eb9b47
     </div>
   );
 };
