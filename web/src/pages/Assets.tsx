import {
  ChangeEvent,
  Fragment,
  useCallback,
  useEffect,
  useMemo,
  useRef,
  useState
} from 'react';
import {
  DocumentTextIcon,
  FolderIcon,
  TableCellsIcon,
  XMarkIcon
} from '@heroicons/react/24/outline';
import type { AxiosError } from 'axios';

import '@/styles/eidos-ledger.css';
import api from '../api/client';
import { LedgerLayout } from '../components/ledger/LedgerLayout';
import { LedgerListCard } from '../components/ledger/LedgerListCard';
import { LedgerEditorCard } from '../components/ledger/LedgerEditorCard';
import { ToolbarActions } from '../components/ledger/ToolbarActions';
import { InlineTableEditor } from '../components/ledger/InlineTableEditor';
import { DocumentEditor } from '../components/ledger/DocumentEditor';
import { ToastStack } from '../components/ledger/ToastStack';
import type {
  Workspace,
  WorkspaceColumn,
  WorkspaceKind,
  WorkspaceNode,
  WorkspaceRow
} from '../components/ledger/types';

const DEFAULT_TITLE = '未命名台账';
const MIN_COLUMN_WIDTH = 140;
const DEFAULT_COLUMN_WIDTH = 220;

const CREATION_OPTIONS = [
  {
    kind: 'sheet' as WorkspaceKind,
    label: '新建表格台账',
    description: '用于结构化字段的协同维护',
    icon: TableCellsIcon
  },
  {
    kind: 'document' as WorkspaceKind,
    label: '新建在线文档',
    description: '记录会议纪要、方案与流程说明',
    icon: DocumentTextIcon
  },
  {
    kind: 'folder' as WorkspaceKind,
    label: '新建文件夹',
    description: '整理不同台账与文档',
    icon: FolderIcon
  }
];

const generateId = () => {
  if (typeof crypto !== 'undefined' && typeof crypto.randomUUID === 'function') {
    return crypto.randomUUID();
  }
  return `id-${Date.now().toString(16)}-${Math.random().toString(16).slice(2)}`;
};

const fillRowCells = (row: WorkspaceRow, columns: WorkspaceColumn[]): WorkspaceRow => {
  const cells: Record<string, string> = {};
  columns.forEach((column) => {
    cells[column.id] = row.cells?.[column.id] ?? '';
  });
  return { id: row.id, cells };
};

const createEmptyRow = (columns: WorkspaceColumn[]): WorkspaceRow => ({
  id: generateId(),
  cells: columns.reduce<Record<string, string>>((acc, column) => {
    acc[column.id] = '';
    return acc;
  }, {})
});

const flattenWorkspaces = (nodes: WorkspaceNode[]): WorkspaceNode[] => {
  const result: WorkspaceNode[] = [];
  const walk = (list: WorkspaceNode[]) => {
    list.forEach((node) => {
      result.push(node);
      if (node.children?.length) {
        walk(node.children);
      }
    });
  };
  walk(nodes);
  return result;
};

const normalizeKind = (value?: string): WorkspaceKind => {
  if (!value) {
    return 'sheet';
  }
  const lower = value.toLowerCase();
  if (lower === 'document') {
    return 'document';
  }
  if (lower === 'folder') {
    return 'folder';
  }
  return 'sheet';
};

const formatTimestamp = (value?: string) => {
  if (!value) {
    return '';
  }
  const date = new Date(value);
  if (Number.isNaN(date.getTime())) {
    return '';
  }
  return new Intl.DateTimeFormat('zh-CN', {
    year: 'numeric',
    month: '2-digit',
    day: '2-digit'
  }).format(date);
};

const PasteModal = ({
  open,
  onClose,
  onSubmit
}: {
  open: boolean;
  onClose: () => void;
  onSubmit: (text: string, delimiter: string, hasHeader: boolean) => Promise<void>;
}) => {
  const [text, setText] = useState('');
  const [delimiter, setDelimiter] = useState<'tab' | 'comma' | 'semicolon' | 'space'>('tab');
  const [hasHeader, setHasHeader] = useState(true);
  const [submitting, setSubmitting] = useState(false);
  const [error, setError] = useState<string | null>(null);

  useEffect(() => {
    if (!open) {
      setText('');
      setDelimiter('tab');
      setHasHeader(true);
      setSubmitting(false);
      setError(null);
    }
  }, [open]);

  if (!open) {
    return null;
  }

  const handleSubmit = async () => {
    if (!text.trim()) {
      setError('请粘贴需要导入的数据。');
      return;
    }
    setSubmitting(true);
    setError(null);
    try {
      await onSubmit(text, delimiter, hasHeader);
      onClose();
    } catch (err) {
      const axiosError = err as AxiosError<{ error?: string }>;
      setError(axiosError.response?.data?.error || axiosError.message || '导入失败，请稍后再试。');
    } finally {
      setSubmitting(false);
    }
  };

  return (
    <div className="fixed inset-0 z-40 flex items-center justify-center bg-black/40 px-4">
      <div className="w-full max-w-2xl rounded-[var(--radius-lg)] bg-white p-6 shadow-[var(--shadow-soft)]">
        <div className="mb-4 flex items-center justify-between">
          <h3 className="text-lg font-semibold text-[var(--text)]">批量粘贴导入</h3>
          <button
            type="button"
            onClick={onClose}
            className="rounded-full border border-black/5 p-2 text-[var(--muted)] hover:text-[var(--text)]"
            aria-label="关闭"
          >
            <XMarkIcon className="h-5 w-5" />
          </button>
        </div>
        <div className="space-y-3 text-sm text-[var(--text)]">
          <textarea
            value={text}
            onChange={(event) => setText(event.target.value)}
            rows={10}
            className="w-full rounded-[var(--radius-md)] border border-black/5 bg-white/90 p-3 text-sm text-[var(--text)] focus:border-[var(--accent)] focus:outline-none focus:ring-2 focus:ring-[var(--accent)]/20"
            placeholder="将 Excel 或其他表格数据复制后粘贴在此处，每列使用制表符分隔"
          />
          <div className="flex flex-wrap items-center gap-4 text-xs text-[var(--muted)]">
            <label className="flex items-center gap-2">
              <span>分隔符</span>
              <select
                value={delimiter}
                onChange={(event) => setDelimiter(event.target.value as typeof delimiter)}
                className="rounded-full border border-black/10 bg-white/90 px-2 py-1 text-[var(--text)] focus:border-[var(--accent)] focus:outline-none"
              >
                <option value="tab">制表符</option>
                <option value="comma">逗号</option>
                <option value="semicolon">分号</option>
                <option value="space">空格</option>
              </select>
            </label>
            <label className="flex items-center gap-2">
              <input
                type="checkbox"
                checked={hasHeader}
                onChange={(event) => setHasHeader(event.target.checked)}
                className="rounded border border-black/10 text-[var(--accent)] focus:ring-[var(--accent)]"
              />
              首行是表头
            </label>
          </div>
          {error && (
            <div className="rounded-full bg-red-50 px-3 py-2 text-sm text-red-600">{error}</div>
          )}
          <div className="flex justify-end gap-3 text-sm">
            <button
              type="button"
              onClick={onClose}
              className="rounded-full border border-black/10 px-4 py-2 text-[var(--muted)] hover:text-[var(--text)]"
            >
              取消
            </button>
            <button
              type="button"
              onClick={handleSubmit}
              disabled={submitting}
              className="rounded-full bg-[var(--accent)] px-4 py-2 font-medium text-white shadow-[var(--shadow-sm)] hover:bg-[var(--accent-2)] disabled:cursor-not-allowed"
            >
              {submitting ? '正在导入…' : '导入数据'}
            </button>
          </div>
        </div>
      </div>
    </div>
  );
};

const BatchEditModal = ({
  open,
  onClose,
  columns,
  onApply,
  selectedCount
}: {
  open: boolean;
  onClose: () => void;
  columns: WorkspaceColumn[];
  onApply: (columnId: string, value: string) => Promise<void> | void;
  selectedCount: number;
}) => {
  const [columnId, setColumnId] = useState('');
  const [value, setValue] = useState('');
  const [submitting, setSubmitting] = useState(false);
  const [error, setError] = useState<string | null>(null);

  useEffect(() => {
    if (!open) {
      return;
    }
    const firstColumn = columns[0]?.id ?? '';
    setColumnId(firstColumn);
    setValue('');
    setError(null);
    setSubmitting(false);
  }, [open, columns]);

  if (!open) {
    return null;
  }

  const handleSubmit = async () => {
    if (!columnId) {
      setError('请选择需要批量更新的字段。');
      return;
    }
    setSubmitting(true);
    setError(null);
    try {
      await onApply(columnId, value);
      onClose();
    } catch (err) {
      const axiosError = err as AxiosError<{ error?: string }>;
      setError(axiosError.response?.data?.error || axiosError.message || '批量更新失败，请稍后重试。');
    } finally {
      setSubmitting(false);
    }
  };

  return (
    <div className="fixed inset-0 z-40 flex items-center justify-center bg-black/40 px-4">
      <div className="w-full max-w-lg rounded-[var(--radius-lg)] bg-white p-6 shadow-[var(--shadow-soft)]">
        <div className="mb-4 flex items-center justify-between">
          <div>
            <h3 className="text-lg font-semibold text-[var(--text)]">批量编辑</h3>
            <p className="mt-1 text-xs text-[var(--muted)]">将同步更新选中的 {selectedCount} 行内容。</p>
          </div>
          <button
            type="button"
            onClick={onClose}
            className="rounded-full border border-black/5 p-2 text-[var(--muted)] hover:text-[var(--text)]"
            aria-label="关闭"
          >
            <XMarkIcon className="h-5 w-5" />
          </button>
        </div>
        <div className="space-y-4 text-sm text-[var(--text)]">
          <label className="flex flex-col gap-2">
            <span className="text-xs text-[var(--muted)]">选择字段</span>
            <select
              value={columnId}
              onChange={(event) => setColumnId(event.target.value)}
              className="rounded-full border border-black/10 bg-white/90 px-3 py-2 text-sm text-[var(--text)] focus:border-[var(--accent)] focus:outline-none focus:ring-2 focus:ring-[var(--accent)]/20"
            >
              {columns.map((column) => (
                <option key={column.id} value={column.id}>
                  {column.title || '未命名字段'}
                </option>
              ))}
            </select>
          </label>
          <label className="flex flex-col gap-2">
            <span className="text-xs text-[var(--muted)]">新的内容</span>
            <textarea
              value={value}
              onChange={(event) => setValue(event.target.value)}
              rows={4}
              className="w-full resize-none rounded-[var(--radius-md)] border border-black/10 bg-white/90 px-3 py-2 text-sm text-[var(--text)] focus:border-[var(--accent)] focus:outline-none focus:ring-2 focus:ring-[var(--accent)]/20"
            />
          </label>
          {error && <div className="rounded-full bg-red-50 px-3 py-2 text-sm text-red-600">{error}</div>}
        </div>
        <div className="mt-6 flex justify-end gap-3 text-sm">
          <button
            type="button"
            onClick={onClose}
            className="rounded-full border border-black/10 px-4 py-2 text-[var(--muted)] hover:text-[var(--text)]"
          >
            取消
          </button>
          <button
            type="button"
            onClick={handleSubmit}
            disabled={submitting || !columnId}
            className="rounded-full bg-[var(--accent)] px-4 py-2 font-medium text-white shadow-[var(--shadow-sm)] hover:bg-[var(--accent-2)] disabled:cursor-not-allowed"
          >
            {submitting ? '正在应用…' : '应用更改'}
          </button>
        </div>
      </div>
    </div>
  );
};

const Assets = () => {
  const [workspaceTree, setWorkspaceTree] = useState<WorkspaceNode[]>([]);
  const [selectedId, setSelectedId] = useState<string | null>(null);
  const [currentWorkspace, setCurrentWorkspace] = useState<Workspace | null>(null);
  const [columns, setColumns] = useState<WorkspaceColumn[]>([]);
  const [rows, setRows] = useState<WorkspaceRow[]>([]);
  const [name, setName] = useState('');
  const [documentContent, setDocumentContent] = useState('');
  const [loading, setLoading] = useState(false);
  const [status, setStatus] = useState<string | null>(null);
  const [error, setError] = useState<string | null>(null);
  const [showPasteModal, setShowPasteModal] = useState(false);
  const [showBatchEditModal, setShowBatchEditModal] = useState(false);
  const [tableSearch, setTableSearch] = useState('');
  const [listQuery, setListQuery] = useState('');
  const [selectedRowIds, setSelectedRowIds] = useState<string[]>([]);
  const [saving, setSaving] = useState(false);
  const excelInputRef = useRef<HTMLInputElement>(null);

  const allNodes = useMemo(() => flattenWorkspaces(workspaceTree), [workspaceTree]);
  const workspaceMap = useMemo(() => {
    const map = new Map<string, WorkspaceNode>();
    allNodes.forEach((node) => {
      map.set(node.id, node);
    });
    return map;
  }, [allNodes]);

  const selectedNode = selectedId ? workspaceMap.get(selectedId) : null;
  const selectedKind: WorkspaceKind = currentWorkspace?.kind ?? normalizeKind(selectedNode?.kind);
  const isSheet = selectedKind === 'sheet';
  const isDocument = selectedKind === 'document';
  const isFolder = selectedKind === 'folder';
<<<<<<< HEAD
  const canEditDocument = isSheet || isDocument;
=======
  const showDocumentEditor = isDocument;
>>>>>>> 9eca970a
  const folderChildren = selectedNode?.children ?? [];

  const normalizedOriginalColumns = useMemo(() => {
    if (!currentWorkspace || currentWorkspace.kind !== 'sheet') {
      return [] as WorkspaceColumn[];
    }
    const source = currentWorkspace.columns ?? [];
    const base = source.length
      ? source
      : [
          { id: generateId(), title: '字段 1', width: DEFAULT_COLUMN_WIDTH }
        ];
    return base.map((column, index) => ({
      ...column,
      id: column.id || generateId(),
      title: column.title || `字段 ${index + 1}`,
      width: Math.max(MIN_COLUMN_WIDTH, column.width ?? DEFAULT_COLUMN_WIDTH)
    }));
  }, [currentWorkspace]);

  const normalizedOriginalRows = useMemo(() => {
    if (!currentWorkspace || currentWorkspace.kind !== 'sheet') {
      return [] as WorkspaceRow[];
    }
    const source = currentWorkspace.rows ?? [];
    return source.length ? source.map((row) => fillRowCells(row, normalizedOriginalColumns)) : [];
  }, [currentWorkspace, normalizedOriginalColumns]);

  const hasUnsavedChanges = useMemo(() => {
    if (!currentWorkspace) {
      return false;
    }
    const trimmedName = name.trim() || DEFAULT_TITLE;
    if (trimmedName !== (currentWorkspace.name || DEFAULT_TITLE)) {
      return true;
    }
    if (currentWorkspace.kind === 'sheet') {
      const originalColumnsSnapshot = normalizedOriginalColumns.map((column) => ({
        id: column.id,
        title: column.title,
        width: column.width ?? DEFAULT_COLUMN_WIDTH
      }));
      const currentColumnsSnapshot = columns.map((column) => ({
        id: column.id,
        title: column.title,
        width: column.width ?? DEFAULT_COLUMN_WIDTH
      }));
      if (JSON.stringify(originalColumnsSnapshot) !== JSON.stringify(currentColumnsSnapshot)) {
        return true;
      }
      const originalRowsSnapshot = normalizedOriginalRows.map((row) => ({ id: row.id, cells: row.cells }));
      const currentRowsSnapshot = rows.map((row) => ({ id: row.id, cells: row.cells }));
      if (JSON.stringify(originalRowsSnapshot) !== JSON.stringify(currentRowsSnapshot)) {
        return true;
      }
      if ((documentContent || '') !== (currentWorkspace.document || '')) {
        return true;
      }
    }
    if (currentWorkspace.kind === 'document') {
      if ((documentContent || '') !== (currentWorkspace.document || '')) {
        return true;
      }
    }
    return false;
  }, [
    columns,
    currentWorkspace,
    documentContent,
    name,
    normalizedOriginalColumns,
    normalizedOriginalRows,
    rows
  ]);
<<<<<<< HEAD

  const filteredRows = useMemo(() => {
    if (!isSheet) {
      return rows;
    }
    const keyword = tableSearch.trim().toLowerCase();
    if (!keyword) {
      return rows;
    }
    return rows.filter((row) =>
      columns.some((column) => (row.cells[column.id] ?? '').toLowerCase().includes(keyword))
    );
  }, [rows, columns, tableSearch, isSheet]);

=======

  const filteredRows = useMemo(() => {
    if (!isSheet) {
      return rows;
    }
    const keyword = tableSearch.trim().toLowerCase();
    if (!keyword) {
      return rows;
    }
    return rows.filter((row) =>
      columns.some((column) => (row.cells[column.id] ?? '').toLowerCase().includes(keyword))
    );
  }, [rows, columns, tableSearch, isSheet]);

>>>>>>> 9eca970a
  const filteredRowIds = useMemo(() => filteredRows.map((row) => row.id), [filteredRows]);
  const selectedFilteredCount = useMemo(
    () => filteredRows.filter((row) => selectedRowIds.includes(row.id)).length,
    [filteredRows, selectedRowIds]
  );
  const hasSelection = selectedRowIds.length > 0;
  const selectAllState = useMemo<'all' | 'some' | 'none'>(() => {
    if (!filteredRows.length || selectedFilteredCount === 0) {
      return 'none';
    }
    if (selectedFilteredCount === filteredRows.length) {
      return 'all';
    }
    return 'some';
  }, [filteredRows.length, selectedFilteredCount]);

  useEffect(() => {
    setSelectedRowIds((prev) => {
      if (!prev.length) {
        return prev;
      }
      const allowed = new Set(rows.map((row) => row.id));
      const next = prev.filter((id) => allowed.has(id));
      return next.length === prev.length ? prev : next;
    });
  }, [rows]);

  const refreshList = useCallback(
    async (focusId?: string | null) => {
      try {
        const { data } = await api.get<{ items: WorkspaceNode[] }>('/api/v1/workspaces');
        const nodes = Array.isArray(data?.items) ? data.items : [];
        setWorkspaceTree(nodes);
        const flattened = flattenWorkspaces(nodes);
        if (!flattened.length) {
          setSelectedId(null);
          setCurrentWorkspace(null);
          setColumns([]);
          setRows([]);
          setDocumentContent('');
          setName('');
          return;
        }
        const candidate = focusId ?? selectedId;
        const nextId = candidate && flattened.some((item) => item.id === candidate) ? candidate : flattened[0].id;
        setSelectedId(nextId);
      } catch (err) {
        console.error('加载台账列表失败', err);
        setError('无法加载台账列表，请稍后再试。');
      }
    },
    [selectedId]
  );

  const loadWorkspace = useCallback(
    async (id: string) => {
      try {
        setLoading(true);
        setError(null);
        const { data } = await api.get<{ workspace: Workspace }>(`/api/v1/workspaces/${id}`);
        if (!data?.workspace) {
          throw new Error('未获取到台账数据');
        }
        const workspace = data.workspace;
        const kind = normalizeKind(workspace.kind);
        const normalizedColumns =
          kind === 'sheet'
            ? (workspace.columns.length
                ? workspace.columns
                : [
                    {
                      id: generateId(),
                      title: '字段 1',
                      width: DEFAULT_COLUMN_WIDTH
                    }
                  ]
              ).map((column, index) => ({
                ...column,
                id: column.id || generateId(),
                title: column.title || `字段 ${index + 1}`,
                width: Math.max(MIN_COLUMN_WIDTH, column.width ?? DEFAULT_COLUMN_WIDTH)
              }))
            : [];
        const normalizedRows =
          kind === 'sheet' && workspace.rows.length
            ? workspace.rows.map((row) => fillRowCells(row, normalizedColumns))
            : [];
        const normalizedDocument = kind === 'folder' ? '' : workspace.document || '';

        setCurrentWorkspace({ ...workspace, kind, parentId: workspace.parentId ?? '' });
        setColumns(normalizedColumns);
        setRows(normalizedRows);
        setName(workspace.name || DEFAULT_TITLE);
        setDocumentContent(normalizedDocument);
        setStatus(null);
        setError(null);
      } catch (err) {
        console.error('加载台账失败', err);
        const axiosError = err as AxiosError<{ error?: string }>;
        setError(axiosError.response?.data?.error || axiosError.message || '无法加载台账内容。');
      } finally {
        setLoading(false);
      }
    },
    []
  );

  useEffect(() => {
    refreshList().catch((err) => console.error(err));
  }, [refreshList]);

  useEffect(() => {
    if (selectedId) {
      loadWorkspace(selectedId).catch((err) => console.error(err));
    }
  }, [selectedId, loadWorkspace]);

  useEffect(() => {
    setTableSearch('');
    setSelectedRowIds([]);
  }, [currentWorkspace?.id]);

  const updateColumnTitle = useCallback(
    (id: string, title: string) => {
      if (!isSheet) return;
      setColumns((prev) => prev.map((column) => (column.id === id ? { ...column, title } : column)));
    },
    [isSheet]
  );

  const removeColumn = useCallback(
    (id: string) => {
      if (!isSheet) return;
      setColumns((prev) => prev.filter((column) => column.id !== id));
      setRows((prev) =>
        prev.map((row) => {
          const nextCells = { ...row.cells };
          delete nextCells[id];
          return { ...row, cells: nextCells };
        })
      );
    },
    [isSheet]
  );

  const addColumn = useCallback(() => {
    if (!isSheet) return;
    const title = window.prompt('请输入新列的标题', `列 ${columns.length + 1}`);
    if (!title) {
      return;
    }
    const id = generateId();
    const column: WorkspaceColumn = { id, title, width: DEFAULT_COLUMN_WIDTH };
    setColumns((prev) => [...prev, column]);
    setRows((prev) => prev.map((row) => ({ ...row, cells: { ...row.cells, [id]: '' } })));
  }, [columns.length, isSheet]);

  const addRow = useCallback(() => {
    if (!isSheet) return;
    setRows((prev) => [...prev, createEmptyRow(columns)]);
  }, [columns, isSheet]);

  const removeRow = useCallback(
    (id: string) => {
      if (!isSheet) return;
      setRows((prev) => prev.filter((row) => row.id !== id));
    },
    [isSheet]
  );

  const updateCell = useCallback(
    (rowId: string, columnId: string, value: string) => {
      if (!isSheet) return;
      setRows((prev) =>
        prev.map((row) => (row.id === rowId ? { ...row, cells: { ...row.cells, [columnId]: value } } : row))
      );
    },
    [isSheet]
  );

  const handleColumnResize = useCallback((columnId: string, width: number) => {
    if (!isSheet) return;
    setColumns((prev) => prev.map((column) => (column.id === columnId ? { ...column, width } : column)));
  }, [isSheet]);

  const toggleRowSelection = useCallback(
    (rowId: string) => {
      setSelectedRowIds((prev) => (prev.includes(rowId) ? prev.filter((id) => id !== rowId) : [...prev, rowId]));
    },
    []
  );

  const toggleSelectAll = useCallback(() => {
    setSelectedRowIds((prev) => {
      const current = new Set(prev);
      const allSelected = filteredRowIds.every((id) => current.has(id));
      if (allSelected) {
        filteredRowIds.forEach((id) => current.delete(id));
      } else {
        filteredRowIds.forEach((id) => current.add(id));
      }
      return Array.from(current);
    });
  }, [filteredRowIds]);

  const handleBatchEditApply = useCallback(
    async (columnId: string, value: string) => {
      setRows((prev) =>
        prev.map((row) =>
          selectedRowIds.includes(row.id) ? { ...row, cells: { ...row.cells, [columnId]: value } } : row
        )
      );
    },
    [selectedRowIds]
  );

  const handleRemoveSelectedRows = useCallback(() => {
    if (!selectedRowIds.length) {
      return;
    }
    if (!window.confirm(`确认删除选中的 ${selectedRowIds.length} 行记录？`)) {
      return;
    }
    setRows((prev) => prev.filter((row) => !selectedRowIds.includes(row.id)));
    setSelectedRowIds([]);
  }, [selectedRowIds]);
<<<<<<< HEAD

  const resolveParentForCreation = useCallback(() => {
    if (!selectedNode) {
      return '';
    }
    if (selectedNode.kind === 'folder') {
      return selectedNode.id;
    }
    return selectedNode.parentId ?? '';
  }, [selectedNode]);

=======

  const resolveParentForCreation = useCallback(() => {
    if (!selectedNode) {
      return '';
    }
    if (selectedNode.kind === 'folder') {
      return selectedNode.id;
    }
    return selectedNode.parentId ?? '';
  }, [selectedNode]);

>>>>>>> 9eca970a
  const handleCreateWorkspace = useCallback(
    async (kind: WorkspaceKind) => {
      const labels: Record<WorkspaceKind, { title: string; prompt: string }> = {
        sheet: { title: '新建表格台账', prompt: '请输入新台账名称' },
        document: { title: '新建在线文档', prompt: '请输入文档名称' },
        folder: { title: '新建文件夹', prompt: '请输入文件夹名称' }
      };
      const defaultName = kind === 'folder' ? '未命名文件夹' : kind === 'document' ? '未命名文档' : DEFAULT_TITLE;
      const userInput = window.prompt(labels[kind].prompt, defaultName);
      if (userInput === null) {
        return;
      }
      const title = userInput.trim() || defaultName;
      const parentId = resolveParentForCreation();
      const payload: Record<string, unknown> = {
        name: title,
        kind,
        parentId
      };
      if (kind === 'sheet') {
        payload.columns = [
          { id: generateId(), title: '字段 1', width: DEFAULT_COLUMN_WIDTH },
          { id: generateId(), title: '字段 2', width: DEFAULT_COLUMN_WIDTH }
        ];
        payload.rows = [];
        payload.document = '';
      }
      try {
        const { data } = await api.post<{ workspace: Workspace }>('/api/v1/workspaces', payload);
        setStatus(`${labels[kind].title}已创建。`);
        await refreshList(data.workspace?.id ?? null);
      } catch (err) {
        console.error('创建台账失败', err);
        const axiosError = err as AxiosError<{ error?: string }>;
        setError(axiosError.response?.data?.error || axiosError.message || '创建失败，请稍后再试。');
      }
    },
    [refreshList, resolveParentForCreation]
  );

  const handleSave = useCallback(async () => {
    if (!currentWorkspace) {
      return;
    }
    setStatus(null);
    setError(null);
    const trimmedName = name.trim() || DEFAULT_TITLE;
    const payload: Record<string, unknown> = { name: trimmedName };
    if (isSheet) {
      payload.document = documentContent;
      payload.columns = columns.map((column, index) => ({
        id: column.id || generateId(),
        title: column.title || `字段 ${index + 1}`,
        width: column.width ?? DEFAULT_COLUMN_WIDTH
      }));
      payload.rows = rows.map((row) => ({ id: row.id, cells: row.cells }));
    } else if (isDocument) {
      payload.document = documentContent;
    }
    setSaving(true);
    try {
      await api.put(`/api/v1/workspaces/${currentWorkspace.id}`, payload);
      setStatus('已保存所有更改。');
      await refreshList(currentWorkspace.id);
    } catch (err) {
      console.error('保存失败', err);
      const axiosError = err as AxiosError<{ error?: string }>;
      setError(axiosError.response?.data?.error || axiosError.message || '保存失败，请稍后再试。');
    } finally {
      setSaving(false);
    }
  }, [columns, currentWorkspace, documentContent, isDocument, isSheet, name, refreshList, rows]);
<<<<<<< HEAD

  const handleDeleteWorkspace = useCallback(async () => {
    if (!currentWorkspace) {
      return;
    }
    if (!window.confirm('确认删除当前台账？该操作无法撤销。')) {
      return;
    }
    try {
      await api.delete(`/api/v1/workspaces/${currentWorkspace.id}`);
      setStatus('已删除当前台账。');
      await refreshList();
    } catch (err) {
      console.error('删除台账失败', err);
      const axiosError = err as AxiosError<{ error?: string }>;
      setError(axiosError.response?.data?.error || axiosError.message || '删除失败，请稍后再试。');
    }
  }, [currentWorkspace, refreshList]);

  const handleImportExcel = useCallback(
    async (event: ChangeEvent<HTMLInputElement>) => {
      const file = event.target.files?.[0];
      event.target.value = '';
      if (!file || !currentWorkspace || !isSheet) {
        return;
      }
      try {
        const formData = new FormData();
        formData.append('file', file);
        const { data } = await api.post<{ workspace: Workspace }>(
          `/api/v1/workspaces/${currentWorkspace.id}/import/excel`,
          formData,
          {
            headers: { 'Content-Type': 'multipart/form-data' }
          }
        );
        if (data?.workspace) {
          await loadWorkspace(data.workspace.id);
          setStatus('Excel 数据已导入。');
        }
      } catch (err) {
        console.error('导入 Excel 失败', err);
        const axiosError = err as AxiosError<{ error?: string }>;
        setError(axiosError.response?.data?.error || axiosError.message || '导入失败，请确认文件格式。');
      }
    },
    [currentWorkspace, isSheet, loadWorkspace]
  );

  const handleImportText = useCallback(
    async (text: string, delimiter: string, hasHeader: boolean) => {
      if (!currentWorkspace || !isSheet) {
        setStatus('仅表格台账支持粘贴导入。');
        return;
      }
      const { data } = await api.post<{ workspace: Workspace }>(
        `/api/v1/workspaces/${currentWorkspace.id}/import/text`,
        {
          text,
          delimiter,
          hasHeader
        }
      );
      if (data?.workspace) {
        await loadWorkspace(data.workspace.id);
        setStatus('粘贴内容已导入。');
      }
    },
    [currentWorkspace, isSheet, loadWorkspace]
  );

  const handleExport = useCallback(async () => {
    if (!currentWorkspace || !isSheet) {
      setStatus('仅表格台账支持导出 Excel。');
      return;
    }
    try {
      const { data } = await api.get<ArrayBuffer>(
        `/api/v1/workspaces/${currentWorkspace.id}/export`,
        { responseType: 'arraybuffer' }
      );
      const blob = new Blob([data], {
        type: 'application/vnd.openxmlformats-officedocument.spreadsheetml.sheet'
      });
      const url = URL.createObjectURL(blob);
      const anchor = document.createElement('a');
      anchor.href = url;
      anchor.download = `${(currentWorkspace.name || DEFAULT_TITLE).replace(/\s+/g, '_')}.xlsx`;
      document.body.appendChild(anchor);
      anchor.click();
      anchor.remove();
      URL.revokeObjectURL(url);
      setStatus('已导出 Excel 文件。');
    } catch (err) {
      console.error('导出失败', err);
      const axiosError = err as AxiosError<{ error?: string }>;
      setError(axiosError.response?.data?.error || axiosError.message || '导出失败，请稍后再试。');
    }
  }, [currentWorkspace, isSheet]);

  const sidebar = (
    <LedgerListCard
      items={workspaceTree}
      selectedId={selectedId}
      onSelect={(node) => setSelectedId(node.id)}
      onCreate={handleCreateWorkspace}
      search={listQuery}
      onSearchChange={setListQuery}
      creationOptions={CREATION_OPTIONS}
      formatTimestamp={formatTimestamp}
    />
  );

  const editorHeader = (
    <Fragment>
      <input
        value={name}
        onChange={(event) => setName(event.target.value)}
        className="w-full rounded-full border border-black/5 bg-white/90 px-4 py-2 text-lg font-semibold text-[var(--text)] focus:border-[var(--accent)] focus:outline-none focus:ring-2 focus:ring-[var(--accent)]/20"
      />
    </Fragment>
  );

=======

  const handleDeleteWorkspace = useCallback(async () => {
    if (!currentWorkspace) {
      return;
    }
    if (!window.confirm('确认删除当前台账？该操作无法撤销。')) {
      return;
    }
    try {
      await api.delete(`/api/v1/workspaces/${currentWorkspace.id}`);
      setStatus('已删除当前台账。');
      await refreshList();
    } catch (err) {
      console.error('删除台账失败', err);
      const axiosError = err as AxiosError<{ error?: string }>;
      setError(axiosError.response?.data?.error || axiosError.message || '删除失败，请稍后再试。');
    }
  }, [currentWorkspace, refreshList]);

  const handleImportExcel = useCallback(
    async (event: ChangeEvent<HTMLInputElement>) => {
      const file = event.target.files?.[0];
      event.target.value = '';
      if (!file || !currentWorkspace || !isSheet) {
        return;
      }
      try {
        const formData = new FormData();
        formData.append('file', file);
        const { data } = await api.post<{ workspace: Workspace }>(
          `/api/v1/workspaces/${currentWorkspace.id}/import/excel`,
          formData,
          {
            headers: { 'Content-Type': 'multipart/form-data' }
          }
        );
        if (data?.workspace) {
          await loadWorkspace(data.workspace.id);
          setStatus('Excel 数据已导入。');
        }
      } catch (err) {
        console.error('导入 Excel 失败', err);
        const axiosError = err as AxiosError<{ error?: string }>;
        setError(axiosError.response?.data?.error || axiosError.message || '导入失败，请确认文件格式。');
      }
    },
    [currentWorkspace, isSheet, loadWorkspace]
  );

  const handleImportText = useCallback(
    async (text: string, delimiter: string, hasHeader: boolean) => {
      if (!currentWorkspace || !isSheet) {
        setStatus('仅表格台账支持粘贴导入。');
        return;
      }
      const { data } = await api.post<{ workspace: Workspace }>(
        `/api/v1/workspaces/${currentWorkspace.id}/import/text`,
        {
          text,
          delimiter,
          hasHeader
        }
      );
      if (data?.workspace) {
        await loadWorkspace(data.workspace.id);
        setStatus('粘贴内容已导入。');
      }
    },
    [currentWorkspace, isSheet, loadWorkspace]
  );

  const handleExport = useCallback(async () => {
    if (!currentWorkspace || !isSheet) {
      setStatus('仅表格台账支持导出 Excel。');
      return;
    }
    try {
      const { data } = await api.get<ArrayBuffer>(
        `/api/v1/workspaces/${currentWorkspace.id}/export`,
        { responseType: 'arraybuffer' }
      );
      const blob = new Blob([data], {
        type: 'application/vnd.openxmlformats-officedocument.spreadsheetml.sheet'
      });
      const url = URL.createObjectURL(blob);
      const anchor = document.createElement('a');
      anchor.href = url;
      anchor.download = `${(currentWorkspace.name || DEFAULT_TITLE).replace(/\s+/g, '_')}.xlsx`;
      document.body.appendChild(anchor);
      anchor.click();
      anchor.remove();
      URL.revokeObjectURL(url);
      setStatus('已导出 Excel 文件。');
    } catch (err) {
      console.error('导出失败', err);
      const axiosError = err as AxiosError<{ error?: string }>;
      setError(axiosError.response?.data?.error || axiosError.message || '导出失败，请稍后再试。');
    }
  }, [currentWorkspace, isSheet]);

  const sidebar = (
    <LedgerListCard
      items={workspaceTree}
      selectedId={selectedId}
      onSelect={(node) => setSelectedId(node.id)}
      onCreate={handleCreateWorkspace}
      search={listQuery}
      onSearchChange={setListQuery}
      creationOptions={CREATION_OPTIONS}
      formatTimestamp={formatTimestamp}
    />
  );

  const editorHeader = (
    <Fragment>
      <input
        value={name}
        onChange={(event) => setName(event.target.value)}
        className="w-full rounded-full border border-black/5 bg-white/90 px-4 py-2 text-lg font-semibold text-[var(--text)] focus:border-[var(--accent)] focus:outline-none focus:ring-2 focus:ring-[var(--accent)]/20"
      />
    </Fragment>
  );

>>>>>>> 9eca970a
  const editorToolbar = (
    <ToolbarActions
      onSave={handleSave}
      onDelete={handleDeleteWorkspace}
      onExcelImport={() => excelInputRef.current?.click()}
      onPasteImport={() => setShowPasteModal(true)}
      onExport={handleExport}
      disabledSheetActions={!isSheet}
      busy={saving}
      dirty={hasUnsavedChanges}
    />
  );

  const editorStatus = <ToastStack status={status} error={error} />;

  const editorBody = (
    <Fragment>
      {loading && (
        <div className="rounded-[var(--radius-lg)] border border-black/5 bg-white/80 p-6 text-center text-sm text-[var(--muted)]">
          正在加载台账内容…
        </div>
      )}
      {!loading && currentWorkspace && (
        <Fragment>
<<<<<<< HEAD
          <InlineTableEditor
            columns={columns}
            rows={rows}
            filteredRows={filteredRows}
            selectedRowIds={selectedRowIds}
            onToggleRowSelection={toggleRowSelection}
            onToggleSelectAll={toggleSelectAll}
            onUpdateColumnTitle={updateColumnTitle}
            onRemoveColumn={removeColumn}
            onResizeColumn={handleColumnResize}
            onUpdateCell={updateCell}
            onRemoveRow={removeRow}
            onAddRow={addRow}
            onAddColumn={addColumn}
            searchTerm={tableSearch}
            onSearchTermChange={setTableSearch}
            onOpenBatchEdit={() => setShowBatchEditModal(true)}
            onRemoveSelected={handleRemoveSelectedRows}
            hasSelection={hasSelection}
            selectAllState={selectAllState}
            isSheet={isSheet}
            minColumnWidth={MIN_COLUMN_WIDTH}
            defaultColumnWidth={DEFAULT_COLUMN_WIDTH}
          />
          {canEditDocument && (
            <DocumentEditor
              value={documentContent}
              editable={canEditDocument}
=======
          {isSheet && (
            <InlineTableEditor
              columns={columns}
              rows={rows}
              filteredRows={filteredRows}
              selectedRowIds={selectedRowIds}
              onToggleRowSelection={toggleRowSelection}
              onToggleSelectAll={toggleSelectAll}
              onUpdateColumnTitle={updateColumnTitle}
              onRemoveColumn={removeColumn}
              onResizeColumn={handleColumnResize}
              onUpdateCell={updateCell}
              onRemoveRow={removeRow}
              onAddRow={addRow}
              onAddColumn={addColumn}
              searchTerm={tableSearch}
              onSearchTermChange={setTableSearch}
              onOpenBatchEdit={() => setShowBatchEditModal(true)}
              onRemoveSelected={handleRemoveSelectedRows}
              hasSelection={hasSelection}
              selectAllState={selectAllState}
              isSheet={isSheet}
              minColumnWidth={MIN_COLUMN_WIDTH}
              defaultColumnWidth={DEFAULT_COLUMN_WIDTH}
            />
          )}
          {showDocumentEditor && (
            <DocumentEditor
              value={documentContent}
              editable={isDocument}
>>>>>>> 9eca970a
              onChange={setDocumentContent}
              onStatus={setStatus}
            />
          )}
          {isFolder && (
            <section className="mt-10 space-y-4">
              <div className="flex items-center justify-between text-sm">
                <h3 className="text-base font-semibold text-[var(--text)]">文件夹内容</h3>
                <span className="text-xs text-[var(--muted)]">共 {folderChildren.length} 项</span>
              </div>
              {folderChildren.length ? (
                <div className="grid gap-3 sm:grid-cols-2 xl:grid-cols-3">
                  {folderChildren.map((child) => {
                    const Icon = child.kind === 'folder' ? FolderIcon : child.kind === 'document' ? DocumentTextIcon : TableCellsIcon;
                    return (
                      <button
                        key={child.id}
                        type="button"
                        onClick={() => setSelectedId(child.id)}
                        className="flex w-full flex-col gap-1 rounded-[var(--radius-md)] border border-black/5 bg-white/90 p-4 text-left text-sm text-[var(--muted)] transition hover:border-[var(--accent)]/60 hover:text-[var(--text)]"
                      >
                        <Icon className="h-5 w-5 text-[var(--accent)]" />
                        <span className="truncate font-medium text-[var(--text)]">{child.name || DEFAULT_TITLE}</span>
                        {formatTimestamp(child.updatedAt) && (
                          <span className="text-[10px] text-[var(--muted)]">更新于 {formatTimestamp(child.updatedAt)}</span>
                        )}
                      </button>
                    );
                  })}
                </div>
              ) : (
                <div className="rounded-[var(--radius-lg)] border border-dashed border-black/10 bg-white/80 p-6 text-sm text-[var(--muted)]">
                  当前文件夹暂无内容，可使用左上角“新建”按钮创建台账或文档。
                </div>
              )}
            </section>
          )}
        </Fragment>
      )}
      {!loading && !currentWorkspace && (
        <div className="rounded-[var(--radius-lg)] border border-black/5 bg-white/80 p-6 text-center text-sm text-[var(--muted)]">
          请选择左侧的台账或新建一个台账以开始编辑。
        </div>
      )}
    </Fragment>
  );

  return (
    <div className="eidos-ledger-root">
      <div className="eidos-ledger-wrapper">
        <LedgerLayout
          sidebar={sidebar}
          editor={
            <LedgerEditorCard title={editorHeader} toolbar={editorToolbar} status={editorStatus}>
              {editorBody}
            </LedgerEditorCard>
          }
        />
      </div>

      <input
        ref={excelInputRef}
        type="file"
        accept=".xlsx,application/vnd.openxmlformats-officedocument.spreadsheetml.sheet"
        className="hidden"
        onChange={handleImportExcel}
      />

      <BatchEditModal
        open={showBatchEditModal}
        onClose={() => setShowBatchEditModal(false)}
        columns={isSheet ? columns : []}
        onApply={handleBatchEditApply}
        selectedCount={selectedRowIds.length}
      />

      <PasteModal open={showPasteModal} onClose={() => setShowPasteModal(false)} onSubmit={handleImportText} />
    </div>
  );
};

export default Assets;<|MERGE_RESOLUTION|>--- conflicted
+++ resolved
@@ -391,11 +391,7 @@
   const isSheet = selectedKind === 'sheet';
   const isDocument = selectedKind === 'document';
   const isFolder = selectedKind === 'folder';
-<<<<<<< HEAD
-  const canEditDocument = isSheet || isDocument;
-=======
   const showDocumentEditor = isDocument;
->>>>>>> 9eca970a
   const folderChildren = selectedNode?.children ?? [];
 
   const normalizedOriginalColumns = useMemo(() => {
@@ -470,7 +466,6 @@
     normalizedOriginalRows,
     rows
   ]);
-<<<<<<< HEAD
 
   const filteredRows = useMemo(() => {
     if (!isSheet) {
@@ -485,22 +480,6 @@
     );
   }, [rows, columns, tableSearch, isSheet]);
 
-=======
-
-  const filteredRows = useMemo(() => {
-    if (!isSheet) {
-      return rows;
-    }
-    const keyword = tableSearch.trim().toLowerCase();
-    if (!keyword) {
-      return rows;
-    }
-    return rows.filter((row) =>
-      columns.some((column) => (row.cells[column.id] ?? '').toLowerCase().includes(keyword))
-    );
-  }, [rows, columns, tableSearch, isSheet]);
-
->>>>>>> 9eca970a
   const filteredRowIds = useMemo(() => filteredRows.map((row) => row.id), [filteredRows]);
   const selectedFilteredCount = useMemo(
     () => filteredRows.filter((row) => selectedRowIds.includes(row.id)).length,
@@ -727,7 +706,6 @@
     setRows((prev) => prev.filter((row) => !selectedRowIds.includes(row.id)));
     setSelectedRowIds([]);
   }, [selectedRowIds]);
-<<<<<<< HEAD
 
   const resolveParentForCreation = useCallback(() => {
     if (!selectedNode) {
@@ -739,19 +717,6 @@
     return selectedNode.parentId ?? '';
   }, [selectedNode]);
 
-=======
-
-  const resolveParentForCreation = useCallback(() => {
-    if (!selectedNode) {
-      return '';
-    }
-    if (selectedNode.kind === 'folder') {
-      return selectedNode.id;
-    }
-    return selectedNode.parentId ?? '';
-  }, [selectedNode]);
-
->>>>>>> 9eca970a
   const handleCreateWorkspace = useCallback(
     async (kind: WorkspaceKind) => {
       const labels: Record<WorkspaceKind, { title: string; prompt: string }> = {
@@ -824,7 +789,6 @@
       setSaving(false);
     }
   }, [columns, currentWorkspace, documentContent, isDocument, isSheet, name, refreshList, rows]);
-<<<<<<< HEAD
 
   const handleDeleteWorkspace = useCallback(async () => {
     if (!currentWorkspace) {
@@ -948,131 +912,6 @@
     </Fragment>
   );
 
-=======
-
-  const handleDeleteWorkspace = useCallback(async () => {
-    if (!currentWorkspace) {
-      return;
-    }
-    if (!window.confirm('确认删除当前台账？该操作无法撤销。')) {
-      return;
-    }
-    try {
-      await api.delete(`/api/v1/workspaces/${currentWorkspace.id}`);
-      setStatus('已删除当前台账。');
-      await refreshList();
-    } catch (err) {
-      console.error('删除台账失败', err);
-      const axiosError = err as AxiosError<{ error?: string }>;
-      setError(axiosError.response?.data?.error || axiosError.message || '删除失败，请稍后再试。');
-    }
-  }, [currentWorkspace, refreshList]);
-
-  const handleImportExcel = useCallback(
-    async (event: ChangeEvent<HTMLInputElement>) => {
-      const file = event.target.files?.[0];
-      event.target.value = '';
-      if (!file || !currentWorkspace || !isSheet) {
-        return;
-      }
-      try {
-        const formData = new FormData();
-        formData.append('file', file);
-        const { data } = await api.post<{ workspace: Workspace }>(
-          `/api/v1/workspaces/${currentWorkspace.id}/import/excel`,
-          formData,
-          {
-            headers: { 'Content-Type': 'multipart/form-data' }
-          }
-        );
-        if (data?.workspace) {
-          await loadWorkspace(data.workspace.id);
-          setStatus('Excel 数据已导入。');
-        }
-      } catch (err) {
-        console.error('导入 Excel 失败', err);
-        const axiosError = err as AxiosError<{ error?: string }>;
-        setError(axiosError.response?.data?.error || axiosError.message || '导入失败，请确认文件格式。');
-      }
-    },
-    [currentWorkspace, isSheet, loadWorkspace]
-  );
-
-  const handleImportText = useCallback(
-    async (text: string, delimiter: string, hasHeader: boolean) => {
-      if (!currentWorkspace || !isSheet) {
-        setStatus('仅表格台账支持粘贴导入。');
-        return;
-      }
-      const { data } = await api.post<{ workspace: Workspace }>(
-        `/api/v1/workspaces/${currentWorkspace.id}/import/text`,
-        {
-          text,
-          delimiter,
-          hasHeader
-        }
-      );
-      if (data?.workspace) {
-        await loadWorkspace(data.workspace.id);
-        setStatus('粘贴内容已导入。');
-      }
-    },
-    [currentWorkspace, isSheet, loadWorkspace]
-  );
-
-  const handleExport = useCallback(async () => {
-    if (!currentWorkspace || !isSheet) {
-      setStatus('仅表格台账支持导出 Excel。');
-      return;
-    }
-    try {
-      const { data } = await api.get<ArrayBuffer>(
-        `/api/v1/workspaces/${currentWorkspace.id}/export`,
-        { responseType: 'arraybuffer' }
-      );
-      const blob = new Blob([data], {
-        type: 'application/vnd.openxmlformats-officedocument.spreadsheetml.sheet'
-      });
-      const url = URL.createObjectURL(blob);
-      const anchor = document.createElement('a');
-      anchor.href = url;
-      anchor.download = `${(currentWorkspace.name || DEFAULT_TITLE).replace(/\s+/g, '_')}.xlsx`;
-      document.body.appendChild(anchor);
-      anchor.click();
-      anchor.remove();
-      URL.revokeObjectURL(url);
-      setStatus('已导出 Excel 文件。');
-    } catch (err) {
-      console.error('导出失败', err);
-      const axiosError = err as AxiosError<{ error?: string }>;
-      setError(axiosError.response?.data?.error || axiosError.message || '导出失败，请稍后再试。');
-    }
-  }, [currentWorkspace, isSheet]);
-
-  const sidebar = (
-    <LedgerListCard
-      items={workspaceTree}
-      selectedId={selectedId}
-      onSelect={(node) => setSelectedId(node.id)}
-      onCreate={handleCreateWorkspace}
-      search={listQuery}
-      onSearchChange={setListQuery}
-      creationOptions={CREATION_OPTIONS}
-      formatTimestamp={formatTimestamp}
-    />
-  );
-
-  const editorHeader = (
-    <Fragment>
-      <input
-        value={name}
-        onChange={(event) => setName(event.target.value)}
-        className="w-full rounded-full border border-black/5 bg-white/90 px-4 py-2 text-lg font-semibold text-[var(--text)] focus:border-[var(--accent)] focus:outline-none focus:ring-2 focus:ring-[var(--accent)]/20"
-      />
-    </Fragment>
-  );
-
->>>>>>> 9eca970a
   const editorToolbar = (
     <ToolbarActions
       onSave={handleSave}
@@ -1097,36 +936,6 @@
       )}
       {!loading && currentWorkspace && (
         <Fragment>
-<<<<<<< HEAD
-          <InlineTableEditor
-            columns={columns}
-            rows={rows}
-            filteredRows={filteredRows}
-            selectedRowIds={selectedRowIds}
-            onToggleRowSelection={toggleRowSelection}
-            onToggleSelectAll={toggleSelectAll}
-            onUpdateColumnTitle={updateColumnTitle}
-            onRemoveColumn={removeColumn}
-            onResizeColumn={handleColumnResize}
-            onUpdateCell={updateCell}
-            onRemoveRow={removeRow}
-            onAddRow={addRow}
-            onAddColumn={addColumn}
-            searchTerm={tableSearch}
-            onSearchTermChange={setTableSearch}
-            onOpenBatchEdit={() => setShowBatchEditModal(true)}
-            onRemoveSelected={handleRemoveSelectedRows}
-            hasSelection={hasSelection}
-            selectAllState={selectAllState}
-            isSheet={isSheet}
-            minColumnWidth={MIN_COLUMN_WIDTH}
-            defaultColumnWidth={DEFAULT_COLUMN_WIDTH}
-          />
-          {canEditDocument && (
-            <DocumentEditor
-              value={documentContent}
-              editable={canEditDocument}
-=======
           {isSheet && (
             <InlineTableEditor
               columns={columns}
@@ -1157,7 +966,6 @@
             <DocumentEditor
               value={documentContent}
               editable={isDocument}
->>>>>>> 9eca970a
               onChange={setDocumentContent}
               onStatus={setStatus}
             />
