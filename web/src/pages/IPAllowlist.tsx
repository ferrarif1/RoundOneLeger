import { FormEvent, useEffect, useState } from 'react';
import api from '../api/client';
<<<<<<< HEAD
import { ShieldCheckIcon } from '@heroicons/react/24/outline';
=======
import { PencilSquareIcon, ShieldCheckIcon, TrashIcon } from '@heroicons/react/24/outline';
>>>>>>> b93fa695
import { useSession } from '../hooks/useSession';

interface AllowRule {
  id: string;
  label?: string;
  cidr: string;
  description?: string;
  created_at: string;
}

const IPAllowlist = () => {
  const { admin } = useSession();
  const [rules, setRules] = useState<AllowRule[]>([]);
  const [cidr, setCidr] = useState('');
  const [description, setDescription] = useState('');
  const [loading, setLoading] = useState(true);
  const [error, setError] = useState<string | null>(null);
<<<<<<< HEAD
=======
  const [creating, setCreating] = useState(false);
  const [editingId, setEditingId] = useState<string | null>(null);
  const [editCidr, setEditCidr] = useState('');
  const [editDescription, setEditDescription] = useState('');
  const [updatingId, setUpdatingId] = useState<string | null>(null);
  const [deletingId, setDeletingId] = useState<string | null>(null);
>>>>>>> b93fa695

  useEffect(() => {
    (async () => {
      try {
        const { data } = await api.get<{ items: AllowRule[] }>('/api/v1/ip-allowlist');
        setRules(data.items ?? []);
        setError(null);
      } catch (err) {
        console.error('Failed to load IP allowlist', err);
        setError('无法加载白名单，请稍后刷新页面。');
      } finally {
        setLoading(false);
      }
    })();
  }, []);

  const handleCreate = async (event: FormEvent) => {
    event.preventDefault();
    if (!admin) {
      return;
    }
<<<<<<< HEAD
    const { data } = await api.post<AllowRule>('/api/v1/ip-allowlist', { cidr, description });
    setRules((prev) => [data, ...prev]);
    setCidr('');
    setDescription('');
=======
    if (!cidr.trim()) {
      setError('请输入有效的 CIDR 或 IP 地址。');
      return;
    }
    setCreating(true);
    try {
      const { data } = await api.post<AllowRule>('/api/v1/ip-allowlist', { cidr: cidr.trim(), description: description.trim() });
      setRules((prev) => [data, ...prev.filter((rule) => rule.id !== data.id)]);
      setCidr('');
      setDescription('');
      setError(null);
    } catch (err) {
      console.error('Failed to create allowlist rule', err);
      setError('添加白名单失败，请确认格式是否正确。');
    } finally {
      setCreating(false);
    }
  };

  const beginEdit = (rule: AllowRule) => {
    setEditingId(rule.id);
    setEditCidr(rule.cidr);
    setEditDescription(rule.description ?? '');
  };

  const cancelEdit = () => {
    setEditingId(null);
    setEditCidr('');
    setEditDescription('');
  };

  const handleUpdate = async (id: string) => {
    if (!admin) {
      return;
    }
    if (!editCidr.trim()) {
      setError('请输入有效的 CIDR 或 IP 地址。');
      return;
    }
    setUpdatingId(id);
    try {
      const { data } = await api.put<AllowRule>(`/api/v1/ip-allowlist/${id}`, {
        cidr: editCidr.trim(),
        description: editDescription.trim()
      });
      setRules((prev) => prev.map((rule) => (rule.id === id ? data : rule)));
      cancelEdit();
      setError(null);
    } catch (err) {
      console.error('Failed to update allowlist rule', err);
      setError('更新白名单失败，请检查输入格式。');
    } finally {
      setUpdatingId(null);
    }
  };

  const handleDelete = async (id: string) => {
    if (!admin) {
      return;
    }
    if (!window.confirm('确定要移除此白名单规则吗？')) {
      return;
    }
    setDeletingId(id);
    try {
      await api.delete(`/api/v1/ip-allowlist/${id}`);
      setRules((prev) => prev.filter((rule) => rule.id !== id));
      if (editingId === id) {
        cancelEdit();
      }
      setError(null);
    } catch (err) {
      console.error('Failed to delete allowlist rule', err);
      setError('删除白名单失败，请稍后重试。');
    } finally {
      setDeletingId(null);
    }
>>>>>>> b93fa695
  };

  return (
    <div className="space-y-6">
      <div className="flex items-center justify-between">
        <h2 className="section-title">IP 白名单</h2>
      </div>
      <form
        onSubmit={handleCreate}
        className="grid gap-4 rounded-2xl border border-[var(--line)] bg-white p-6 shadow-[0_20px_36px_rgba(0,0,0,0.08)] md:grid-cols-[2fr,2fr,auto]"
      >
        <div>
          <label className="text-xs uppercase tracking-wider text-[rgba(20,20,20,0.45)]">CIDR</label>
          <input
            value={cidr}
            onChange={(e) => setCidr(e.target.value)}
            placeholder="192.168.1.0/24"
            required
            disabled={!admin}
            className="mt-2 w-full border border-[var(--line)] bg-white px-4 py-3 text-sm disabled:cursor-not-allowed disabled:bg-[var(--bg-subtle)] disabled:text-[rgba(20,20,20,0.35)]"
          />
        </div>
        <div>
          <label className="text-xs uppercase tracking-wider text-[rgba(20,20,20,0.45)]">备注</label>
          <input
            value={description}
            onChange={(e) => setDescription(e.target.value)}
            placeholder="总部办公室"
            disabled={!admin}
            className="mt-2 w-full border border-[var(--line)] bg-white px-4 py-3 text-sm disabled:cursor-not-allowed disabled:bg-[var(--bg-subtle)] disabled:text-[rgba(20,20,20,0.35)]"
          />
        </div>
<<<<<<< HEAD
        <button type="submit" className="button-primary self-end" disabled={!admin}>
          {admin ? '添加' : '仅管理员可配置'}
        </button>
      </form>

=======
        <button type="submit" className="button-primary self-end" disabled={!admin || creating}>
          {!admin ? '仅管理员可配置' : creating ? '添加中…' : '添加'}
        </button>
      </form>

      <p className="text-xs text-[rgba(20,20,20,0.55)]">
        支持录入单个 IP 或 CIDR 段，可使用 <code className="rounded bg-[var(--bg-subtle)] px-1 py-0.5">0.0.0.0/24</code> 允许任意来源访问。
      </p>

>>>>>>> b93fa695
      {!admin && (
        <div className="rounded-2xl border border-[var(--line)] bg-[var(--bg-subtle)] p-4 text-sm text-[rgba(20,20,20,0.6)]">
          当前账号仅可查看白名单。请联系管理员调整访问策略。
        </div>
      )}

      {error && (
        <div className="rounded-2xl border border-red-200 bg-red-50 p-4 text-sm text-red-600">{error}</div>
      )}

      <div className="grid gap-4 md:grid-cols-2 xl:grid-cols-3">
        {loading &&
          Array.from({ length: 3 }).map((_, index) => (
            <div key={index} className="h-28 animate-pulse rounded-2xl border border-[var(--line)] bg-white" />
          ))}
        {!loading && rules.length === 0 && (
          <div className="rounded-2xl border border-[var(--line)] bg-white p-5 text-sm text-[rgba(20,20,20,0.6)]">
            暂无白名单记录。
          </div>
        )}
        {!loading &&
<<<<<<< HEAD
          rules.map((rule) => (
            <div
              key={rule.id}
              className="rounded-2xl border border-[var(--line)] bg-white p-5 shadow-[0_20px_36px_rgba(0,0,0,0.08)]"
            >
              <div className="flex items-center gap-3">
                <div className="rounded-xl border border-[rgba(20,20,20,0.12)] bg-[var(--bg-subtle)] p-2">
                  <ShieldCheckIcon className="h-6 w-6 text-[var(--accent)]" />
                </div>
                <div>
                  <p className="text-sm font-semibold text-[var(--text)]">{rule.cidr}</p>
                  <p className="text-xs text-[rgba(20,20,20,0.55)]">
                    {rule.description || rule.label || '无描述'}
                  </p>
                </div>
              </div>
              <p className="mt-4 text-xs text-[rgba(20,20,20,0.45)]">
                添加于 {new Date(rule.created_at).toLocaleString()}
              </p>
            </div>
          ))}
=======
          rules.map((rule) => {
            const isEditing = editingId === rule.id;
            return (
              <div
                key={rule.id}
                className="flex flex-col gap-4 rounded-2xl border border-[var(--line)] bg-white p-5 shadow-[0_20px_36px_rgba(0,0,0,0.08)]"
              >
                <div className="flex items-start justify-between gap-3">
                  <div className="flex items-center gap-3">
                    <div className="rounded-xl border border-[rgba(20,20,20,0.12)] bg-[var(--bg-subtle)] p-2">
                      <ShieldCheckIcon className="h-6 w-6 text-[var(--accent)]" />
                    </div>
                    {isEditing ? (
                      <form
                        onSubmit={(event) => {
                          event.preventDefault();
                          handleUpdate(rule.id);
                        }}
                        className="space-y-3"
                      >
                        <div className="space-y-2">
                          <label className="text-xs uppercase tracking-wider text-[rgba(20,20,20,0.45)]">CIDR</label>
                          <input
                            value={editCidr}
                            onChange={(e) => setEditCidr(e.target.value)}
                            required
                            className="w-full border border-[var(--line)] bg-white px-4 py-2 text-sm"
                          />
                        </div>
                        <div className="space-y-2">
                          <label className="text-xs uppercase tracking-wider text-[rgba(20,20,20,0.45)]">备注</label>
                          <input
                            value={editDescription}
                            onChange={(e) => setEditDescription(e.target.value)}
                            className="w-full border border-[var(--line)] bg-white px-4 py-2 text-sm"
                            placeholder="例如：总部办公室"
                          />
                        </div>
                        <div className="flex flex-wrap gap-2">
                          <button
                            type="submit"
                            className="button-primary"
                            disabled={updatingId === rule.id}
                          >
                            {updatingId === rule.id ? '保存中…' : '保存'}
                          </button>
                          <button
                            type="button"
                            onClick={cancelEdit}
                            className="inline-flex items-center gap-1 rounded-[var(--radius-sm)] border border-[var(--line)] px-3 py-2 text-xs text-[var(--text)] transition hover:border-[var(--line-strong)]"
                            disabled={updatingId === rule.id}
                          >
                            取消
                          </button>
                        </div>
                      </form>
                    ) : (
                      <div>
                        <p className="text-sm font-semibold text-[var(--text)]">{rule.cidr}</p>
                        <p className="text-xs text-[rgba(20,20,20,0.55)]">
                          {rule.description || rule.label || '无描述'}
                        </p>
                      </div>
                    )}
                  </div>
                  {admin && !isEditing && (
                    <div className="flex gap-2">
                      <button
                        type="button"
                        onClick={() => beginEdit(rule)}
                        className="inline-flex items-center gap-1 rounded-[var(--radius-sm)] border border-[var(--line)] px-3 py-2 text-xs text-[var(--text)] transition hover:border-[var(--line-strong)]"
                      >
                        <PencilSquareIcon className="h-4 w-4" /> 编辑
                      </button>
                      <button
                        type="button"
                        onClick={() => handleDelete(rule.id)}
                        className="inline-flex items-center gap-1 rounded-[var(--radius-sm)] border border-red-200 px-3 py-2 text-xs text-red-600 transition hover:border-red-300"
                        disabled={deletingId === rule.id}
                      >
                        <TrashIcon className="h-4 w-4" />
                        {deletingId === rule.id ? '删除中…' : '删除'}
                      </button>
                    </div>
                  )}
                </div>
                {!isEditing && (
                  <p className="text-xs text-[rgba(20,20,20,0.45)]">
                    添加于 {new Date(rule.created_at).toLocaleString()}
                  </p>
                )}
              </div>
            );
          })}
>>>>>>> b93fa695
      </div>
    </div>
  );
};

export default IPAllowlist;<|MERGE_RESOLUTION|>--- conflicted
+++ resolved
@@ -1,10 +1,6 @@
 import { FormEvent, useEffect, useState } from 'react';
 import api from '../api/client';
-<<<<<<< HEAD
-import { ShieldCheckIcon } from '@heroicons/react/24/outline';
-=======
 import { PencilSquareIcon, ShieldCheckIcon, TrashIcon } from '@heroicons/react/24/outline';
->>>>>>> b93fa695
 import { useSession } from '../hooks/useSession';
 
 interface AllowRule {
@@ -22,15 +18,12 @@
   const [description, setDescription] = useState('');
   const [loading, setLoading] = useState(true);
   const [error, setError] = useState<string | null>(null);
-<<<<<<< HEAD
-=======
   const [creating, setCreating] = useState(false);
   const [editingId, setEditingId] = useState<string | null>(null);
   const [editCidr, setEditCidr] = useState('');
   const [editDescription, setEditDescription] = useState('');
   const [updatingId, setUpdatingId] = useState<string | null>(null);
   const [deletingId, setDeletingId] = useState<string | null>(null);
->>>>>>> b93fa695
 
   useEffect(() => {
     (async () => {
@@ -52,12 +45,6 @@
     if (!admin) {
       return;
     }
-<<<<<<< HEAD
-    const { data } = await api.post<AllowRule>('/api/v1/ip-allowlist', { cidr, description });
-    setRules((prev) => [data, ...prev]);
-    setCidr('');
-    setDescription('');
-=======
     if (!cidr.trim()) {
       setError('请输入有效的 CIDR 或 IP 地址。');
       return;
@@ -135,7 +122,6 @@
     } finally {
       setDeletingId(null);
     }
->>>>>>> b93fa695
   };
 
   return (
@@ -168,13 +154,6 @@
             className="mt-2 w-full border border-[var(--line)] bg-white px-4 py-3 text-sm disabled:cursor-not-allowed disabled:bg-[var(--bg-subtle)] disabled:text-[rgba(20,20,20,0.35)]"
           />
         </div>
-<<<<<<< HEAD
-        <button type="submit" className="button-primary self-end" disabled={!admin}>
-          {admin ? '添加' : '仅管理员可配置'}
-        </button>
-      </form>
-
-=======
         <button type="submit" className="button-primary self-end" disabled={!admin || creating}>
           {!admin ? '仅管理员可配置' : creating ? '添加中…' : '添加'}
         </button>
@@ -184,7 +163,6 @@
         支持录入单个 IP 或 CIDR 段，可使用 <code className="rounded bg-[var(--bg-subtle)] px-1 py-0.5">0.0.0.0/24</code> 允许任意来源访问。
       </p>
 
->>>>>>> b93fa695
       {!admin && (
         <div className="rounded-2xl border border-[var(--line)] bg-[var(--bg-subtle)] p-4 text-sm text-[rgba(20,20,20,0.6)]">
           当前账号仅可查看白名单。请联系管理员调整访问策略。
@@ -206,29 +184,6 @@
           </div>
         )}
         {!loading &&
-<<<<<<< HEAD
-          rules.map((rule) => (
-            <div
-              key={rule.id}
-              className="rounded-2xl border border-[var(--line)] bg-white p-5 shadow-[0_20px_36px_rgba(0,0,0,0.08)]"
-            >
-              <div className="flex items-center gap-3">
-                <div className="rounded-xl border border-[rgba(20,20,20,0.12)] bg-[var(--bg-subtle)] p-2">
-                  <ShieldCheckIcon className="h-6 w-6 text-[var(--accent)]" />
-                </div>
-                <div>
-                  <p className="text-sm font-semibold text-[var(--text)]">{rule.cidr}</p>
-                  <p className="text-xs text-[rgba(20,20,20,0.55)]">
-                    {rule.description || rule.label || '无描述'}
-                  </p>
-                </div>
-              </div>
-              <p className="mt-4 text-xs text-[rgba(20,20,20,0.45)]">
-                添加于 {new Date(rule.created_at).toLocaleString()}
-              </p>
-            </div>
-          ))}
-=======
           rules.map((rule) => {
             const isEditing = editingId === rule.id;
             return (
@@ -323,7 +278,6 @@
               </div>
             );
           })}
->>>>>>> b93fa695
       </div>
     </div>
   );
